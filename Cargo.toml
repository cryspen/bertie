[package]
name = "bertie"
version = "0.1.0-pre.2"
authors = ["Karthikeyan Bhargavan <karthik@cryspen.com>"]
license = "Apache-2.0"
edition = "2021"
documentation = "https://docs.rs/bertie"
description = "Minimal TLS 1.3 implementation"
readme = "README.md"
repository = "https://github.com/cryspen/bertie"

[lib]
path = "src/lib.rs"

[dependencies]
backtrace = "0.3.0"
rand = "0.9"
hex = "0.4.3"
tracing = "0.1"
libcrux-kem = { version = "0.0.2-beta.3", git = "https://github.com/cryspen/libcrux", features = [
    "kyber",
] }
libcrux-sha2 = { version = "0.0.2-beta.3", git = "https://github.com/cryspen/libcrux" }
libcrux-hmac = { version = "0.0.2-beta.3", git = "https://github.com/cryspen/libcrux" }
libcrux-hkdf = { version = "0.0.2-beta.3", git = "https://github.com/cryspen/libcrux" }
libcrux-chacha20poly1305 = { version = "0.0.2-beta.3", git = "https://github.com/cryspen/libcrux" }
libcrux-rsa = { version = "0.0.2-beta.3", git = "https://github.com/cryspen/libcrux" }
libcrux-ed25519 = { version = "0.0.2-beta.3", git = "https://github.com/cryspen/libcrux" }
libcrux-ecdsa = { version = "0.0.2-beta.3", git = "https://github.com/cryspen/libcrux", features = [
    "rand",
] }
hax-lib = { version = "0.2", git = "https://github.com/cryspen/hax" }

[features]
default = ["api", "std"]
std = []
test_utils = []
secret_integers = []
<<<<<<< HEAD
api = []                           # The streaming Rust API that everyone should use but is not hacspec.
=======
api = []
hax-fstar = []
hax-pv = []
>>>>>>> 49ff3c86

[dev-dependencies]
bertie = { path = ".", features = ["test_utils"] }
dhat = "0.3.0"
serde_json = "1.0"
serde = { version = "1.0", features = ["derive"] }
rayon = "1.3.0"
criterion = "0.5"
psm = "0.1.24"
bytesize = "1.3.0"

[[bench]]
name = "client"
harness = false

[[bench]]
name = "client_stack"
harness = false

[[bench]]
name = "server"
harness = false

[workspace]
members = [
    ".",
    "record",
    "simple_https_client",
    "simple_https_server",
    "bogo_shim",
    "integration_tests",
]

default-members = [
    ".",
    "record",
    "simple_https_client",
    "simple_https_server",
    "bogo_shim",
    "integration_tests",
]

[lints.rust]
unexpected_cfgs = { level = "warn", check-cfg = ['cfg(bench)'] }<|MERGE_RESOLUTION|>--- conflicted
+++ resolved
@@ -36,13 +36,9 @@
 std = []
 test_utils = []
 secret_integers = []
-<<<<<<< HEAD
-api = []                           # The streaming Rust API that everyone should use but is not hacspec.
-=======
 api = []
 hax-fstar = []
 hax-pv = []
->>>>>>> 49ff3c86
 
 [dev-dependencies]
 bertie = { path = ".", features = ["test_utils"] }
