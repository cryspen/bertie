#! /usr/bin/env python3

import os
import argparse
import subprocess
import sys


def shell(command, expect=0, cwd=None, env={}):
    subprocess_stdout = subprocess.DEVNULL

    print("Env:", env)
    print("Command: ", end="")
    for i, word in enumerate(command):
        if i == 4:
            print("'{}' ".format(word), end="")
        else:
            print("{} ".format(word), end="")

    print("\nDirectory: {}".format(cwd))

    os_env = os.environ
    os_env.update(env)

    ret = subprocess.run(command, cwd=cwd, env=os_env)
    if ret.returncode != expect:
        raise Exception("Error {}. Expected {}.".format(ret, expect))


parser = argparse.ArgumentParser(description="Perform proofs using Hax.")

sub_parser = parser.add_subparsers(
    description="Extract or typecheck",
    dest="sub",
    help="Extract and typecheck F* etc. from the Bertie Rust code.",
)
extract_parser = sub_parser.add_parser("extract-fstar")
extract_proverif_parser = sub_parser.add_parser("extract-proverif")
typecheck_parser = sub_parser.add_parser("typecheck")
patch_proverif_parser = sub_parser.add_parser("patch-proverif")
typecheck_proverif_parser = sub_parser.add_parser("typecheck-proverif")

typecheck_parser.add_argument(
    "--lax",
    action="store_true",
    dest="lax",
    help="Lax typecheck the code only",
)
typecheck_parser.add_argument(
    "--admit",
    action="store_true",
    dest="admit",
    help="Set admit_smt_queries to true for typechecking",
)
typecheck_parser.add_argument(
    "--clean",
    action="store_true",
    dest="clean",
    help="Clean before calling make",
)

options = parser.parse_args()

cargo_hax_into = [
    "cargo",
    "hax",
    "-C",
    "-p",
    "bertie",
    "-p",
    "rand_core",
    "--no-default-features",
    ";",
    "into",
]

<<<<<<< HEAD
cargo_hax_into_pv = [
    "cargo",
    "hax",
    "-C",
    "-p",
    "bertie",
    "--no-default-features",
    "--features",
    "hax-pv",
    ";",
    "into",
]
=======
>>>>>>> f612a594
hax_env = {}

if options.sub == "extract-fstar":
    # The extract sub command.
    shell(
        cargo_hax_into
        + [
            "-i",
            "-**::non_hax::** -bertie::stream::**",
            "fstar",
            "--interfaces",
            "+** +!bertie::tls13crypto::** +!bertie::tls13utils::**"
        ],
        cwd=".",
        env=hax_env,
    )
elif options.sub == "extract-handshake":
    # The extract sub command.
    shell(
        cargo_hax_into
        + [
            "-i",
            "-** +~bertie::tls13handshake::**",
            "fstar",
            "--interfaces",
            "+!** +bertie::tls13handshake::**"
        ],
        cwd=".",
        env=hax_env,
    )
elif options.sub == "extract-proverif":
    # The extract sub command.
    shell(
        cargo_hax_into_pv
        + [
            "-i",
            " ".join([
                "-**",
                "+~**::tls13handshake::**",
                "+~**::server::lookup_db", # to include transitive dependency on tls13utils
                "+~**::tls13utils::parse_failed", # transitive dependencies required
                "+~**::tls13crypto::zero_key", # transitive dependencies required
                ]),
            "pro-verif",
        ],
        cwd=".",
        env=hax_env,
    )
elif options.sub == "typecheck":
    # Typecheck subcommand.
    custom_env = {}
    if options.lax:
        custom_env.update({"OTHERFLAGS": "--lax"})
    if options.admit:
        custom_env.update({"OTHERFLAGS": "--admit_smt_queries true"})
    if options.clean:
        shell(["make", "-C", "proofs/fstar/extraction/", "clean"])
    shell(["make", "-C", "proofs/fstar/extraction/"], env=custom_env)
    exit(0)
elif options.sub == "patch-proverif":
    custom_env = {}
    shell(["patch", "proofs/proverif/extraction/lib.pvl", "proofs/proverif/patches/lib.patch"], env=custom_env)
    shell(["patch", "proofs/proverif/extraction/analysis.pv", "proofs/proverif/patches/analysis.patch"], env=custom_env)
    exit(0)
elif options.sub == "typecheck-proverif":
    # Typecheck subcommand.
    custom_env = {}
    shell(["proverif", "-lib", "proofs/proverif/handwritten_lib", "-lib", "proofs/proverif/extraction/lib", "proofs/proverif/extraction/analysis.pv"], env=custom_env)
    exit(0)
else:
    parser.print_help()
    exit(2)<|MERGE_RESOLUTION|>--- conflicted
+++ resolved
@@ -74,7 +74,6 @@
     "into",
 ]
 
-<<<<<<< HEAD
 cargo_hax_into_pv = [
     "cargo",
     "hax",
@@ -87,8 +86,6 @@
     ";",
     "into",
 ]
-=======
->>>>>>> f612a594
 hax_env = {}
 
 if options.sub == "extract-fstar":
