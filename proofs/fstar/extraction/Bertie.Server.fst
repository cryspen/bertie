module Bertie.Server
#set-options "--fuel 0 --ifuel 1 --z3rlimit 15"
open Core
open FStar.Mul

let _ =
  (* This module has implicit dependencies, here we make them explicit. *)
  (* The implicit dependencies arise from typeclasses instances. *)
  let open Bertie.Tls13utils in
  ()

<<<<<<< HEAD
let impl__ServerDB__new
=======
[@@ FStar.Tactics.Typeclasses.tcinstance]
assume
val impl_1': Core.Fmt.t_Debug t_ServerDB

let impl_1 = impl_1'

[@@ FStar.Tactics.Typeclasses.tcinstance]
assume
val impl_2': Core.Clone.t_Clone t_ServerDB

let impl_2 = impl_2'

[@@ FStar.Tactics.Typeclasses.tcinstance]
assume
val impl_3': Core.Default.t_Default t_ServerDB

let impl_3 = impl_3'

let impl_ServerDB__new
>>>>>>> 49ff3c86
      (server_name cert sk: Bertie.Tls13utils.t_Bytes)
      (psk_opt: Core.Option.t_Option (Bertie.Tls13utils.t_Bytes & Bertie.Tls13utils.t_Bytes))
     = { f_server_name = server_name; f_cert = cert; f_sk = sk; f_psk_opt = psk_opt } <: t_ServerDB

[@@ FStar.Tactics.Typeclasses.tcinstance]
assume
val impl_1': Core.Fmt.t_Debug t_ServerDB

let impl_1 = impl_1'

[@@ FStar.Tactics.Typeclasses.tcinstance]
assume
val impl_2': Core.Clone.t_Clone t_ServerDB

let impl_2 = impl_2'

[@@ FStar.Tactics.Typeclasses.tcinstance]
assume
val impl_3': Core.Default.t_Default t_ServerDB

let impl_3 = impl_3'

let lookup_db
      (ciphersuite: Bertie.Tls13crypto.t_Algorithms)
      (db: t_ServerDB)
      (sni: Bertie.Tls13utils.t_Bytes)
      (tkt: Core.Option.t_Option Bertie.Tls13utils.t_Bytes)
     =
  if
    Bertie.Tls13utils.eq sni (Bertie.Tls13utils.impl_Bytes__new () <: Bertie.Tls13utils.t_Bytes) ||
    Bertie.Tls13utils.eq sni db.f_server_name
  then
    match
      Bertie.Tls13crypto.impl_Algorithms__psk_mode ciphersuite, tkt, db.f_psk_opt
      <:
      (bool & Core.Option.t_Option Bertie.Tls13utils.t_Bytes &
        Core.Option.t_Option (Bertie.Tls13utils.t_Bytes & Bertie.Tls13utils.t_Bytes))
    with
    | true, Core.Option.Option_Some ctkt, Core.Option.Option_Some (stkt, psk) ->
      (match Bertie.Tls13utils.check_eq ctkt stkt <: Core.Result.t_Result Prims.unit u8 with
        | Core.Result.Result_Ok _ ->
          let server:t_ServerInfo =
            {
              f_cert
              =
              Core.Clone.f_clone #Bertie.Tls13utils.t_Bytes
                #FStar.Tactics.Typeclasses.solve
                db.f_cert;
              f_sk
              =
              Core.Clone.f_clone #Bertie.Tls13utils.t_Bytes #FStar.Tactics.Typeclasses.solve db.f_sk;
              f_psk_opt
              =
              Core.Option.Option_Some
              (Core.Clone.f_clone #Bertie.Tls13utils.t_Bytes #FStar.Tactics.Typeclasses.solve psk)
              <:
              Core.Option.t_Option Bertie.Tls13utils.t_Bytes
            }
            <:
            t_ServerInfo
          in
          Core.Result.Result_Ok server <: Core.Result.t_Result t_ServerInfo u8
        | Core.Result.Result_Err err ->
          Core.Result.Result_Err err <: Core.Result.t_Result t_ServerInfo u8)
    | false, _, _ ->
      let server:t_ServerInfo =
        {
          f_cert
          =
          Core.Clone.f_clone #Bertie.Tls13utils.t_Bytes #FStar.Tactics.Typeclasses.solve db.f_cert;
          f_sk
          =
          Core.Clone.f_clone #Bertie.Tls13utils.t_Bytes #FStar.Tactics.Typeclasses.solve db.f_sk;
          f_psk_opt = Core.Option.Option_None <: Core.Option.t_Option Bertie.Tls13utils.t_Bytes
        }
        <:
        t_ServerInfo
      in
      Core.Result.Result_Ok server <: Core.Result.t_Result t_ServerInfo u8
    | _ ->
      Core.Result.Result_Err Bertie.Tls13utils.v_PSK_MODE_MISMATCH
      <:
      Core.Result.t_Result t_ServerInfo u8
  else
    Core.Result.Result_Err (Bertie.Tls13utils.parse_failed ())
    <:
    Core.Result.t_Result t_ServerInfo u8<|MERGE_RESOLUTION|>--- conflicted
+++ resolved
@@ -9,9 +9,6 @@
   let open Bertie.Tls13utils in
   ()
 
-<<<<<<< HEAD
-let impl__ServerDB__new
-=======
 [@@ FStar.Tactics.Typeclasses.tcinstance]
 assume
 val impl_1': Core.Fmt.t_Debug t_ServerDB
@@ -31,28 +28,9 @@
 let impl_3 = impl_3'
 
 let impl_ServerDB__new
->>>>>>> 49ff3c86
       (server_name cert sk: Bertie.Tls13utils.t_Bytes)
       (psk_opt: Core.Option.t_Option (Bertie.Tls13utils.t_Bytes & Bertie.Tls13utils.t_Bytes))
      = { f_server_name = server_name; f_cert = cert; f_sk = sk; f_psk_opt = psk_opt } <: t_ServerDB
-
-[@@ FStar.Tactics.Typeclasses.tcinstance]
-assume
-val impl_1': Core.Fmt.t_Debug t_ServerDB
-
-let impl_1 = impl_1'
-
-[@@ FStar.Tactics.Typeclasses.tcinstance]
-assume
-val impl_2': Core.Clone.t_Clone t_ServerDB
-
-let impl_2 = impl_2'
-
-[@@ FStar.Tactics.Typeclasses.tcinstance]
-assume
-val impl_3': Core.Default.t_Default t_ServerDB
-
-let impl_3 = impl_3'
 
 let lookup_db
       (ciphersuite: Bertie.Tls13crypto.t_Algorithms)
