module Bertie.Tls13formats.Handshake_data
#set-options "--fuel 0 --ifuel 1 --z3rlimit 15"
open Core
open FStar.Mul

let _ =
  (* This module has implicit dependencies, here we make them explicit. *)
  (* The implicit dependencies arise from typeclasses instances. *)
  let open Bertie.Tls13utils in
  ()

/// ```TLS
/// enum {
///     client_hello(1),
///     server_hello(2),
///     new_session_ticket(4),
///     end_of_early_data(5),
///     encrypted_extensions(8),
///     certificate(11),
///     certificate_request(13),
///     certificate_verify(15),
///     finished(20),
///     key_update(24),
///     message_hash(254),
///     (255)
/// } HandshakeType;
/// ```
type t_HandshakeType =
  | HandshakeType_ClientHello : t_HandshakeType
  | HandshakeType_ServerHello : t_HandshakeType
  | HandshakeType_NewSessionTicket : t_HandshakeType
  | HandshakeType_EndOfEarlyData : t_HandshakeType
  | HandshakeType_EncryptedExtensions : t_HandshakeType
  | HandshakeType_Certificate : t_HandshakeType
  | HandshakeType_CertificateRequest : t_HandshakeType
  | HandshakeType_CertificateVerify : t_HandshakeType
  | HandshakeType_Finished : t_HandshakeType
  | HandshakeType_KeyUpdate : t_HandshakeType
  | HandshakeType_MessageHash : t_HandshakeType

let anon_const_HandshakeType_ClientHello__anon_const_0: u8 = mk_u8 1

let anon_const_HandshakeType_ServerHello__anon_const_0: u8 = mk_u8 2

let anon_const_HandshakeType_NewSessionTicket__anon_const_0: u8 = mk_u8 4

let anon_const_HandshakeType_EndOfEarlyData__anon_const_0: u8 = mk_u8 5

let anon_const_HandshakeType_EncryptedExtensions__anon_const_0: u8 = mk_u8 8

let anon_const_HandshakeType_Certificate__anon_const_0: u8 = mk_u8 11

let anon_const_HandshakeType_CertificateRequest__anon_const_0: u8 = mk_u8 13

let anon_const_HandshakeType_CertificateVerify__anon_const_0: u8 = mk_u8 15

let anon_const_HandshakeType_Finished__anon_const_0: u8 = mk_u8 20

let anon_const_HandshakeType_KeyUpdate__anon_const_0: u8 = mk_u8 24

let anon_const_HandshakeType_MessageHash__anon_const_0: u8 = mk_u8 254

val t_HandshakeType_cast_to_repr (x: t_HandshakeType)
    : Prims.Pure u8 Prims.l_True (fun _ -> Prims.l_True)

[@@ FStar.Tactics.Typeclasses.tcinstance]
val impl_1:Core.Clone.t_Clone t_HandshakeType

[@@ FStar.Tactics.Typeclasses.tcinstance]
val impl_2:Core.Marker.t_Copy t_HandshakeType

[@@ FStar.Tactics.Typeclasses.tcinstance]
val impl_3:Core.Fmt.t_Debug t_HandshakeType

[@@ FStar.Tactics.Typeclasses.tcinstance]
val impl_4:Core.Marker.t_StructuralPartialEq t_HandshakeType

[@@ FStar.Tactics.Typeclasses.tcinstance]
val impl_5:Core.Cmp.t_PartialEq t_HandshakeType t_HandshakeType

val get_hs_type (t: u8)
    : Prims.Pure (Core.Result.t_Result t_HandshakeType u8) Prims.l_True (fun _ -> Prims.l_True)

/// Hadshake data of the TLS handshake.
type t_HandshakeData = | HandshakeData : Bertie.Tls13utils.t_Bytes -> t_HandshakeData

<<<<<<< HEAD
val to_bytes_inner (hs: t_HandshakeData)
    : Prims.Pure Bertie.Tls13utils.t_Bytes Prims.l_True (fun _ -> Prims.l_True)

=======
>>>>>>> 46a08ad9
/// Returns the handshake data bytes.
val impl_HandshakeData__to_bytes (self: t_HandshakeData)
    : Prims.Pure Bertie.Tls13utils.t_Bytes Prims.l_True (fun _ -> Prims.l_True)

/// Returns the length, in bytes.
val impl_HandshakeData__len (self: t_HandshakeData)
    : Prims.Pure usize
      Prims.l_True
      (ensures
        fun result ->
          let result:usize = result in
          v result == Seq.length self._0._0)

/// Attempt to parse a handshake message from the beginning of the payload.
/// If successful, returns the parsed message and the unparsed rest of the
/// payload. Returns a [TLSError] if the payload is too short to contain a
/// handshake message or if the payload is shorter than the expected length
/// encoded in its first three bytes.
/// We needed to uglify the ensures here because of: https://github.com/cryspen/hax/issues/1276
val impl_HandshakeData__next_handshake_message (self: t_HandshakeData)
    : Prims.Pure (Core.Result.t_Result (t_HandshakeData & t_HandshakeData) u8)
      Prims.l_True
      (ensures
        fun result ->
          let result:Core.Result.t_Result (t_HandshakeData & t_HandshakeData) u8 = result in
          match result <: Core.Result.t_Result (t_HandshakeData & t_HandshakeData) u8 with
<<<<<<< HEAD
          | Core.Result.Result_Ok (m, _) -> (impl_HandshakeData__len m <: usize) >=. mk_usize 4
          | _ -> true)

val to_two_inner (hs_data: t_HandshakeData)
    : Prims.Pure (Core.Result.t_Result (t_HandshakeData & t_HandshakeData) u8)
      Prims.l_True
      (fun _ -> Prims.l_True)
=======
          | Core.Result.Result_Ok (m, r) ->
            (impl_HandshakeData__len m <: usize) >=. mk_usize 4 &&
            (impl_HandshakeData__len self <: usize) >=. (impl_HandshakeData__len m <: usize) &&
            ((impl_HandshakeData__len self <: usize) -! (impl_HandshakeData__len m <: usize)
              <:
              usize) =.
            (impl_HandshakeData__len r <: usize)
          | _ -> true)
>>>>>>> 46a08ad9

val to_four_inner (hs_data: t_HandshakeData)
    : Prims.Pure
      (Core.Result.t_Result (t_HandshakeData & t_HandshakeData & t_HandshakeData & t_HandshakeData)
          u8) Prims.l_True (fun _ -> Prims.l_True)

/// Attempt to parse exactly one handshake message of the `expected_type` from
/// `payload`.
/// If successful, returns the parsed handshake message. Returns a [TLSError] if
/// parsing is unsuccessful or the type of the parsed message disagrees with the
/// expected type.
val impl_HandshakeData__as_handshake_message
      (self: t_HandshakeData)
      (expected_type: t_HandshakeType)
    : Prims.Pure (Core.Result.t_Result t_HandshakeData u8)
      Prims.l_True
      (ensures
        fun result ->
          let result:Core.Result.t_Result t_HandshakeData u8 = result in
          match result <: Core.Result.t_Result t_HandshakeData u8 with
          | Core.Result.Result_Ok d ->
            (impl_HandshakeData__len self <: usize) >=. mk_usize 4 &&
            ((impl_HandshakeData__len self <: usize) -! mk_usize 4 <: usize) =.
            (impl_HandshakeData__len d <: usize)
          | _ -> true)

/// Attempt to parse exactly two handshake messages from `payload`.
/// If successful, returns the parsed handshake messages. Returns a [TLSError]
/// if parsing of either message fails or if the payload is not fully consumed
/// by parsing two messages.
val impl_HandshakeData__to_two (self: t_HandshakeData)
    : Prims.Pure (Core.Result.t_Result (t_HandshakeData & t_HandshakeData) u8)
      Prims.l_True
      (fun _ -> Prims.l_True)

/// Attempt to parse exactly four handshake messages from `payload`.
/// If successful, returns the parsed handshake messages. Returns a [TLSError]
/// if parsing of any message fails or if the payload is not fully consumed
/// by parsing four messages.
val impl_HandshakeData__to_four (self: t_HandshakeData)
    : Prims.Pure
      (Core.Result.t_Result (t_HandshakeData & t_HandshakeData & t_HandshakeData & t_HandshakeData)
          u8) Prims.l_True (fun _ -> Prims.l_True)

[@@ FStar.Tactics.Typeclasses.tcinstance]
val impl:Core.Convert.t_From t_HandshakeData Bertie.Tls13utils.t_Bytes
<<<<<<< HEAD

val from_bytes_inner (handshake_type: t_HandshakeType) (handshake_bytes: Bertie.Tls13utils.t_Bytes)
    : Prims.Pure (Core.Result.t_Result t_HandshakeData u8) Prims.l_True (fun _ -> Prims.l_True)
=======
>>>>>>> 46a08ad9

/// Generate a new [`HandshakeData`] from [`Bytes`] and the [`HandshakeType`].
val impl_HandshakeData__from_bytes
      (handshake_type: t_HandshakeType)
      (handshake_bytes: Bertie.Tls13utils.t_Bytes)
    : Prims.Pure (Core.Result.t_Result t_HandshakeData u8) Prims.l_True (fun _ -> Prims.l_True)

/// Returns a new [`HandshakeData`] that contains the bytes of
/// `other` appended to the bytes of `self`.
val impl_HandshakeData__concat (self other: t_HandshakeData)
    : Prims.Pure t_HandshakeData Prims.l_True (fun _ -> Prims.l_True)

/// Beginning at offset `start`, attempt to find a message of type `handshake_type` in `payload`.
/// Returns `true`` if `payload` contains a message of the given type, `false` otherwise.
/// For termination proof in F*: we need to hand-edit and add:
/// (decreases (Seq.length self._0._0 - v start))
/// https://github.com/cryspen/hax/issues/1233
val impl_HandshakeData__find_handshake_message
      (self: t_HandshakeData)
      (handshake_type: t_HandshakeType)
      (start: usize)
<<<<<<< HEAD
    : Prims.Pure bool (requires Seq.length self._0._0 >= v start) (fun _ -> Prims.l_True)
=======
    : Prims.Pure bool
      (requires (impl_HandshakeData__len self <: usize) >=. start)
      (fun _ -> Prims.l_True)
      (decreases
        ((Rust_primitives.Hax.Int.from_machine (impl_HandshakeData__len self <: usize)
            <:
            Hax_lib.Int.t_Int) -
          (Rust_primitives.Hax.Int.from_machine start <: Hax_lib.Int.t_Int)
          <:
          Hax_lib.Int.t_Int))
>>>>>>> 46a08ad9
<|MERGE_RESOLUTION|>--- conflicted
+++ resolved
@@ -84,12 +84,9 @@
 /// Hadshake data of the TLS handshake.
 type t_HandshakeData = | HandshakeData : Bertie.Tls13utils.t_Bytes -> t_HandshakeData
 
-<<<<<<< HEAD
 val to_bytes_inner (hs: t_HandshakeData)
     : Prims.Pure Bertie.Tls13utils.t_Bytes Prims.l_True (fun _ -> Prims.l_True)
 
-=======
->>>>>>> 46a08ad9
 /// Returns the handshake data bytes.
 val impl_HandshakeData__to_bytes (self: t_HandshakeData)
     : Prims.Pure Bertie.Tls13utils.t_Bytes Prims.l_True (fun _ -> Prims.l_True)
@@ -108,7 +105,6 @@
 /// payload. Returns a [TLSError] if the payload is too short to contain a
 /// handshake message or if the payload is shorter than the expected length
 /// encoded in its first three bytes.
-/// We needed to uglify the ensures here because of: https://github.com/cryspen/hax/issues/1276
 val impl_HandshakeData__next_handshake_message (self: t_HandshakeData)
     : Prims.Pure (Core.Result.t_Result (t_HandshakeData & t_HandshakeData) u8)
       Prims.l_True
@@ -116,15 +112,6 @@
         fun result ->
           let result:Core.Result.t_Result (t_HandshakeData & t_HandshakeData) u8 = result in
           match result <: Core.Result.t_Result (t_HandshakeData & t_HandshakeData) u8 with
-<<<<<<< HEAD
-          | Core.Result.Result_Ok (m, _) -> (impl_HandshakeData__len m <: usize) >=. mk_usize 4
-          | _ -> true)
-
-val to_two_inner (hs_data: t_HandshakeData)
-    : Prims.Pure (Core.Result.t_Result (t_HandshakeData & t_HandshakeData) u8)
-      Prims.l_True
-      (fun _ -> Prims.l_True)
-=======
           | Core.Result.Result_Ok (m, r) ->
             (impl_HandshakeData__len m <: usize) >=. mk_usize 4 &&
             (impl_HandshakeData__len self <: usize) >=. (impl_HandshakeData__len m <: usize) &&
@@ -133,7 +120,11 @@
               usize) =.
             (impl_HandshakeData__len r <: usize)
           | _ -> true)
->>>>>>> 46a08ad9
+
+val to_two_inner (hs_data: t_HandshakeData)
+    : Prims.Pure (Core.Result.t_Result (t_HandshakeData & t_HandshakeData) u8)
+      Prims.l_True
+      (fun _ -> Prims.l_True)
 
 val to_four_inner (hs_data: t_HandshakeData)
     : Prims.Pure
@@ -180,12 +171,9 @@
 
 [@@ FStar.Tactics.Typeclasses.tcinstance]
 val impl:Core.Convert.t_From t_HandshakeData Bertie.Tls13utils.t_Bytes
-<<<<<<< HEAD
 
 val from_bytes_inner (handshake_type: t_HandshakeType) (handshake_bytes: Bertie.Tls13utils.t_Bytes)
     : Prims.Pure (Core.Result.t_Result t_HandshakeData u8) Prims.l_True (fun _ -> Prims.l_True)
-=======
->>>>>>> 46a08ad9
 
 /// Generate a new [`HandshakeData`] from [`Bytes`] and the [`HandshakeType`].
 val impl_HandshakeData__from_bytes
@@ -200,16 +188,10 @@
 
 /// Beginning at offset `start`, attempt to find a message of type `handshake_type` in `payload`.
 /// Returns `true`` if `payload` contains a message of the given type, `false` otherwise.
-/// For termination proof in F*: we need to hand-edit and add:
-/// (decreases (Seq.length self._0._0 - v start))
-/// https://github.com/cryspen/hax/issues/1233
 val impl_HandshakeData__find_handshake_message
       (self: t_HandshakeData)
       (handshake_type: t_HandshakeType)
       (start: usize)
-<<<<<<< HEAD
-    : Prims.Pure bool (requires Seq.length self._0._0 >= v start) (fun _ -> Prims.l_True)
-=======
     : Prims.Pure bool
       (requires (impl_HandshakeData__len self <: usize) >=. start)
       (fun _ -> Prims.l_True)
@@ -219,5 +201,4 @@
             Hax_lib.Int.t_Int) -
           (Rust_primitives.Hax.Int.from_machine start <: Hax_lib.Int.t_Int)
           <:
-          Hax_lib.Int.t_Int))
->>>>>>> 46a08ad9
+          Hax_lib.Int.t_Int))