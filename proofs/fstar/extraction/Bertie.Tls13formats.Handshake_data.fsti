--- conflicted
+++ resolved
@@ -9,29 +9,6 @@
   let open Bertie.Tls13utils in
   ()
 
-<<<<<<< HEAD
-let discriminant_HandshakeType_Certificate: u8 = 11uy
-
-let discriminant_HandshakeType_CertificateRequest: u8 = 13uy
-
-let discriminant_HandshakeType_CertificateVerify: u8 = 15uy
-
-let discriminant_HandshakeType_ClientHello: u8 = 1uy
-
-let discriminant_HandshakeType_EncryptedExtensions: u8 = 8uy
-
-let discriminant_HandshakeType_EndOfEarlyData: u8 = 5uy
-
-let discriminant_HandshakeType_Finished: u8 = 20uy
-
-let discriminant_HandshakeType_KeyUpdate: u8 = 24uy
-
-let discriminant_HandshakeType_MessageHash: u8 = 254uy
-
-let discriminant_HandshakeType_NewSessionTicket: u8 = 4uy
-
-=======
->>>>>>> 49ff3c86
 /// ```TLS
 /// enum {
 ///     client_hello(1),
@@ -86,22 +63,6 @@
 val t_HandshakeType_cast_to_repr (x: t_HandshakeType)
     : Prims.Pure u8 Prims.l_True (fun _ -> Prims.l_True)
 
-<<<<<<< HEAD
-/// Hadshake data of the TLS handshake.
-type t_HandshakeData = | HandshakeData : Bertie.Tls13utils.t_Bytes -> t_HandshakeData
-
-[@@ FStar.Tactics.Typeclasses.tcinstance]
-val impl:Core.Convert.t_From t_HandshakeData Bertie.Tls13utils.t_Bytes
-
-/// Returns the length, in bytes.
-val impl__HandshakeData__len (self: t_HandshakeData)
-    : Prims.Pure usize
-      Prims.l_True
-      (ensures
-        fun result ->
-          let result:usize = result in
-          v result == Seq.length self._0._0)
-=======
 [@@ FStar.Tactics.Typeclasses.tcinstance]
 val impl_2:Core.Clone.t_Clone t_HandshakeType
 
@@ -116,37 +77,10 @@
 
 [@@ FStar.Tactics.Typeclasses.tcinstance]
 val impl_6:Core.Cmp.t_PartialEq t_HandshakeType t_HandshakeType
->>>>>>> 49ff3c86
 
 val get_hs_type (t: u8)
     : Prims.Pure (Core.Result.t_Result t_HandshakeType u8) Prims.l_True (fun _ -> Prims.l_True)
 
-<<<<<<< HEAD
-[@@ FStar.Tactics.Typeclasses.tcinstance]
-val impl_1:Core.Clone.t_Clone t_HandshakeType
-
-[@@ FStar.Tactics.Typeclasses.tcinstance]
-val impl_2:Core.Marker.t_Copy t_HandshakeType
-
-[@@ FStar.Tactics.Typeclasses.tcinstance]
-val impl_3:Core.Fmt.t_Debug t_HandshakeType
-
-[@@ FStar.Tactics.Typeclasses.tcinstance]
-val impl_4:Core.Marker.t_StructuralPartialEq t_HandshakeType
-
-[@@ FStar.Tactics.Typeclasses.tcinstance]
-val impl_5:Core.Cmp.t_PartialEq t_HandshakeType t_HandshakeType
-
-/// Returns the handshake data bytes.
-val impl__HandshakeData__to_bytes (self: t_HandshakeData)
-    : Prims.Pure Bertie.Tls13utils.t_Bytes Prims.l_True (fun _ -> Prims.l_True)
-
-/// Returns a new [`HandshakeData`] that contains the bytes of
-/// `other` appended to the bytes of `self`.
-val impl__HandshakeData__concat (self other: t_HandshakeData)
-    : Prims.Pure t_HandshakeData Prims.l_True (fun _ -> Prims.l_True)
-
-=======
 /// Hadshake data of the TLS handshake.
 type t_HandshakeData = | HandshakeData : Bertie.Tls13utils.t_Bytes -> t_HandshakeData
 
@@ -158,45 +92,26 @@
 val impl_HandshakeData__to_bytes (self: t_HandshakeData)
     : Prims.Pure Bertie.Tls13utils.t_Bytes Prims.l_True (fun _ -> Prims.l_True)
 
->>>>>>> 49ff3c86
 /// Attempt to parse a handshake message from the beginning of the payload.
 /// If successful, returns the parsed message and the unparsed rest of the
 /// payload. Returns a [TLSError] if the payload is too short to contain a
 /// handshake message or if the payload is shorter than the expected length
 /// encoded in its first three bytes.
-<<<<<<< HEAD
-val impl__HandshakeData__next_handshake_message (self: t_HandshakeData)
-    : Prims.Pure (Core.Result.t_Result (t_HandshakeData & t_HandshakeData) u8)
-      Prims.l_True
-      (ensures
-        fun result ->
-          let result:Core.Result.t_Result (t_HandshakeData & t_HandshakeData) u8 = result in
-          match result <: Core.Result.t_Result (t_HandshakeData & t_HandshakeData) u8 with
-          | Core.Result.Result_Ok (m, _) -> (impl__HandshakeData__len m <: usize) >=. sz 4
-          | _ -> true)
-=======
 val impl_HandshakeData__next_handshake_message (self: t_HandshakeData)
     : Prims.Pure (Core.Result.t_Result (t_HandshakeData & t_HandshakeData) u8)
       Prims.l_True
       (fun _ -> Prims.l_True)
->>>>>>> 49ff3c86
 
 /// Attempt to parse exactly one handshake message of the `expected_type` from
 /// `payload`.
 /// If successful, returns the parsed handshake message. Returns a [TLSError] if
 /// parsing is unsuccessful or the type of the parsed message disagrees with the
 /// expected type.
-<<<<<<< HEAD
-val impl__HandshakeData__as_handshake_message
-=======
 val impl_HandshakeData__as_handshake_message
->>>>>>> 49ff3c86
       (self: t_HandshakeData)
       (expected_type: t_HandshakeType)
     : Prims.Pure (Core.Result.t_Result t_HandshakeData u8) Prims.l_True (fun _ -> Prims.l_True)
 
-<<<<<<< HEAD
-=======
 /// Attempt to parse exactly two handshake messages from `payload`.
 /// If successful, returns the parsed handshake messages. Returns a [TLSError]
 /// if parsing of either message fails or if the payload is not fully consumed
@@ -206,48 +121,24 @@
       Prims.l_True
       (fun _ -> Prims.l_True)
 
->>>>>>> 49ff3c86
 /// Attempt to parse exactly four handshake messages from `payload`.
 /// If successful, returns the parsed handshake messages. Returns a [TLSError]
 /// if parsing of any message fails or if the payload is not fully consumed
 /// by parsing four messages.
-<<<<<<< HEAD
-val impl__HandshakeData__to_four (self: t_HandshakeData)
-=======
 val impl_HandshakeData__to_four (self: t_HandshakeData)
->>>>>>> 49ff3c86
     : Prims.Pure
       (Core.Result.t_Result (t_HandshakeData & t_HandshakeData & t_HandshakeData & t_HandshakeData)
           u8) Prims.l_True (fun _ -> Prims.l_True)
 
-<<<<<<< HEAD
-/// Attempt to parse exactly two handshake messages from `payload`.
-/// If successful, returns the parsed handshake messages. Returns a [TLSError]
-/// if parsing of either message fails or if the payload is not fully consumed
-/// by parsing two messages.
-val impl__HandshakeData__to_two (self: t_HandshakeData)
-    : Prims.Pure (Core.Result.t_Result (t_HandshakeData & t_HandshakeData) u8)
-      Prims.l_True
-      (fun _ -> Prims.l_True)
-
-/// Generate a new [`HandshakeData`] from [`Bytes`] and the [`HandshakeType`].
-val impl__HandshakeData__from_bytes
-=======
 [@@ FStar.Tactics.Typeclasses.tcinstance]
 val impl_1:Core.Convert.t_From t_HandshakeData Bertie.Tls13utils.t_Bytes
 
 /// Generate a new [`HandshakeData`] from [`Bytes`] and the [`HandshakeType`].
 val impl_HandshakeData__from_bytes
->>>>>>> 49ff3c86
       (handshake_type: t_HandshakeType)
       (handshake_bytes: Bertie.Tls13utils.t_Bytes)
     : Prims.Pure (Core.Result.t_Result t_HandshakeData u8) Prims.l_True (fun _ -> Prims.l_True)
 
-<<<<<<< HEAD
-/// Beginning at offset `start`, attempt to find a message of type `handshake_type` in `payload`.
-/// Returns `true`` if `payload` contains a message of the given type, `false` otherwise.
-val impl__HandshakeData__find_handshake_message
-=======
 /// Returns a new [`HandshakeData`] that contains the bytes of
 /// `other` appended to the bytes of `self`.
 val impl_HandshakeData__concat (self other: t_HandshakeData)
@@ -256,9 +147,7 @@
 /// Beginning at offset `start`, attempt to find a message of type `handshake_type` in `payload`.
 /// Returns `true`` if `payload` contains a message of the given type, `false` otherwise.
 val impl_HandshakeData__find_handshake_message
->>>>>>> 49ff3c86
       (self: t_HandshakeData)
       (handshake_type: t_HandshakeType)
       (start: usize)
-    : Prims.Pure bool (requires Seq.length self._0._0 >= v start) (fun _ -> Prims.l_True)
-      (decreases (Seq.length self._0._0 - v start))+    : Prims.Pure bool Prims.l_True (fun _ -> Prims.l_True)