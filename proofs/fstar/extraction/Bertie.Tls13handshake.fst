module Bertie.Tls13handshake
#set-options "--fuel 0 --ifuel 1 --z3rlimit 15"
open Core
open FStar.Mul

let _ =
  (* This module has implicit dependencies, here we make them explicit. *)
  (* The implicit dependencies arise from typeclasses instances. *)
  let open Bertie.Tls13utils in
  let open Rand_core in
  ()

<<<<<<< HEAD
let algs_post_client_finished (st: t_ClientPostClientFinished) = st._2

let algs_post_server_hello (st: t_ClientPostServerHello) = st._2

let algs_post_client_hello (st: t_ClientPostClientHello) = st._1

=======
>>>>>>> 49ff3c86
let hash_empty (algorithm: Bertie.Tls13crypto.t_HashAlgorithm) =
  Bertie.Tls13crypto.impl_HashAlgorithm__hash algorithm
    (Bertie.Tls13utils.impl_Bytes__new () <: Bertie.Tls13utils.t_Bytes)

let hkdf_expand_label
      (hash_algorithm: Bertie.Tls13crypto.t_HashAlgorithm)
      (key label context: Bertie.Tls13utils.t_Bytes)
      (len: usize)
     =
  if len >=. mk_usize 65536
  then
    Core.Result.Result_Err Bertie.Tls13utils.v_PAYLOAD_TOO_LONG
    <:
    Core.Result.t_Result Bertie.Tls13utils.t_Bytes u8
  else
    let lenb:t_Array u8 (mk_usize 2) =
      Bertie.Tls13utils.u16_as_be_bytes (Bertie.Tls13utils.v_U16 (cast (len <: usize) <: u16) <: u16
        )
    in
    let tls13_label:Bertie.Tls13utils.t_Bytes =
<<<<<<< HEAD
      Bertie.Tls13utils.impl__Bytes__concat (Bertie.Tls13utils.impl__Bytes__from_slice (Bertie.Tls13formats.v_LABEL_TLS13
=======
      Bertie.Tls13utils.impl_Bytes__concat (Bertie.Tls13utils.impl_Bytes__from_slice (Bertie.Tls13formats.v_LABEL_TLS13
>>>>>>> 49ff3c86
              <:
              t_Slice u8)
          <:
          Bertie.Tls13utils.t_Bytes)
        label
    in
    match
      Bertie.Tls13utils.encode_length_u8 (Bertie.Tls13utils.impl_Bytes__as_raw tls13_label
          <:
          t_Slice u8)
      <:
      Core.Result.t_Result Bertie.Tls13utils.t_Bytes u8
    with
<<<<<<< HEAD
    | Core.Result.Result_Ok hoist74 ->
=======
    | Core.Result.Result_Ok hoist96 ->
>>>>>>> 49ff3c86
      (match
          Bertie.Tls13utils.encode_length_u8 (Bertie.Tls13utils.impl_Bytes__as_raw context
              <:
              t_Slice u8)
          <:
          Core.Result.t_Result Bertie.Tls13utils.t_Bytes u8
        with
<<<<<<< HEAD
        | Core.Result.Result_Ok hoist73 ->
          let info:Bertie.Tls13utils.t_Bytes =
            Bertie.Tls13utils.impl__Bytes__prefix (Bertie.Tls13utils.impl__Bytes__concat hoist74
                  hoist73
=======
        | Core.Result.Result_Ok hoist95 ->
          let info:Bertie.Tls13utils.t_Bytes =
            Bertie.Tls13utils.impl_Bytes__prefix (Bertie.Tls13utils.impl_Bytes__concat hoist96
                  hoist95
>>>>>>> 49ff3c86
                <:
                Bertie.Tls13utils.t_Bytes)
              (lenb <: t_Slice u8)
          in
          Bertie.Tls13crypto.hkdf_expand hash_algorithm key info len
        | Core.Result.Result_Err err ->
          Core.Result.Result_Err err <: Core.Result.t_Result Bertie.Tls13utils.t_Bytes u8)
    | Core.Result.Result_Err err ->
      Core.Result.Result_Err err <: Core.Result.t_Result Bertie.Tls13utils.t_Bytes u8

<<<<<<< HEAD
=======
let derive_secret
      (hash_algorithm: Bertie.Tls13crypto.t_HashAlgorithm)
      (key label transcript_hash: Bertie.Tls13utils.t_Bytes)
     =
  hkdf_expand_label hash_algorithm
    key
    label
    transcript_hash
    (Bertie.Tls13crypto.impl_HashAlgorithm__hash_len hash_algorithm <: usize)

let derive_binder_key (ha: Bertie.Tls13crypto.t_HashAlgorithm) (k: Bertie.Tls13utils.t_Bytes) =
  match
    Bertie.Tls13crypto.hkdf_extract ha
      k
      (Bertie.Tls13crypto.zero_key ha <: Bertie.Tls13utils.t_Bytes)
    <:
    Core.Result.t_Result Bertie.Tls13utils.t_Bytes u8
  with
  | Core.Result.Result_Ok early_secret ->
    (match hash_empty ha <: Core.Result.t_Result Bertie.Tls13utils.t_Bytes u8 with
      | Core.Result.Result_Ok hoist98 ->
        derive_secret ha
          early_secret
          (Bertie.Tls13utils.bytes (Bertie.Tls13formats.v_LABEL_RES_BINDER <: t_Slice u8)
            <:
            Bertie.Tls13utils.t_Bytes)
          hoist98
      | Core.Result.Result_Err err ->
        Core.Result.Result_Err err <: Core.Result.t_Result Bertie.Tls13utils.t_Bytes u8)
  | Core.Result.Result_Err err ->
    Core.Result.Result_Err err <: Core.Result.t_Result Bertie.Tls13utils.t_Bytes u8

>>>>>>> 49ff3c86
let derive_aead_key_iv
      (hash_algorithm: Bertie.Tls13crypto.t_HashAlgorithm)
      (aead_algorithm: Bertie.Tls13crypto.t_AeadAlgorithm)
      (key: Bertie.Tls13utils.t_Bytes)
     =
  match
    hkdf_expand_label hash_algorithm
      key
      (Bertie.Tls13utils.bytes (Bertie.Tls13formats.v_LABEL_KEY <: t_Slice u8)
        <:
        Bertie.Tls13utils.t_Bytes)
<<<<<<< HEAD
      (Bertie.Tls13utils.impl__Bytes__new () <: Bertie.Tls13utils.t_Bytes)
      (Bertie.Tls13crypto.impl__AeadAlgorithm__key_len aead_algorithm <: usize)
=======
      (Bertie.Tls13utils.impl_Bytes__new () <: Bertie.Tls13utils.t_Bytes)
      (Bertie.Tls13crypto.impl_AeadAlgorithm__key_len aead_algorithm <: usize)
>>>>>>> 49ff3c86
    <:
    Core.Result.t_Result Bertie.Tls13utils.t_Bytes u8
  with
  | Core.Result.Result_Ok sender_write_key ->
    (match
        hkdf_expand_label hash_algorithm
          key
          (Bertie.Tls13utils.bytes (Bertie.Tls13formats.v_LABEL_IV <: t_Slice u8)
            <:
            Bertie.Tls13utils.t_Bytes)
<<<<<<< HEAD
          (Bertie.Tls13utils.impl__Bytes__new () <: Bertie.Tls13utils.t_Bytes)
          (Bertie.Tls13crypto.impl__AeadAlgorithm__iv_len aead_algorithm <: usize)
=======
          (Bertie.Tls13utils.impl_Bytes__new () <: Bertie.Tls13utils.t_Bytes)
          (Bertie.Tls13crypto.impl_AeadAlgorithm__iv_len aead_algorithm <: usize)
>>>>>>> 49ff3c86
        <:
        Core.Result.t_Result Bertie.Tls13utils.t_Bytes u8
      with
      | Core.Result.Result_Ok sender_write_iv ->
        Core.Result.Result_Ok
        (Bertie.Tls13crypto.impl_AeadKeyIV__new (Bertie.Tls13crypto.impl_AeadKey__new sender_write_key
                aead_algorithm
              <:
              Bertie.Tls13crypto.t_AeadKey)
            sender_write_iv)
        <:
        Core.Result.t_Result Bertie.Tls13crypto.t_AeadKeyIV u8
      | Core.Result.Result_Err err ->
        Core.Result.Result_Err err <: Core.Result.t_Result Bertie.Tls13crypto.t_AeadKeyIV u8)
  | Core.Result.Result_Err err ->
    Core.Result.Result_Err err <: Core.Result.t_Result Bertie.Tls13crypto.t_AeadKeyIV u8

let derive_finished_key (ha: Bertie.Tls13crypto.t_HashAlgorithm) (k: Bertie.Tls13utils.t_Bytes) =
  hkdf_expand_label ha
    k
    (Bertie.Tls13utils.bytes (Bertie.Tls13formats.v_LABEL_FINISHED <: t_Slice u8)
      <:
      Bertie.Tls13utils.t_Bytes)
    (Bertie.Tls13utils.impl__Bytes__new () <: Bertie.Tls13utils.t_Bytes)
    (Bertie.Tls13crypto.impl__HashAlgorithm__hmac_tag_len ha <: usize)

let derive_secret
      (hash_algorithm: Bertie.Tls13crypto.t_HashAlgorithm)
      (key label transcript_hash: Bertie.Tls13utils.t_Bytes)
     =
  hkdf_expand_label hash_algorithm
    key
    label
    transcript_hash
    (Bertie.Tls13crypto.impl__HashAlgorithm__hash_len hash_algorithm <: usize)

let derive_0rtt_keys
      (hash_algorithm: Bertie.Tls13crypto.t_HashAlgorithm)
      (aead_algoorithm: Bertie.Tls13crypto.t_AeadAlgorithm)
      (key tx: Bertie.Tls13utils.t_Bytes)
     =
  match
    Bertie.Tls13crypto.hkdf_extract hash_algorithm
      key
      (Bertie.Tls13crypto.zero_key hash_algorithm <: Bertie.Tls13utils.t_Bytes)
    <:
    Core.Result.t_Result Bertie.Tls13utils.t_Bytes u8
  with
  | Core.Result.Result_Ok early_secret ->
    (match
        derive_secret hash_algorithm
          early_secret
          (Bertie.Tls13utils.bytes (Bertie.Tls13formats.v_LABEL_C_E_TRAFFIC <: t_Slice u8)
            <:
            Bertie.Tls13utils.t_Bytes)
          tx
        <:
        Core.Result.t_Result Bertie.Tls13utils.t_Bytes u8
      with
      | Core.Result.Result_Ok client_early_traffic_secret ->
        (match
            derive_secret hash_algorithm
              early_secret
              (Bertie.Tls13utils.bytes (Bertie.Tls13formats.v_LABEL_E_EXP_MASTER <: t_Slice u8)
                <:
                Bertie.Tls13utils.t_Bytes)
              tx
            <:
            Core.Result.t_Result Bertie.Tls13utils.t_Bytes u8
          with
          | Core.Result.Result_Ok early_exporter_master_secret ->
            (match
                derive_aead_key_iv hash_algorithm aead_algoorithm client_early_traffic_secret
                <:
                Core.Result.t_Result Bertie.Tls13crypto.t_AeadKeyIV u8
              with
              | Core.Result.Result_Ok sender_write_key_iv ->
                Core.Result.Result_Ok
                (sender_write_key_iv, early_exporter_master_secret
                  <:
                  (Bertie.Tls13crypto.t_AeadKeyIV & Bertie.Tls13utils.t_Bytes))
                <:
                Core.Result.t_Result (Bertie.Tls13crypto.t_AeadKeyIV & Bertie.Tls13utils.t_Bytes) u8
              | Core.Result.Result_Err err ->
                Core.Result.Result_Err err
                <:
                Core.Result.t_Result (Bertie.Tls13crypto.t_AeadKeyIV & Bertie.Tls13utils.t_Bytes) u8
            )
          | Core.Result.Result_Err err ->
            Core.Result.Result_Err err
            <:
            Core.Result.t_Result (Bertie.Tls13crypto.t_AeadKeyIV & Bertie.Tls13utils.t_Bytes) u8)
      | Core.Result.Result_Err err ->
        Core.Result.Result_Err err
        <:
        Core.Result.t_Result (Bertie.Tls13crypto.t_AeadKeyIV & Bertie.Tls13utils.t_Bytes) u8)
  | Core.Result.Result_Err err ->
    Core.Result.Result_Err err
    <:
    Core.Result.t_Result (Bertie.Tls13crypto.t_AeadKeyIV & Bertie.Tls13utils.t_Bytes) u8

<<<<<<< HEAD
let derive_app_keys
      (ha: Bertie.Tls13crypto.t_HashAlgorithm)
      (ae: Bertie.Tls13crypto.t_AeadAlgorithm)
      (master_secret tx: Bertie.Tls13utils.t_Bytes)
     =
  match
    derive_secret ha
      master_secret
      (Bertie.Tls13utils.bytes (Bertie.Tls13formats.v_LABEL_C_AP_TRAFFIC <: t_Slice u8)
        <:
        Bertie.Tls13utils.t_Bytes)
      tx
    <:
    Core.Result.t_Result Bertie.Tls13utils.t_Bytes u8
  with
  | Core.Result.Result_Ok client_application_traffic_secret_0_ ->
    (match
        derive_secret ha
          master_secret
          (Bertie.Tls13utils.bytes (Bertie.Tls13formats.v_LABEL_S_AP_TRAFFIC <: t_Slice u8)
            <:
            Bertie.Tls13utils.t_Bytes)
          tx
        <:
        Core.Result.t_Result Bertie.Tls13utils.t_Bytes u8
      with
      | Core.Result.Result_Ok server_application_traffic_secret_0_ ->
        (match
            derive_aead_key_iv ha ae client_application_traffic_secret_0_
            <:
            Core.Result.t_Result Bertie.Tls13crypto.t_AeadKeyIV u8
          with
          | Core.Result.Result_Ok client_write_key_iv ->
            (match
                derive_aead_key_iv ha ae server_application_traffic_secret_0_
                <:
                Core.Result.t_Result Bertie.Tls13crypto.t_AeadKeyIV u8
              with
              | Core.Result.Result_Ok server_write_key_iv ->
                (match
                    derive_secret ha
                      master_secret
                      (Bertie.Tls13utils.bytes (Bertie.Tls13formats.v_LABEL_EXP_MASTER <: t_Slice u8
                          )
                        <:
                        Bertie.Tls13utils.t_Bytes)
                      tx
                    <:
                    Core.Result.t_Result Bertie.Tls13utils.t_Bytes u8
                  with
                  | Core.Result.Result_Ok exporter_master_secret ->
                    Core.Result.Result_Ok
                    (client_write_key_iv, server_write_key_iv, exporter_master_secret
                      <:
                      (Bertie.Tls13crypto.t_AeadKeyIV & Bertie.Tls13crypto.t_AeadKeyIV &
                        Bertie.Tls13utils.t_Bytes))
                    <:
                    Core.Result.t_Result
                      (Bertie.Tls13crypto.t_AeadKeyIV & Bertie.Tls13crypto.t_AeadKeyIV &
                        Bertie.Tls13utils.t_Bytes) u8
                  | Core.Result.Result_Err err ->
                    Core.Result.Result_Err err
                    <:
                    Core.Result.t_Result
                      (Bertie.Tls13crypto.t_AeadKeyIV & Bertie.Tls13crypto.t_AeadKeyIV &
                        Bertie.Tls13utils.t_Bytes) u8)
              | Core.Result.Result_Err err ->
                Core.Result.Result_Err err
                <:
                Core.Result.t_Result
                  (Bertie.Tls13crypto.t_AeadKeyIV & Bertie.Tls13crypto.t_AeadKeyIV &
                    Bertie.Tls13utils.t_Bytes) u8)
          | Core.Result.Result_Err err ->
            Core.Result.Result_Err err
            <:
            Core.Result.t_Result
              (Bertie.Tls13crypto.t_AeadKeyIV & Bertie.Tls13crypto.t_AeadKeyIV &
                Bertie.Tls13utils.t_Bytes) u8)
      | Core.Result.Result_Err err ->
        Core.Result.Result_Err err
        <:
        Core.Result.t_Result
          (Bertie.Tls13crypto.t_AeadKeyIV & Bertie.Tls13crypto.t_AeadKeyIV &
            Bertie.Tls13utils.t_Bytes) u8)
  | Core.Result.Result_Err err ->
    Core.Result.Result_Err err
    <:
    Core.Result.t_Result
      (Bertie.Tls13crypto.t_AeadKeyIV & Bertie.Tls13crypto.t_AeadKeyIV & Bertie.Tls13utils.t_Bytes)
      u8

let derive_binder_key (ha: Bertie.Tls13crypto.t_HashAlgorithm) (k: Bertie.Tls13utils.t_Bytes) =
=======
let derive_finished_key (ha: Bertie.Tls13crypto.t_HashAlgorithm) (k: Bertie.Tls13utils.t_Bytes) =
  hkdf_expand_label ha
    k
    (Bertie.Tls13utils.bytes (Bertie.Tls13formats.v_LABEL_FINISHED <: t_Slice u8)
      <:
      Bertie.Tls13utils.t_Bytes)
    (Bertie.Tls13utils.impl_Bytes__new () <: Bertie.Tls13utils.t_Bytes)
    (Bertie.Tls13crypto.impl_HashAlgorithm__hmac_tag_len ha <: usize)

let derive_hk_ms
      (ha: Bertie.Tls13crypto.t_HashAlgorithm)
      (ae: Bertie.Tls13crypto.t_AeadAlgorithm)
      (shared_secret: Bertie.Tls13utils.t_Bytes)
      (psko: Core.Option.t_Option Bertie.Tls13utils.t_Bytes)
      (transcript_hash: Bertie.Tls13utils.t_Bytes)
     =
  let psk:Bertie.Tls13utils.t_Bytes =
    match psko <: Core.Option.t_Option Bertie.Tls13utils.t_Bytes with
    | Core.Option.Option_Some k ->
      Core.Clone.f_clone #Bertie.Tls13utils.t_Bytes #FStar.Tactics.Typeclasses.solve k
    | _ -> Bertie.Tls13crypto.zero_key ha
  in
>>>>>>> 49ff3c86
  match
    Bertie.Tls13crypto.hkdf_extract ha
      k
      (Bertie.Tls13crypto.zero_key ha <: Bertie.Tls13utils.t_Bytes)
    <:
    Core.Result.t_Result Bertie.Tls13utils.t_Bytes u8
  with
  | Core.Result.Result_Ok early_secret ->
    (match hash_empty ha <: Core.Result.t_Result Bertie.Tls13utils.t_Bytes u8 with
<<<<<<< HEAD
      | Core.Result.Result_Ok hoist76 ->
        derive_secret ha
          early_secret
          (Bertie.Tls13utils.bytes (Bertie.Tls13formats.v_LABEL_RES_BINDER <: t_Slice u8)
            <:
            Bertie.Tls13utils.t_Bytes)
          hoist76
      | Core.Result.Result_Err err ->
        Core.Result.Result_Err err <: Core.Result.t_Result Bertie.Tls13utils.t_Bytes u8)
  | Core.Result.Result_Err err ->
    Core.Result.Result_Err err <: Core.Result.t_Result Bertie.Tls13utils.t_Bytes u8

let compute_psk_binder_zero_rtt
      (algs0: Bertie.Tls13crypto.t_Algorithms)
      (ch: Bertie.Tls13formats.Handshake_data.t_HandshakeData)
      (trunc_len: usize)
      (psk: Core.Option.t_Option Bertie.Tls13utils.t_Bytes)
      (tx: Bertie.Tls13formats.t_Transcript)
     =
  let
  { Bertie.Tls13crypto.f_hash = ha ;
    Bertie.Tls13crypto.f_aead = ae ;
    Bertie.Tls13crypto.f_signature = v__sa ;
    Bertie.Tls13crypto.f_kem = v__ks ;
    Bertie.Tls13crypto.f_psk_mode = psk_mode ;
    Bertie.Tls13crypto.f_zero_rtt = zero_rtt }:Bertie.Tls13crypto.t_Algorithms =
    algs0
  in
  match
    psk_mode, psk, (cast (trunc_len <: usize) <: u8)
    <:
    (bool & Core.Option.t_Option Bertie.Tls13utils.t_Bytes & u8)
  with
  | true, Core.Option.Option_Some k, _ ->
    (match
        Bertie.Tls13formats.impl__Transcript__transcript_hash_without_client_hello tx ch trunc_len
        <:
        Core.Result.t_Result Bertie.Tls13utils.t_Bytes u8
      with
      | Core.Result.Result_Ok th_trunc ->
        (match derive_binder_key ha k <: Core.Result.t_Result Bertie.Tls13utils.t_Bytes u8 with
          | Core.Result.Result_Ok mk ->
            (match
                Bertie.Tls13crypto.hmac_tag ha mk th_trunc
                <:
                Core.Result.t_Result Bertie.Tls13utils.t_Bytes u8
              with
              | Core.Result.Result_Ok binder ->
                (match
                    Bertie.Tls13formats.set_client_hello_binder algs0
                      (Core.Option.Option_Some binder
                        <:
                        Core.Option.t_Option Bertie.Tls13utils.t_Bytes)
                      ch
                      (Core.Option.Option_Some trunc_len <: Core.Option.t_Option usize)
                    <:
                    Core.Result.t_Result Bertie.Tls13formats.Handshake_data.t_HandshakeData u8
                  with
                  | Core.Result.Result_Ok nch ->
                    let tx_ch:Bertie.Tls13formats.t_Transcript =
                      Bertie.Tls13formats.impl__Transcript__add tx nch
                    in
                    if zero_rtt
                    then
                      match
                        Bertie.Tls13formats.impl__Transcript__transcript_hash tx_ch
                        <:
                        Core.Result.t_Result Bertie.Tls13utils.t_Bytes u8
                      with
                      | Core.Result.Result_Ok th ->
                        (match
                            derive_0rtt_keys ha ae k th
                            <:
                            Core.Result.t_Result
                              (Bertie.Tls13crypto.t_AeadKeyIV & Bertie.Tls13utils.t_Bytes) u8
                          with
                          | Core.Result.Result_Ok (aek, key) ->
                            let cipher0:Core.Option.t_Option Bertie.Tls13record.t_ClientCipherState0
                            =
                              Core.Option.Option_Some
                              (Bertie.Tls13record.client_cipher_state0 ae aek 0uL key)
                              <:
                              Core.Option.t_Option Bertie.Tls13record.t_ClientCipherState0
                            in
                            Core.Result.Result_Ok
                            (nch, cipher0, tx_ch
                              <:
                              (Bertie.Tls13formats.Handshake_data.t_HandshakeData &
                                Core.Option.t_Option Bertie.Tls13record.t_ClientCipherState0 &
                                Bertie.Tls13formats.t_Transcript))
                            <:
                            Core.Result.t_Result
                              (Bertie.Tls13formats.Handshake_data.t_HandshakeData &
                                Core.Option.t_Option Bertie.Tls13record.t_ClientCipherState0 &
                                Bertie.Tls13formats.t_Transcript) u8
                          | Core.Result.Result_Err err ->
                            Core.Result.Result_Err err
                            <:
                            Core.Result.t_Result
                              (Bertie.Tls13formats.Handshake_data.t_HandshakeData &
                                Core.Option.t_Option Bertie.Tls13record.t_ClientCipherState0 &
                                Bertie.Tls13formats.t_Transcript) u8)
                      | Core.Result.Result_Err err ->
                        Core.Result.Result_Err err
                        <:
                        Core.Result.t_Result
                          (Bertie.Tls13formats.Handshake_data.t_HandshakeData &
                            Core.Option.t_Option Bertie.Tls13record.t_ClientCipherState0 &
                            Bertie.Tls13formats.t_Transcript) u8
                    else
                      Core.Result.Result_Ok
                      (nch,
                        (Core.Option.Option_None
                          <:
                          Core.Option.t_Option Bertie.Tls13record.t_ClientCipherState0),
                        tx_ch
                        <:
                        (Bertie.Tls13formats.Handshake_data.t_HandshakeData &
                          Core.Option.t_Option Bertie.Tls13record.t_ClientCipherState0 &
                          Bertie.Tls13formats.t_Transcript))
                      <:
                      Core.Result.t_Result
                        (Bertie.Tls13formats.Handshake_data.t_HandshakeData &
                          Core.Option.t_Option Bertie.Tls13record.t_ClientCipherState0 &
                          Bertie.Tls13formats.t_Transcript) u8
                  | Core.Result.Result_Err err ->
                    Core.Result.Result_Err err
                    <:
                    Core.Result.t_Result
                      (Bertie.Tls13formats.Handshake_data.t_HandshakeData &
                        Core.Option.t_Option Bertie.Tls13record.t_ClientCipherState0 &
                        Bertie.Tls13formats.t_Transcript) u8)
              | Core.Result.Result_Err err ->
                Core.Result.Result_Err err
                <:
                Core.Result.t_Result
                  (Bertie.Tls13formats.Handshake_data.t_HandshakeData &
                    Core.Option.t_Option Bertie.Tls13record.t_ClientCipherState0 &
                    Bertie.Tls13formats.t_Transcript) u8)
          | Core.Result.Result_Err err ->
            Core.Result.Result_Err err
            <:
            Core.Result.t_Result
              (Bertie.Tls13formats.Handshake_data.t_HandshakeData &
                Core.Option.t_Option Bertie.Tls13record.t_ClientCipherState0 &
                Bertie.Tls13formats.t_Transcript) u8)
      | Core.Result.Result_Err err ->
        Core.Result.Result_Err err
        <:
        Core.Result.t_Result
          (Bertie.Tls13formats.Handshake_data.t_HandshakeData &
            Core.Option.t_Option Bertie.Tls13record.t_ClientCipherState0 &
            Bertie.Tls13formats.t_Transcript) u8)
  | false, Core.Option.Option_None , 0uy ->
    let tx_ch:Bertie.Tls13formats.t_Transcript = Bertie.Tls13formats.impl__Transcript__add tx ch in
    Core.Result.Result_Ok
    (ch,
      (Core.Option.Option_None <: Core.Option.t_Option Bertie.Tls13record.t_ClientCipherState0),
      tx_ch
      <:
      (Bertie.Tls13formats.Handshake_data.t_HandshakeData &
        Core.Option.t_Option Bertie.Tls13record.t_ClientCipherState0 &
        Bertie.Tls13formats.t_Transcript))
    <:
    Core.Result.t_Result
      (Bertie.Tls13formats.Handshake_data.t_HandshakeData &
        Core.Option.t_Option Bertie.Tls13record.t_ClientCipherState0 &
        Bertie.Tls13formats.t_Transcript) u8
  | _ ->
    Core.Result.Result_Err Bertie.Tls13utils.v_PSK_MODE_MISMATCH
    <:
    Core.Result.t_Result
      (Bertie.Tls13formats.Handshake_data.t_HandshakeData &
        Core.Option.t_Option Bertie.Tls13record.t_ClientCipherState0 &
        Bertie.Tls13formats.t_Transcript) u8

let derive_hk_ms
      (ha: Bertie.Tls13crypto.t_HashAlgorithm)
      (ae: Bertie.Tls13crypto.t_AeadAlgorithm)
      (shared_secret: Bertie.Tls13utils.t_Bytes)
      (psko: Core.Option.t_Option Bertie.Tls13utils.t_Bytes)
      (transcript_hash: Bertie.Tls13utils.t_Bytes)
     =
  let psk:Bertie.Tls13utils.t_Bytes =
    match psko <: Core.Option.t_Option Bertie.Tls13utils.t_Bytes with
    | Core.Option.Option_Some k ->
      Core.Clone.f_clone #Bertie.Tls13utils.t_Bytes #FStar.Tactics.Typeclasses.solve k
    | _ -> Bertie.Tls13crypto.zero_key ha
  in
  match
    Bertie.Tls13crypto.hkdf_extract ha
      psk
      (Bertie.Tls13crypto.zero_key ha <: Bertie.Tls13utils.t_Bytes)
    <:
    Core.Result.t_Result Bertie.Tls13utils.t_Bytes u8
  with
  | Core.Result.Result_Ok early_secret ->
    (match hash_empty ha <: Core.Result.t_Result Bertie.Tls13utils.t_Bytes u8 with
      | Core.Result.Result_Ok digest_emp ->
        (match
            derive_secret ha
              early_secret
              (Bertie.Tls13utils.bytes (Bertie.Tls13formats.v_LABEL_DERIVED <: t_Slice u8)
                <:
                Bertie.Tls13utils.t_Bytes)
              digest_emp
            <:
            Core.Result.t_Result Bertie.Tls13utils.t_Bytes u8
          with
          | Core.Result.Result_Ok derived_secret ->
            (match
                Bertie.Tls13crypto.hkdf_extract ha shared_secret derived_secret
                <:
                Core.Result.t_Result Bertie.Tls13utils.t_Bytes u8
              with
              | Core.Result.Result_Ok handshake_secret ->
                (match
                    derive_secret ha
                      handshake_secret
                      (Bertie.Tls13utils.bytes (Bertie.Tls13formats.v_LABEL_C_HS_TRAFFIC
                            <:
                            t_Slice u8)
                        <:
                        Bertie.Tls13utils.t_Bytes)
                      transcript_hash
                    <:
                    Core.Result.t_Result Bertie.Tls13utils.t_Bytes u8
                  with
                  | Core.Result.Result_Ok client_handshake_traffic_secret ->
                    (match
                        derive_secret ha
                          handshake_secret
                          (Bertie.Tls13utils.bytes (Bertie.Tls13formats.v_LABEL_S_HS_TRAFFIC
                                <:
                                t_Slice u8)
                            <:
                            Bertie.Tls13utils.t_Bytes)
                          transcript_hash
                        <:
                        Core.Result.t_Result Bertie.Tls13utils.t_Bytes u8
                      with
=======
      | Core.Result.Result_Ok digest_emp ->
        (match
            derive_secret ha
              early_secret
              (Bertie.Tls13utils.bytes (Bertie.Tls13formats.v_LABEL_DERIVED <: t_Slice u8)
                <:
                Bertie.Tls13utils.t_Bytes)
              digest_emp
            <:
            Core.Result.t_Result Bertie.Tls13utils.t_Bytes u8
          with
          | Core.Result.Result_Ok derived_secret ->
            (match
                Bertie.Tls13crypto.hkdf_extract ha shared_secret derived_secret
                <:
                Core.Result.t_Result Bertie.Tls13utils.t_Bytes u8
              with
              | Core.Result.Result_Ok handshake_secret ->
                (match
                    derive_secret ha
                      handshake_secret
                      (Bertie.Tls13utils.bytes (Bertie.Tls13formats.v_LABEL_C_HS_TRAFFIC
                            <:
                            t_Slice u8)
                        <:
                        Bertie.Tls13utils.t_Bytes)
                      transcript_hash
                    <:
                    Core.Result.t_Result Bertie.Tls13utils.t_Bytes u8
                  with
                  | Core.Result.Result_Ok client_handshake_traffic_secret ->
                    (match
                        derive_secret ha
                          handshake_secret
                          (Bertie.Tls13utils.bytes (Bertie.Tls13formats.v_LABEL_S_HS_TRAFFIC
                                <:
                                t_Slice u8)
                            <:
                            Bertie.Tls13utils.t_Bytes)
                          transcript_hash
                        <:
                        Core.Result.t_Result Bertie.Tls13utils.t_Bytes u8
                      with
>>>>>>> 49ff3c86
                      | Core.Result.Result_Ok server_handshake_traffic_secret ->
                        (match
                            derive_finished_key ha client_handshake_traffic_secret
                            <:
                            Core.Result.t_Result Bertie.Tls13utils.t_Bytes u8
                          with
                          | Core.Result.Result_Ok client_finished_key ->
                            (match
                                derive_finished_key ha server_handshake_traffic_secret
                                <:
                                Core.Result.t_Result Bertie.Tls13utils.t_Bytes u8
                              with
                              | Core.Result.Result_Ok server_finished_key ->
                                (match
                                    derive_aead_key_iv ha ae client_handshake_traffic_secret
                                    <:
                                    Core.Result.t_Result Bertie.Tls13crypto.t_AeadKeyIV u8
                                  with
                                  | Core.Result.Result_Ok client_write_key_iv ->
                                    (match
                                        derive_aead_key_iv ha ae server_handshake_traffic_secret
                                        <:
                                        Core.Result.t_Result Bertie.Tls13crypto.t_AeadKeyIV u8
                                      with
                                      | Core.Result.Result_Ok server_write_key_iv ->
                                        (match
                                            derive_secret ha
                                              handshake_secret
                                              (Bertie.Tls13utils.bytes (Bertie.Tls13formats.v_LABEL_DERIVED
                                                    <:
                                                    t_Slice u8)
                                                <:
                                                Bertie.Tls13utils.t_Bytes)
                                              digest_emp
                                            <:
                                            Core.Result.t_Result Bertie.Tls13utils.t_Bytes u8
                                          with
<<<<<<< HEAD
                                          | Core.Result.Result_Ok master_secret___ ->
=======
                                          | Core.Result.Result_Ok master_secret_ ->
>>>>>>> 49ff3c86
                                            (match
                                                Bertie.Tls13crypto.hkdf_extract ha
                                                  (Bertie.Tls13crypto.zero_key ha
                                                    <:
                                                    Bertie.Tls13utils.t_Bytes)
<<<<<<< HEAD
                                                  master_secret___
=======
                                                  master_secret_
>>>>>>> 49ff3c86
                                                <:
                                                Core.Result.t_Result Bertie.Tls13utils.t_Bytes u8
                                              with
                                              | Core.Result.Result_Ok master_secret ->
                                                Core.Result.Result_Ok
                                                (client_write_key_iv,
                                                  server_write_key_iv,
                                                  client_finished_key,
                                                  server_finished_key,
                                                  master_secret
                                                  <:
                                                  (Bertie.Tls13crypto.t_AeadKeyIV &
                                                    Bertie.Tls13crypto.t_AeadKeyIV &
                                                    Bertie.Tls13utils.t_Bytes &
                                                    Bertie.Tls13utils.t_Bytes &
                                                    Bertie.Tls13utils.t_Bytes))
                                                <:
                                                Core.Result.t_Result
                                                  (Bertie.Tls13crypto.t_AeadKeyIV &
                                                    Bertie.Tls13crypto.t_AeadKeyIV &
                                                    Bertie.Tls13utils.t_Bytes &
                                                    Bertie.Tls13utils.t_Bytes &
                                                    Bertie.Tls13utils.t_Bytes) u8
                                              | Core.Result.Result_Err err ->
                                                Core.Result.Result_Err err
                                                <:
                                                Core.Result.t_Result
                                                  (Bertie.Tls13crypto.t_AeadKeyIV &
                                                    Bertie.Tls13crypto.t_AeadKeyIV &
                                                    Bertie.Tls13utils.t_Bytes &
                                                    Bertie.Tls13utils.t_Bytes &
                                                    Bertie.Tls13utils.t_Bytes) u8)
                                          | Core.Result.Result_Err err ->
                                            Core.Result.Result_Err err
                                            <:
                                            Core.Result.t_Result
                                              (Bertie.Tls13crypto.t_AeadKeyIV &
                                                Bertie.Tls13crypto.t_AeadKeyIV &
                                                Bertie.Tls13utils.t_Bytes &
                                                Bertie.Tls13utils.t_Bytes &
                                                Bertie.Tls13utils.t_Bytes) u8)
                                      | Core.Result.Result_Err err ->
                                        Core.Result.Result_Err err
                                        <:
                                        Core.Result.t_Result
                                          (Bertie.Tls13crypto.t_AeadKeyIV &
                                            Bertie.Tls13crypto.t_AeadKeyIV &
                                            Bertie.Tls13utils.t_Bytes &
                                            Bertie.Tls13utils.t_Bytes &
                                            Bertie.Tls13utils.t_Bytes) u8)
                                  | Core.Result.Result_Err err ->
                                    Core.Result.Result_Err err
                                    <:
                                    Core.Result.t_Result
                                      (Bertie.Tls13crypto.t_AeadKeyIV &
                                        Bertie.Tls13crypto.t_AeadKeyIV &
                                        Bertie.Tls13utils.t_Bytes &
                                        Bertie.Tls13utils.t_Bytes &
                                        Bertie.Tls13utils.t_Bytes) u8)
                              | Core.Result.Result_Err err ->
                                Core.Result.Result_Err err
                                <:
                                Core.Result.t_Result
                                  (Bertie.Tls13crypto.t_AeadKeyIV & Bertie.Tls13crypto.t_AeadKeyIV &
                                    Bertie.Tls13utils.t_Bytes &
                                    Bertie.Tls13utils.t_Bytes &
                                    Bertie.Tls13utils.t_Bytes) u8)
                          | Core.Result.Result_Err err ->
                            Core.Result.Result_Err err
                            <:
                            Core.Result.t_Result
                              (Bertie.Tls13crypto.t_AeadKeyIV & Bertie.Tls13crypto.t_AeadKeyIV &
                                Bertie.Tls13utils.t_Bytes &
                                Bertie.Tls13utils.t_Bytes &
                                Bertie.Tls13utils.t_Bytes) u8)
                      | Core.Result.Result_Err err ->
                        Core.Result.Result_Err err
                        <:
                        Core.Result.t_Result
                          (Bertie.Tls13crypto.t_AeadKeyIV & Bertie.Tls13crypto.t_AeadKeyIV &
                            Bertie.Tls13utils.t_Bytes &
                            Bertie.Tls13utils.t_Bytes &
                            Bertie.Tls13utils.t_Bytes) u8)
                  | Core.Result.Result_Err err ->
                    Core.Result.Result_Err err
                    <:
                    Core.Result.t_Result
                      (Bertie.Tls13crypto.t_AeadKeyIV & Bertie.Tls13crypto.t_AeadKeyIV &
                        Bertie.Tls13utils.t_Bytes &
                        Bertie.Tls13utils.t_Bytes &
                        Bertie.Tls13utils.t_Bytes) u8)
              | Core.Result.Result_Err err ->
                Core.Result.Result_Err err
                <:
                Core.Result.t_Result
                  (Bertie.Tls13crypto.t_AeadKeyIV & Bertie.Tls13crypto.t_AeadKeyIV &
                    Bertie.Tls13utils.t_Bytes &
                    Bertie.Tls13utils.t_Bytes &
                    Bertie.Tls13utils.t_Bytes) u8)
          | Core.Result.Result_Err err ->
            Core.Result.Result_Err err
            <:
            Core.Result.t_Result
              (Bertie.Tls13crypto.t_AeadKeyIV & Bertie.Tls13crypto.t_AeadKeyIV &
                Bertie.Tls13utils.t_Bytes &
                Bertie.Tls13utils.t_Bytes &
                Bertie.Tls13utils.t_Bytes) u8)
      | Core.Result.Result_Err err ->
        Core.Result.Result_Err err
        <:
        Core.Result.t_Result
          (Bertie.Tls13crypto.t_AeadKeyIV & Bertie.Tls13crypto.t_AeadKeyIV &
            Bertie.Tls13utils.t_Bytes &
            Bertie.Tls13utils.t_Bytes &
            Bertie.Tls13utils.t_Bytes) u8)
  | Core.Result.Result_Err err ->
    Core.Result.Result_Err err
    <:
    Core.Result.t_Result
      (Bertie.Tls13crypto.t_AeadKeyIV & Bertie.Tls13crypto.t_AeadKeyIV & Bertie.Tls13utils.t_Bytes &
        Bertie.Tls13utils.t_Bytes &
        Bertie.Tls13utils.t_Bytes) u8

<<<<<<< HEAD
let derive_rms
      (ha: Bertie.Tls13crypto.t_HashAlgorithm)
      (master_secret tx: Bertie.Tls13utils.t_Bytes)
     =
  derive_secret ha
    master_secret
    (Bertie.Tls13utils.bytes (Bertie.Tls13formats.v_LABEL_RES_MASTER <: t_Slice u8)
      <:
      Bertie.Tls13utils.t_Bytes)
    tx

let get_client_finished (handshake_state: t_ClientPostServerFinished) =
  let
  ClientPostServerFinished
    client_random
    server_random
    algorithms
    master_secret
    client_finished_key
    transcript:t_ClientPostServerFinished =
    handshake_state
  in
  match
    Bertie.Tls13formats.impl__Transcript__transcript_hash transcript
    <:
    Core.Result.t_Result Bertie.Tls13utils.t_Bytes u8
  with
  | Core.Result.Result_Ok transcript_hash ->
=======
let derive_app_keys
      (ha: Bertie.Tls13crypto.t_HashAlgorithm)
      (ae: Bertie.Tls13crypto.t_AeadAlgorithm)
      (master_secret tx: Bertie.Tls13utils.t_Bytes)
     =
  match
    derive_secret ha
      master_secret
      (Bertie.Tls13utils.bytes (Bertie.Tls13formats.v_LABEL_C_AP_TRAFFIC <: t_Slice u8)
        <:
        Bertie.Tls13utils.t_Bytes)
      tx
    <:
    Core.Result.t_Result Bertie.Tls13utils.t_Bytes u8
  with
  | Core.Result.Result_Ok client_application_traffic_secret_0_ ->
>>>>>>> 49ff3c86
    (match
        derive_secret ha
          master_secret
          (Bertie.Tls13utils.bytes (Bertie.Tls13formats.v_LABEL_S_AP_TRAFFIC <: t_Slice u8)
            <:
<<<<<<< HEAD
            Bertie.Tls13crypto.t_HashAlgorithm)
          client_finished_key
          transcript_hash
        <:
        Core.Result.t_Result Bertie.Tls13utils.t_Bytes u8
      with
      | Core.Result.Result_Ok verify_data ->
        (match
            Bertie.Tls13formats.finished verify_data
            <:
            Core.Result.t_Result Bertie.Tls13formats.Handshake_data.t_HandshakeData u8
          with
          | Core.Result.Result_Ok client_finished ->
            let transcript:Bertie.Tls13formats.t_Transcript =
              Bertie.Tls13formats.impl__Transcript__add transcript client_finished
            in
            (match
                Bertie.Tls13formats.impl__Transcript__transcript_hash transcript
                <:
                Core.Result.t_Result Bertie.Tls13utils.t_Bytes u8
              with
              | Core.Result.Result_Ok transcript_hash ->
=======
            Bertie.Tls13utils.t_Bytes)
          tx
        <:
        Core.Result.t_Result Bertie.Tls13utils.t_Bytes u8
      with
      | Core.Result.Result_Ok server_application_traffic_secret_0_ ->
        (match
            derive_aead_key_iv ha ae client_application_traffic_secret_0_
            <:
            Core.Result.t_Result Bertie.Tls13crypto.t_AeadKeyIV u8
          with
          | Core.Result.Result_Ok client_write_key_iv ->
            (match
                derive_aead_key_iv ha ae server_application_traffic_secret_0_
                <:
                Core.Result.t_Result Bertie.Tls13crypto.t_AeadKeyIV u8
              with
              | Core.Result.Result_Ok server_write_key_iv ->
>>>>>>> 49ff3c86
                (match
                    derive_secret ha
                      master_secret
<<<<<<< HEAD
                      transcript_hash
=======
                      (Bertie.Tls13utils.bytes (Bertie.Tls13formats.v_LABEL_EXP_MASTER <: t_Slice u8
                          )
                        <:
                        Bertie.Tls13utils.t_Bytes)
                      tx
>>>>>>> 49ff3c86
                    <:
                    Core.Result.t_Result Bertie.Tls13utils.t_Bytes u8
                  with
                  | Core.Result.Result_Ok exporter_master_secret ->
                    Core.Result.Result_Ok
                    (client_write_key_iv, server_write_key_iv, exporter_master_secret
                      <:
                      (Bertie.Tls13crypto.t_AeadKeyIV & Bertie.Tls13crypto.t_AeadKeyIV &
                        Bertie.Tls13utils.t_Bytes))
                    <:
                    Core.Result.t_Result
                      (Bertie.Tls13crypto.t_AeadKeyIV & Bertie.Tls13crypto.t_AeadKeyIV &
                        Bertie.Tls13utils.t_Bytes) u8
                  | Core.Result.Result_Err err ->
                    Core.Result.Result_Err err
                    <:
                    Core.Result.t_Result
                      (Bertie.Tls13crypto.t_AeadKeyIV & Bertie.Tls13crypto.t_AeadKeyIV &
                        Bertie.Tls13utils.t_Bytes) u8)
              | Core.Result.Result_Err err ->
                Core.Result.Result_Err err
                <:
                Core.Result.t_Result
                  (Bertie.Tls13crypto.t_AeadKeyIV & Bertie.Tls13crypto.t_AeadKeyIV &
                    Bertie.Tls13utils.t_Bytes) u8)
          | Core.Result.Result_Err err ->
            Core.Result.Result_Err err
            <:
            Core.Result.t_Result
              (Bertie.Tls13crypto.t_AeadKeyIV & Bertie.Tls13crypto.t_AeadKeyIV &
                Bertie.Tls13utils.t_Bytes) u8)
      | Core.Result.Result_Err err ->
        Core.Result.Result_Err err
        <:
        Core.Result.t_Result
          (Bertie.Tls13crypto.t_AeadKeyIV & Bertie.Tls13crypto.t_AeadKeyIV &
            Bertie.Tls13utils.t_Bytes) u8)
  | Core.Result.Result_Err err ->
    Core.Result.Result_Err err
    <:
    Core.Result.t_Result
      (Bertie.Tls13crypto.t_AeadKeyIV & Bertie.Tls13crypto.t_AeadKeyIV & Bertie.Tls13utils.t_Bytes)
      u8

<<<<<<< HEAD
let get_server_finished (st: t_ServerPostCertificateVerify) =
  let ServerPostCertificateVerify cr sr algs ms cfk sfk tx:t_ServerPostCertificateVerify = st in
  let
  { Bertie.Tls13crypto.f_hash = ha ;
    Bertie.Tls13crypto.f_aead = ae ;
    Bertie.Tls13crypto.f_signature = v__sa ;
    Bertie.Tls13crypto.f_kem = v__gn ;
    Bertie.Tls13crypto.f_psk_mode = v__psk_mode ;
    Bertie.Tls13crypto.f_zero_rtt = v__zero_rtt }:Bertie.Tls13crypto.t_Algorithms =
    algs
  in
  match
    Bertie.Tls13formats.impl__Transcript__transcript_hash tx
    <:
    Core.Result.t_Result Bertie.Tls13utils.t_Bytes u8
  with
  | Core.Result.Result_Ok th_scv ->
    (match
        Bertie.Tls13crypto.hmac_tag ha sfk th_scv
        <:
        Core.Result.t_Result Bertie.Tls13utils.t_Bytes u8
      with
      | Core.Result.Result_Ok vd ->
        (match
            Bertie.Tls13formats.finished vd
            <:
            Core.Result.t_Result Bertie.Tls13formats.Handshake_data.t_HandshakeData u8
          with
          | Core.Result.Result_Ok sfin ->
            let tx:Bertie.Tls13formats.t_Transcript =
              Bertie.Tls13formats.impl__Transcript__add tx sfin
            in
            (match
                Bertie.Tls13formats.impl__Transcript__transcript_hash tx
                <:
                Core.Result.t_Result Bertie.Tls13utils.t_Bytes u8
              with
              | Core.Result.Result_Ok th_sfin ->
                (match
                    derive_app_keys ha ae ms th_sfin
                    <:
                    Core.Result.t_Result
                      (Bertie.Tls13crypto.t_AeadKeyIV & Bertie.Tls13crypto.t_AeadKeyIV &
                        Bertie.Tls13utils.t_Bytes) u8
                  with
                  | Core.Result.Result_Ok (cak, sak, exp) ->
                    let cipher1:Bertie.Tls13record.t_DuplexCipherState1 =
                      Bertie.Tls13record.duplex_cipher_state1 ae sak 0uL cak 0uL exp
                    in
                    Core.Result.Result_Ok
                    (sfin,
                      cipher1,
                      (ServerPostServerFinished cr sr algs ms cfk tx <: t_ServerPostServerFinished)
                      <:
                      (Bertie.Tls13formats.Handshake_data.t_HandshakeData &
                        Bertie.Tls13record.t_DuplexCipherState1 &
                        t_ServerPostServerFinished))
                    <:
                    Core.Result.t_Result
                      (Bertie.Tls13formats.Handshake_data.t_HandshakeData &
                        Bertie.Tls13record.t_DuplexCipherState1 &
                        t_ServerPostServerFinished) u8
                  | Core.Result.Result_Err err ->
                    Core.Result.Result_Err err
                    <:
                    Core.Result.t_Result
                      (Bertie.Tls13formats.Handshake_data.t_HandshakeData &
                        Bertie.Tls13record.t_DuplexCipherState1 &
                        t_ServerPostServerFinished) u8)
              | Core.Result.Result_Err err ->
                Core.Result.Result_Err err
                <:
                Core.Result.t_Result
                  (Bertie.Tls13formats.Handshake_data.t_HandshakeData &
                    Bertie.Tls13record.t_DuplexCipherState1 &
                    t_ServerPostServerFinished) u8)
          | Core.Result.Result_Err err ->
            Core.Result.Result_Err err
            <:
            Core.Result.t_Result
              (Bertie.Tls13formats.Handshake_data.t_HandshakeData &
                Bertie.Tls13record.t_DuplexCipherState1 &
                t_ServerPostServerFinished) u8)
      | Core.Result.Result_Err err ->
        Core.Result.Result_Err err
        <:
        Core.Result.t_Result
          (Bertie.Tls13formats.Handshake_data.t_HandshakeData &
            Bertie.Tls13record.t_DuplexCipherState1 &
            t_ServerPostServerFinished) u8)
  | Core.Result.Result_Err err ->
    Core.Result.Result_Err err
    <:
    Core.Result.t_Result
      (Bertie.Tls13formats.Handshake_data.t_HandshakeData & Bertie.Tls13record.t_DuplexCipherState1 &
        t_ServerPostServerFinished) u8

let process_psk_binder_zero_rtt
      (ciphersuite: Bertie.Tls13crypto.t_Algorithms)
      (th_trunc th: Bertie.Tls13utils.t_Bytes)
      (psko bindero: Core.Option.t_Option Bertie.Tls13utils.t_Bytes)
     =
  match
    ciphersuite.Bertie.Tls13crypto.f_psk_mode, psko, bindero
    <:
    (bool & Core.Option.t_Option Bertie.Tls13utils.t_Bytes &
      Core.Option.t_Option Bertie.Tls13utils.t_Bytes)
  with
  | true, Core.Option.Option_Some k, Core.Option.Option_Some binder ->
    (match
        derive_binder_key ciphersuite.Bertie.Tls13crypto.f_hash k
        <:
        Core.Result.t_Result Bertie.Tls13utils.t_Bytes u8
      with
      | Core.Result.Result_Ok mk ->
        (match
            Bertie.Tls13crypto.hmac_verify ciphersuite.Bertie.Tls13crypto.f_hash mk th_trunc binder
            <:
            Core.Result.t_Result Prims.unit u8
          with
          | Core.Result.Result_Ok _ ->
            if ciphersuite.Bertie.Tls13crypto.f_zero_rtt
            then
              match
                derive_0rtt_keys ciphersuite.Bertie.Tls13crypto.f_hash
                  ciphersuite.Bertie.Tls13crypto.f_aead
                  k
                  th
                <:
                Core.Result.t_Result (Bertie.Tls13crypto.t_AeadKeyIV & Bertie.Tls13utils.t_Bytes) u8
              with
              | Core.Result.Result_Ok (key_iv, early_exporter_ms) ->
                let cipher0:Core.Option.t_Option Bertie.Tls13record.t_ServerCipherState0 =
                  Core.Option.Option_Some
                  (Bertie.Tls13record.server_cipher_state0 key_iv 0uL early_exporter_ms)
                  <:
                  Core.Option.t_Option Bertie.Tls13record.t_ServerCipherState0
                in
                Core.Result.Result_Ok cipher0
                <:
                Core.Result.t_Result (Core.Option.t_Option Bertie.Tls13record.t_ServerCipherState0)
                  u8
              | Core.Result.Result_Err err ->
                Core.Result.Result_Err err
                <:
                Core.Result.t_Result (Core.Option.t_Option Bertie.Tls13record.t_ServerCipherState0)
                  u8
            else
              Core.Result.Result_Ok
              (Core.Option.Option_None
                <:
                Core.Option.t_Option Bertie.Tls13record.t_ServerCipherState0)
              <:
              Core.Result.t_Result (Core.Option.t_Option Bertie.Tls13record.t_ServerCipherState0) u8
          | Core.Result.Result_Err err ->
            Core.Result.Result_Err err
            <:
            Core.Result.t_Result (Core.Option.t_Option Bertie.Tls13record.t_ServerCipherState0) u8)
      | Core.Result.Result_Err err ->
        Core.Result.Result_Err err
        <:
        Core.Result.t_Result (Core.Option.t_Option Bertie.Tls13record.t_ServerCipherState0) u8)
  | false, Core.Option.Option_None , Core.Option.Option_None  ->
    Core.Result.Result_Ok
    (Core.Option.Option_None <: Core.Option.t_Option Bertie.Tls13record.t_ServerCipherState0)
    <:
    Core.Result.t_Result (Core.Option.t_Option Bertie.Tls13record.t_ServerCipherState0) u8
  | _ ->
    Core.Result.Result_Err Bertie.Tls13utils.v_PSK_MODE_MISMATCH
    <:
    Core.Result.t_Result (Core.Option.t_Option Bertie.Tls13record.t_ServerCipherState0) u8

let put_client_finished
      (cfin: Bertie.Tls13formats.Handshake_data.t_HandshakeData)
      (st: t_ServerPostServerFinished)
     =
  let ServerPostServerFinished cr sr algs ms cfk tx:t_ServerPostServerFinished = st in
  match
    Bertie.Tls13formats.impl__Transcript__transcript_hash tx
    <:
    Core.Result.t_Result Bertie.Tls13utils.t_Bytes u8
  with
  | Core.Result.Result_Ok th ->
    (match
        Bertie.Tls13formats.parse_finished cfin <: Core.Result.t_Result Bertie.Tls13utils.t_Bytes u8
      with
      | Core.Result.Result_Ok vd ->
        (match
            Bertie.Tls13crypto.hmac_verify (Bertie.Tls13crypto.impl__Algorithms__hash algs
                <:
                Bertie.Tls13crypto.t_HashAlgorithm)
              cfk
              th
              vd
            <:
            Core.Result.t_Result Prims.unit u8
          with
          | Core.Result.Result_Ok _ ->
            let tx:Bertie.Tls13formats.t_Transcript =
              Bertie.Tls13formats.impl__Transcript__add tx cfin
            in
            (match
                Bertie.Tls13formats.impl__Transcript__transcript_hash tx
                <:
                Core.Result.t_Result Bertie.Tls13utils.t_Bytes u8
              with
              | Core.Result.Result_Ok th ->
                (match
                    derive_rms (Bertie.Tls13crypto.impl__Algorithms__hash algs
                        <:
                        Bertie.Tls13crypto.t_HashAlgorithm)
                      ms
                      th
                    <:
                    Core.Result.t_Result Bertie.Tls13utils.t_Bytes u8
                  with
                  | Core.Result.Result_Ok rms ->
                    Core.Result.Result_Ok
                    (ServerPostClientFinished cr sr algs rms tx <: t_ServerPostClientFinished)
                    <:
                    Core.Result.t_Result t_ServerPostClientFinished u8
                  | Core.Result.Result_Err err ->
                    Core.Result.Result_Err err <: Core.Result.t_Result t_ServerPostClientFinished u8
                )
              | Core.Result.Result_Err err ->
                Core.Result.Result_Err err <: Core.Result.t_Result t_ServerPostClientFinished u8)
          | Core.Result.Result_Err err ->
            Core.Result.Result_Err err <: Core.Result.t_Result t_ServerPostClientFinished u8)
      | Core.Result.Result_Err err ->
        Core.Result.Result_Err err <: Core.Result.t_Result t_ServerPostClientFinished u8)
  | Core.Result.Result_Err err ->
    Core.Result.Result_Err err <: Core.Result.t_Result t_ServerPostClientFinished u8

let put_server_finished
      (server_finished: Bertie.Tls13formats.Handshake_data.t_HandshakeData)
      (handshake_state: t_ClientPostCertificateVerify)
     =
  let
  ClientPostCertificateVerify
    client_random
    server_random
    algorithms
    master_secret
    client_finished_key
    server_finished_key
    transcript:t_ClientPostCertificateVerify =
    handshake_state
  in
  let
  { Bertie.Tls13crypto.f_hash = hash ;
    Bertie.Tls13crypto.f_aead = aead ;
    Bertie.Tls13crypto.f_signature = signature ;
    Bertie.Tls13crypto.f_kem = kem ;
    Bertie.Tls13crypto.f_psk_mode = psk_mode ;
    Bertie.Tls13crypto.f_zero_rtt = zero_rtt }:Bertie.Tls13crypto.t_Algorithms =
    algorithms
  in
  match
    Bertie.Tls13formats.impl__Transcript__transcript_hash transcript
    <:
    Core.Result.t_Result Bertie.Tls13utils.t_Bytes u8
  with
  | Core.Result.Result_Ok transcript_hash ->
    (match
        Bertie.Tls13formats.parse_finished server_finished
        <:
        Core.Result.t_Result Bertie.Tls13utils.t_Bytes u8
      with
      | Core.Result.Result_Ok verify_data ->
        (match
            Bertie.Tls13crypto.hmac_verify hash server_finished_key transcript_hash verify_data
            <:
            Core.Result.t_Result Prims.unit u8
          with
          | Core.Result.Result_Ok _ ->
            let transcript:Bertie.Tls13formats.t_Transcript =
              Bertie.Tls13formats.impl__Transcript__add transcript server_finished
            in
            (match
                Bertie.Tls13formats.impl__Transcript__transcript_hash transcript
                <:
                Core.Result.t_Result Bertie.Tls13utils.t_Bytes u8
              with
              | Core.Result.Result_Ok transcript_hash_server_finished ->
                (match
                    derive_app_keys hash aead master_secret transcript_hash_server_finished
                    <:
                    Core.Result.t_Result
                      (Bertie.Tls13crypto.t_AeadKeyIV & Bertie.Tls13crypto.t_AeadKeyIV &
                        Bertie.Tls13utils.t_Bytes) u8
                  with
                  | Core.Result.Result_Ok (cak, sak, exp) ->
                    let cipher1:Bertie.Tls13record.t_DuplexCipherState1 =
                      Bertie.Tls13record.duplex_cipher_state1 aead cak 0uL sak 0uL exp
                    in
                    Core.Result.Result_Ok
                    (cipher1,
                      (ClientPostServerFinished client_random
                          server_random
                          algorithms
                          master_secret
                          client_finished_key
                          transcript
                        <:
                        t_ClientPostServerFinished)
                      <:
                      (Bertie.Tls13record.t_DuplexCipherState1 & t_ClientPostServerFinished))
                    <:
                    Core.Result.t_Result
                      (Bertie.Tls13record.t_DuplexCipherState1 & t_ClientPostServerFinished) u8
                  | Core.Result.Result_Err err ->
                    Core.Result.Result_Err err
                    <:
                    Core.Result.t_Result
                      (Bertie.Tls13record.t_DuplexCipherState1 & t_ClientPostServerFinished) u8)
              | Core.Result.Result_Err err ->
                Core.Result.Result_Err err
                <:
                Core.Result.t_Result
                  (Bertie.Tls13record.t_DuplexCipherState1 & t_ClientPostServerFinished) u8)
          | Core.Result.Result_Err err ->
            Core.Result.Result_Err err
            <:
            Core.Result.t_Result
              (Bertie.Tls13record.t_DuplexCipherState1 & t_ClientPostServerFinished) u8)
      | Core.Result.Result_Err err ->
        Core.Result.Result_Err err
        <:
        Core.Result.t_Result (Bertie.Tls13record.t_DuplexCipherState1 & t_ClientPostServerFinished)
          u8)
  | Core.Result.Result_Err err ->
    Core.Result.Result_Err err
    <:
    Core.Result.t_Result (Bertie.Tls13record.t_DuplexCipherState1 & t_ClientPostServerFinished) u8

let server_finish
      (cf: Bertie.Tls13formats.Handshake_data.t_HandshakeData)
      (st: t_ServerPostServerFinished)
     = put_client_finished cf st

let get_rsa_signature
      (#impl_916461611_: Type0)
      (#[FStar.Tactics.Typeclasses.tcresolve ()] i1: Rand_core.t_CryptoRng impl_916461611_)
      (#[FStar.Tactics.Typeclasses.tcresolve ()] i2: Rand_core.t_RngCore impl_916461611_)
      (cert sk sigval: Bertie.Tls13utils.t_Bytes)
      (rng: impl_916461611_)
     =
  match
    Bertie.Tls13cert.verification_key_from_cert cert
    <:
    Core.Result.t_Result (Bertie.Tls13crypto.t_SignatureScheme & Bertie.Tls13cert.t_CertificateKey)
      u8
  with
  | Core.Result.Result_Ok (cert_scheme, cert_slice) ->
    (match
        Bertie.Tls13cert.rsa_public_key cert cert_slice
        <:
        Core.Result.t_Result Bertie.Tls13crypto.t_RsaVerificationKey u8
      with
      | Core.Result.Result_Ok pk ->
        let tmp0, out:(impl_916461611_ & Core.Result.t_Result Bertie.Tls13utils.t_Bytes u8) =
          Bertie.Tls13crypto.sign_rsa #impl_916461611_
            sk
            pk.Bertie.Tls13crypto.f_modulus
            pk.Bertie.Tls13crypto.f_exponent
            cert_scheme
            sigval
            rng
        in
        let rng:impl_916461611_ = tmp0 in
        let hax_temp_output:Core.Result.t_Result Bertie.Tls13utils.t_Bytes u8 = out in
        rng, hax_temp_output
        <:
        (impl_916461611_ & Core.Result.t_Result Bertie.Tls13utils.t_Bytes u8)
      | Core.Result.Result_Err err ->
        rng, (Core.Result.Result_Err err <: Core.Result.t_Result Bertie.Tls13utils.t_Bytes u8)
        <:
        (impl_916461611_ & Core.Result.t_Result Bertie.Tls13utils.t_Bytes u8))
  | Core.Result.Result_Err err ->
    rng, (Core.Result.Result_Err err <: Core.Result.t_Result Bertie.Tls13utils.t_Bytes u8)
    <:
    (impl_916461611_ & Core.Result.t_Result Bertie.Tls13utils.t_Bytes u8)

let get_server_signature_no_psk
      (#impl_916461611_: Type0)
      (#[FStar.Tactics.Typeclasses.tcresolve ()] i1: Rand_core.t_CryptoRng impl_916461611_)
      (#[FStar.Tactics.Typeclasses.tcresolve ()] i2: Rand_core.t_RngCore impl_916461611_)
      (state: t_ServerPostServerHello)
      (rng: impl_916461611_)
     =
  match
    Bertie.Tls13formats.encrypted_extensions state.f_ciphersuite
    <:
    Core.Result.t_Result Bertie.Tls13formats.Handshake_data.t_HandshakeData u8
  with
  | Core.Result.Result_Ok ee ->
    let transcript:Bertie.Tls13formats.t_Transcript =
      Bertie.Tls13formats.impl__Transcript__add state.f_transcript ee
    in
    (match
        Bertie.Tls13formats.server_certificate state.f_ciphersuite
          state.f_server.Bertie.Server.f_cert
        <:
        Core.Result.t_Result Bertie.Tls13formats.Handshake_data.t_HandshakeData u8
      with
      | Core.Result.Result_Ok sc ->
        let transcript:Bertie.Tls13formats.t_Transcript =
          Bertie.Tls13formats.impl__Transcript__add transcript sc
        in
        (match
            Bertie.Tls13formats.impl__Transcript__transcript_hash transcript
            <:
            Core.Result.t_Result Bertie.Tls13utils.t_Bytes u8
          with
          | Core.Result.Result_Ok transcript_hash ->
            let sigval:Bertie.Tls13utils.t_Bytes =
              Bertie.Tls13utils.impl__Bytes__concat (Bertie.Tls13utils.impl__Bytes__from_slice (Bertie.Tls13formats.v_PREFIX_SERVER_SIGNATURE
                      <:
                      t_Slice u8)
                  <:
                  Bertie.Tls13utils.t_Bytes)
                transcript_hash
            in
            let rng, hoist131:(impl_916461611_ & Core.Result.t_Result Bertie.Tls13utils.t_Bytes u8)
            =
              match
                Bertie.Tls13crypto.impl__Algorithms__signature state.f_ciphersuite
                <:
                Bertie.Tls13crypto.t_SignatureScheme
              with
              | Bertie.Tls13crypto.SignatureScheme_EcdsaSecp256r1Sha256  ->
                let tmp0, out:(impl_916461611_ & Core.Result.t_Result Bertie.Tls13utils.t_Bytes u8)
                =
                  Bertie.Tls13crypto.sign #impl_916461611_
                    (Bertie.Tls13crypto.impl__Algorithms__signature state.f_ciphersuite
                      <:
                      Bertie.Tls13crypto.t_SignatureScheme)
                    state.f_server.Bertie.Server.f_sk
                    sigval
                    rng
                in
                let rng:impl_916461611_ = tmp0 in
                rng, out <: (impl_916461611_ & Core.Result.t_Result Bertie.Tls13utils.t_Bytes u8)
              | Bertie.Tls13crypto.SignatureScheme_RsaPssRsaSha256  ->
                let tmp0, out:(impl_916461611_ & Core.Result.t_Result Bertie.Tls13utils.t_Bytes u8)
                =
                  get_rsa_signature #impl_916461611_
                    state.f_server.Bertie.Server.f_cert
                    state.f_server.Bertie.Server.f_sk
                    sigval
                    rng
                in
                let rng:impl_916461611_ = tmp0 in
                rng, out <: (impl_916461611_ & Core.Result.t_Result Bertie.Tls13utils.t_Bytes u8)
              | Bertie.Tls13crypto.SignatureScheme_ED25519  ->
                rng,
                (Core.Result.Result_Err Bertie.Tls13utils.v_UNSUPPORTED_ALGORITHM
                  <:
                  Core.Result.t_Result Bertie.Tls13utils.t_Bytes u8)
                <:
                (impl_916461611_ & Core.Result.t_Result Bertie.Tls13utils.t_Bytes u8)
            in
            (match hoist131 <: Core.Result.t_Result Bertie.Tls13utils.t_Bytes u8 with
              | Core.Result.Result_Ok sig ->
                (match
                    Bertie.Tls13formats.certificate_verify state.f_ciphersuite sig
                    <:
                    Core.Result.t_Result Bertie.Tls13formats.Handshake_data.t_HandshakeData u8
                  with
                  | Core.Result.Result_Ok scv ->
                    let transcript:Bertie.Tls13formats.t_Transcript =
                      Bertie.Tls13formats.impl__Transcript__add transcript scv
=======
let derive_rms
      (ha: Bertie.Tls13crypto.t_HashAlgorithm)
      (master_secret tx: Bertie.Tls13utils.t_Bytes)
     =
  derive_secret ha
    master_secret
    (Bertie.Tls13utils.bytes (Bertie.Tls13formats.v_LABEL_RES_MASTER <: t_Slice u8)
      <:
      Bertie.Tls13utils.t_Bytes)
    tx

let algs_post_client_hello (st: t_ClientPostClientHello) = st._1

let algs_post_server_hello (st: t_ClientPostServerHello) = st._2

let algs_post_client_finished (st: t_ClientPostClientFinished) = st._2

let compute_psk_binder_zero_rtt
      (algs0: Bertie.Tls13crypto.t_Algorithms)
      (ch: Bertie.Tls13formats.Handshake_data.t_HandshakeData)
      (trunc_len: usize)
      (psk: Core.Option.t_Option Bertie.Tls13utils.t_Bytes)
      (tx: Bertie.Tls13formats.t_Transcript)
     =
  let
  { Bertie.Tls13crypto.f_hash = ha ;
    Bertie.Tls13crypto.f_aead = ae ;
    Bertie.Tls13crypto.f_signature = e_sa ;
    Bertie.Tls13crypto.f_kem = e_ks ;
    Bertie.Tls13crypto.f_psk_mode = psk_mode ;
    Bertie.Tls13crypto.f_zero_rtt = zero_rtt }:Bertie.Tls13crypto.t_Algorithms =
    algs0
  in
  match
    psk_mode, psk, (cast (trunc_len <: usize) <: u8)
    <:
    (bool & Core.Option.t_Option Bertie.Tls13utils.t_Bytes & u8)
  with
  | true, Core.Option.Option_Some k, _ ->
    (match
        Bertie.Tls13formats.impl_Transcript__transcript_hash_without_client_hello tx ch trunc_len
        <:
        Core.Result.t_Result Bertie.Tls13utils.t_Bytes u8
      with
      | Core.Result.Result_Ok th_trunc ->
        (match derive_binder_key ha k <: Core.Result.t_Result Bertie.Tls13utils.t_Bytes u8 with
          | Core.Result.Result_Ok mk ->
            (match
                Bertie.Tls13crypto.hmac_tag ha mk th_trunc
                <:
                Core.Result.t_Result Bertie.Tls13utils.t_Bytes u8
              with
              | Core.Result.Result_Ok binder ->
                (match
                    Bertie.Tls13formats.set_client_hello_binder algs0
                      (Core.Option.Option_Some binder
                        <:
                        Core.Option.t_Option Bertie.Tls13utils.t_Bytes)
                      ch
                      (Core.Option.Option_Some trunc_len <: Core.Option.t_Option usize)
                    <:
                    Core.Result.t_Result Bertie.Tls13formats.Handshake_data.t_HandshakeData u8
                  with
                  | Core.Result.Result_Ok nch ->
                    let tx_ch:Bertie.Tls13formats.t_Transcript =
                      Bertie.Tls13formats.impl_Transcript__add tx nch
>>>>>>> 49ff3c86
                    in
                    if zero_rtt
                    then
                      match
                        Bertie.Tls13formats.impl_Transcript__transcript_hash tx_ch
                        <:
                        Core.Result.t_Result Bertie.Tls13utils.t_Bytes u8
                      with
                      | Core.Result.Result_Ok th ->
                        (match
                            derive_0rtt_keys ha ae k th
                            <:
                            Core.Result.t_Result
                              (Bertie.Tls13crypto.t_AeadKeyIV & Bertie.Tls13utils.t_Bytes) u8
                          with
                          | Core.Result.Result_Ok (aek, key) ->
                            let cipher0:Core.Option.t_Option Bertie.Tls13record.t_ClientCipherState0
                            =
                              Core.Option.Option_Some
                              (Bertie.Tls13record.client_cipher_state0 ae aek (mk_u64 0) key)
                              <:
                              Core.Option.t_Option Bertie.Tls13record.t_ClientCipherState0
                            in
                            Core.Result.Result_Ok
                            (nch, cipher0, tx_ch
                              <:
                              (Bertie.Tls13formats.Handshake_data.t_HandshakeData &
                                Core.Option.t_Option Bertie.Tls13record.t_ClientCipherState0 &
                                Bertie.Tls13formats.t_Transcript))
                            <:
                            Core.Result.t_Result
                              (Bertie.Tls13formats.Handshake_data.t_HandshakeData &
                                Core.Option.t_Option Bertie.Tls13record.t_ClientCipherState0 &
                                Bertie.Tls13formats.t_Transcript) u8
                          | Core.Result.Result_Err err ->
                            Core.Result.Result_Err err
                            <:
                            Core.Result.t_Result
                              (Bertie.Tls13formats.Handshake_data.t_HandshakeData &
                                Core.Option.t_Option Bertie.Tls13record.t_ClientCipherState0 &
                                Bertie.Tls13formats.t_Transcript) u8)
                      | Core.Result.Result_Err err ->
                        Core.Result.Result_Err err
                        <:
                        Core.Result.t_Result
                          (Bertie.Tls13formats.Handshake_data.t_HandshakeData &
                            Core.Option.t_Option Bertie.Tls13record.t_ClientCipherState0 &
                            Bertie.Tls13formats.t_Transcript) u8
                    else
                      Core.Result.Result_Ok
                      (nch,
                        (Core.Option.Option_None
                          <:
                          Core.Option.t_Option Bertie.Tls13record.t_ClientCipherState0),
                        tx_ch
                        <:
                        (Bertie.Tls13formats.Handshake_data.t_HandshakeData &
                          Core.Option.t_Option Bertie.Tls13record.t_ClientCipherState0 &
                          Bertie.Tls13formats.t_Transcript))
                      <:
                      Core.Result.t_Result
                        (Bertie.Tls13formats.Handshake_data.t_HandshakeData &
                          Core.Option.t_Option Bertie.Tls13record.t_ClientCipherState0 &
                          Bertie.Tls13formats.t_Transcript) u8
                  | Core.Result.Result_Err err ->
                    Core.Result.Result_Err err
                    <:
                    Core.Result.t_Result
                      (Bertie.Tls13formats.Handshake_data.t_HandshakeData &
                        Core.Option.t_Option Bertie.Tls13record.t_ClientCipherState0 &
                        Bertie.Tls13formats.t_Transcript) u8)
              | Core.Result.Result_Err err ->
                Core.Result.Result_Err err
                <:
                Core.Result.t_Result
                  (Bertie.Tls13formats.Handshake_data.t_HandshakeData &
                    Core.Option.t_Option Bertie.Tls13record.t_ClientCipherState0 &
                    Bertie.Tls13formats.t_Transcript) u8)
          | Core.Result.Result_Err err ->
            Core.Result.Result_Err err
            <:
            Core.Result.t_Result
              (Bertie.Tls13formats.Handshake_data.t_HandshakeData &
                Core.Option.t_Option Bertie.Tls13record.t_ClientCipherState0 &
                Bertie.Tls13formats.t_Transcript) u8)
      | Core.Result.Result_Err err ->
        Core.Result.Result_Err err
        <:
        Core.Result.t_Result
          (Bertie.Tls13formats.Handshake_data.t_HandshakeData &
            Core.Option.t_Option Bertie.Tls13record.t_ClientCipherState0 &
            Bertie.Tls13formats.t_Transcript) u8)
  | false, Core.Option.Option_None , Rust_primitives.Integers.MkInt 0 ->
    let tx_ch:Bertie.Tls13formats.t_Transcript = Bertie.Tls13formats.impl_Transcript__add tx ch in
    Core.Result.Result_Ok
    (ch,
      (Core.Option.Option_None <: Core.Option.t_Option Bertie.Tls13record.t_ClientCipherState0),
      tx_ch
      <:
      (Bertie.Tls13formats.Handshake_data.t_HandshakeData &
        Core.Option.t_Option Bertie.Tls13record.t_ClientCipherState0 &
        Bertie.Tls13formats.t_Transcript))
    <:
<<<<<<< HEAD
    (impl_916461611_ &
      Core.Result.t_Result
        (Bertie.Tls13formats.Handshake_data.t_HandshakeData &
          Bertie.Tls13formats.Handshake_data.t_HandshakeData &
          Bertie.Tls13formats.Handshake_data.t_HandshakeData &
          t_ServerPostCertificateVerify) u8)

let get_server_signature
      (#impl_916461611_: Type0)
      (#[FStar.Tactics.Typeclasses.tcresolve ()] i1: Rand_core.t_CryptoRng impl_916461611_)
      (#[FStar.Tactics.Typeclasses.tcresolve ()] i2: Rand_core.t_RngCore impl_916461611_)
      (state: t_ServerPostServerHello)
      (rng: impl_916461611_)
     =
  let rng, hax_temp_output:(impl_916461611_ &
    Core.Result.t_Result
      (Bertie.Tls13formats.Handshake_data.t_HandshakeData &
        Bertie.Tls13formats.Handshake_data.t_HandshakeData &
        Bertie.Tls13formats.Handshake_data.t_HandshakeData &
        t_ServerPostCertificateVerify) u8) =
    if ~.(Bertie.Tls13crypto.impl__Algorithms__psk_mode state.f_ciphersuite <: bool)
    then
      let tmp0, out:(impl_916461611_ &
        Core.Result.t_Result
          (Bertie.Tls13formats.Handshake_data.t_HandshakeData &
            Bertie.Tls13formats.Handshake_data.t_HandshakeData &
            Bertie.Tls13formats.Handshake_data.t_HandshakeData &
            t_ServerPostCertificateVerify) u8) =
        get_server_signature_no_psk #impl_916461611_ state rng
      in
      let rng:impl_916461611_ = tmp0 in
      rng, out
      <:
      (impl_916461611_ &
        Core.Result.t_Result
          (Bertie.Tls13formats.Handshake_data.t_HandshakeData &
            Bertie.Tls13formats.Handshake_data.t_HandshakeData &
            Bertie.Tls13formats.Handshake_data.t_HandshakeData &
            t_ServerPostCertificateVerify) u8)
    else
      rng,
      (Core.Result.Result_Err Bertie.Tls13utils.v_PSK_MODE_MISMATCH
        <:
        Core.Result.t_Result
          (Bertie.Tls13formats.Handshake_data.t_HandshakeData &
            Bertie.Tls13formats.Handshake_data.t_HandshakeData &
            Bertie.Tls13formats.Handshake_data.t_HandshakeData &
            t_ServerPostCertificateVerify) u8)
      <:
      (impl_916461611_ &
        Core.Result.t_Result
          (Bertie.Tls13formats.Handshake_data.t_HandshakeData &
            Bertie.Tls13formats.Handshake_data.t_HandshakeData &
            Bertie.Tls13formats.Handshake_data.t_HandshakeData &
            t_ServerPostCertificateVerify) u8)
  in
  rng, hax_temp_output
  <:
  (impl_916461611_ &
=======
    Core.Result.t_Result
      (Bertie.Tls13formats.Handshake_data.t_HandshakeData &
        Core.Option.t_Option Bertie.Tls13record.t_ClientCipherState0 &
        Bertie.Tls13formats.t_Transcript) u8
  | _ ->
    Core.Result.Result_Err Bertie.Tls13utils.v_PSK_MODE_MISMATCH
    <:
>>>>>>> 49ff3c86
    Core.Result.t_Result
      (Bertie.Tls13formats.Handshake_data.t_HandshakeData &
        Core.Option.t_Option Bertie.Tls13record.t_ClientCipherState0 &
        Bertie.Tls13formats.t_Transcript) u8

let build_client_hello
      (#iimpl_916461611_: Type0)
      (#[FStar.Tactics.Typeclasses.tcresolve ()] i1: Rand_core.t_CryptoRng iimpl_916461611_)
      (#[FStar.Tactics.Typeclasses.tcresolve ()] i2: Rand_core.t_RngCore iimpl_916461611_)
      (ciphersuite: Bertie.Tls13crypto.t_Algorithms)
      (sn: Bertie.Tls13utils.t_Bytes)
      (tkt psk: Core.Option.t_Option Bertie.Tls13utils.t_Bytes)
      (rng: iimpl_916461611_)
     =
  let tx:Bertie.Tls13formats.t_Transcript =
    Bertie.Tls13formats.impl_Transcript__new (Bertie.Tls13crypto.impl_Algorithms__hash ciphersuite
        <:
        Bertie.Tls13crypto.t_HashAlgorithm)
  in
<<<<<<< HEAD
  match
    Bertie.Tls13formats.encrypted_extensions algs
    <:
    Core.Result.t_Result Bertie.Tls13formats.Handshake_data.t_HandshakeData u8
  with
  | Core.Result.Result_Ok ee ->
    let tx:Bertie.Tls13formats.t_Transcript = Bertie.Tls13formats.impl__Transcript__add tx ee in
    Core.Result.Result_Ok
    (ee, (ServerPostCertificateVerify cr sr algs ms cfk sfk tx <: t_ServerPostCertificateVerify)
=======
  let client_random:t_Array u8 (mk_usize 32) = Rust_primitives.Hax.repeat (mk_u8 0) (mk_usize 32) in
  let tmp0, tmp1:(iimpl_916461611_ & t_Array u8 (mk_usize 32)) =
    Rand_core.f_fill_bytes #iimpl_916461611_ #FStar.Tactics.Typeclasses.solve rng client_random
  in
  let rng:iimpl_916461611_ = tmp0 in
  let client_random:t_Array u8 (mk_usize 32) = tmp1 in
  let _:Prims.unit = () in
  let tmp0, out:(iimpl_916461611_ &
    Core.Result.t_Result (Bertie.Tls13utils.t_Bytes & Bertie.Tls13utils.t_Bytes) u8) =
    Bertie.Tls13crypto.kem_keygen #iimpl_916461611_
      (Bertie.Tls13crypto.impl_Algorithms__kem ciphersuite <: Bertie.Tls13crypto.t_KemScheme)
      rng
  in
  let rng:iimpl_916461611_ = tmp0 in
  match out <: Core.Result.t_Result (Bertie.Tls13utils.t_Bytes & Bertie.Tls13utils.t_Bytes) u8 with
  | Core.Result.Result_Ok (kem_sk, kem_pk) ->
    (match
        Bertie.Tls13formats.client_hello ciphersuite
          (Core.Convert.f_into #(t_Array u8 (mk_usize 32))
              #Bertie.Tls13utils.t_Bytes
              #FStar.Tactics.Typeclasses.solve
              client_random
            <:
            Bertie.Tls13utils.t_Bytes)
          kem_pk
          sn
          tkt
        <:
        Core.Result.t_Result (Bertie.Tls13formats.Handshake_data.t_HandshakeData & usize) u8
      with
      | Core.Result.Result_Ok (client_hello, trunc_len) ->
        (match
            compute_psk_binder_zero_rtt ciphersuite client_hello trunc_len psk tx
            <:
            Core.Result.t_Result
              (Bertie.Tls13formats.Handshake_data.t_HandshakeData &
                Core.Option.t_Option Bertie.Tls13record.t_ClientCipherState0 &
                Bertie.Tls13formats.t_Transcript) u8
          with
          | Core.Result.Result_Ok (nch, cipher0, tx_ch) ->
            let hax_temp_output:Core.Result.t_Result
              (Bertie.Tls13formats.Handshake_data.t_HandshakeData &
                Core.Option.t_Option Bertie.Tls13record.t_ClientCipherState0 &
                t_ClientPostClientHello) u8 =
              Core.Result.Result_Ok
              (nch,
                cipher0,
                (ClientPostClientHello
                    (Core.Convert.f_into #(t_Array u8 (mk_usize 32))
                        #Bertie.Tls13utils.t_Bytes
                        #FStar.Tactics.Typeclasses.solve
                        client_random) ciphersuite kem_sk psk tx_ch
                  <:
                  t_ClientPostClientHello)
                <:
                (Bertie.Tls13formats.Handshake_data.t_HandshakeData &
                  Core.Option.t_Option Bertie.Tls13record.t_ClientCipherState0 &
                  t_ClientPostClientHello))
              <:
              Core.Result.t_Result
                (Bertie.Tls13formats.Handshake_data.t_HandshakeData &
                  Core.Option.t_Option Bertie.Tls13record.t_ClientCipherState0 &
                  t_ClientPostClientHello) u8
            in
            rng, hax_temp_output
            <:
            (iimpl_916461611_ &
              Core.Result.t_Result
                (Bertie.Tls13formats.Handshake_data.t_HandshakeData &
                  Core.Option.t_Option Bertie.Tls13record.t_ClientCipherState0 &
                  t_ClientPostClientHello) u8)
          | Core.Result.Result_Err err ->
            rng,
            (Core.Result.Result_Err err
              <:
              Core.Result.t_Result
                (Bertie.Tls13formats.Handshake_data.t_HandshakeData &
                  Core.Option.t_Option Bertie.Tls13record.t_ClientCipherState0 &
                  t_ClientPostClientHello) u8)
            <:
            (iimpl_916461611_ &
              Core.Result.t_Result
                (Bertie.Tls13formats.Handshake_data.t_HandshakeData &
                  Core.Option.t_Option Bertie.Tls13record.t_ClientCipherState0 &
                  t_ClientPostClientHello) u8))
      | Core.Result.Result_Err err ->
        rng,
        (Core.Result.Result_Err err
          <:
          Core.Result.t_Result
            (Bertie.Tls13formats.Handshake_data.t_HandshakeData &
              Core.Option.t_Option Bertie.Tls13record.t_ClientCipherState0 &
              t_ClientPostClientHello) u8)
        <:
        (iimpl_916461611_ &
          Core.Result.t_Result
            (Bertie.Tls13formats.Handshake_data.t_HandshakeData &
              Core.Option.t_Option Bertie.Tls13record.t_ClientCipherState0 &
              t_ClientPostClientHello) u8))
  | Core.Result.Result_Err err ->
    rng,
    (Core.Result.Result_Err err
>>>>>>> 49ff3c86
      <:
      Core.Result.t_Result
        (Bertie.Tls13formats.Handshake_data.t_HandshakeData &
          Core.Option.t_Option Bertie.Tls13record.t_ClientCipherState0 &
          t_ClientPostClientHello) u8)
    <:
    (iimpl_916461611_ &
      Core.Result.t_Result
        (Bertie.Tls13formats.Handshake_data.t_HandshakeData &
          Core.Option.t_Option Bertie.Tls13record.t_ClientCipherState0 &
          t_ClientPostClientHello) u8)

let put_server_hello
      (handshake: Bertie.Tls13formats.Handshake_data.t_HandshakeData)
      (state: t_ClientPostClientHello)
     =
  let ClientPostClientHello client_random ciphersuite sk psk tx:t_ClientPostClientHello = state in
  match
    Bertie.Tls13formats.parse_server_hello ciphersuite handshake
    <:
    Core.Result.t_Result (Bertie.Tls13utils.t_Bytes & Bertie.Tls13utils.t_Bytes) u8
  with
  | Core.Result.Result_Ok (sr, ct) ->
    let tx:Bertie.Tls13formats.t_Transcript =
      Bertie.Tls13formats.impl_Transcript__add tx handshake
    in
    (match
        Bertie.Tls13crypto.kem_decap ciphersuite.Bertie.Tls13crypto.f_kem ct sk
        <:
        Core.Result.t_Result Bertie.Tls13utils.t_Bytes u8
      with
      | Core.Result.Result_Ok shared_secret ->
        (match
            Bertie.Tls13formats.impl_Transcript__transcript_hash tx
            <:
            Core.Result.t_Result Bertie.Tls13utils.t_Bytes u8
          with
          | Core.Result.Result_Ok th ->
            (match
                derive_hk_ms ciphersuite.Bertie.Tls13crypto.f_hash
                  ciphersuite.Bertie.Tls13crypto.f_aead
                  shared_secret
                  psk
                  th
                <:
                Core.Result.t_Result
                  (Bertie.Tls13crypto.t_AeadKeyIV & Bertie.Tls13crypto.t_AeadKeyIV &
                    Bertie.Tls13utils.t_Bytes &
                    Bertie.Tls13utils.t_Bytes &
                    Bertie.Tls13utils.t_Bytes) u8
              with
              | Core.Result.Result_Ok (chk, shk, cfk, sfk, ms) ->
                Core.Result.Result_Ok
                (Bertie.Tls13record.impl_DuplexCipherStateH__new chk (mk_u64 0) shk (mk_u64 0),
                  (ClientPostServerHello client_random sr ciphersuite ms cfk sfk tx
                    <:
                    t_ClientPostServerHello)
                  <:
                  (Bertie.Tls13record.t_DuplexCipherStateH & t_ClientPostServerHello))
                <:
                Core.Result.t_Result
                  (Bertie.Tls13record.t_DuplexCipherStateH & t_ClientPostServerHello) u8
              | Core.Result.Result_Err err ->
                Core.Result.Result_Err err
                <:
                Core.Result.t_Result
                  (Bertie.Tls13record.t_DuplexCipherStateH & t_ClientPostServerHello) u8)
          | Core.Result.Result_Err err ->
            Core.Result.Result_Err err
            <:
            Core.Result.t_Result (Bertie.Tls13record.t_DuplexCipherStateH & t_ClientPostServerHello)
              u8)
      | Core.Result.Result_Err err ->
        Core.Result.Result_Err err
        <:
        Core.Result.t_Result (Bertie.Tls13record.t_DuplexCipherStateH & t_ClientPostServerHello) u8)
  | Core.Result.Result_Err err ->
    Core.Result.Result_Err err
    <:
    Core.Result.t_Result (Bertie.Tls13record.t_DuplexCipherStateH & t_ClientPostServerHello) u8

let put_server_signature
      (encrypted_extensions server_certificate server_certificate_verify:
          Bertie.Tls13formats.Handshake_data.t_HandshakeData)
      (handshake_state: t_ClientPostServerHello)
     =
  let
  ClientPostServerHello
    client_random
    server_random
    algorithms
    master_secret
    client_finished_key
    server_finished_key
    transcript:t_ClientPostServerHello =
    handshake_state
  in
  if ~.(Bertie.Tls13crypto.impl_Algorithms__psk_mode algorithms <: bool)
  then
    match
      Bertie.Tls13formats.parse_encrypted_extensions algorithms encrypted_extensions
      <:
      Core.Result.t_Result Prims.unit u8
    with
    | Core.Result.Result_Ok _ ->
      let transcript:Bertie.Tls13formats.t_Transcript =
        Bertie.Tls13formats.impl_Transcript__add transcript encrypted_extensions
      in
      (match
          Bertie.Tls13formats.parse_server_certificate server_certificate
          <:
          Core.Result.t_Result Bertie.Tls13utils.t_Bytes u8
        with
        | Core.Result.Result_Ok certificate ->
          let transcript:Bertie.Tls13formats.t_Transcript =
            Bertie.Tls13formats.impl_Transcript__add transcript server_certificate
          in
          (match
              Bertie.Tls13formats.impl_Transcript__transcript_hash transcript
              <:
              Core.Result.t_Result Bertie.Tls13utils.t_Bytes u8
            with
            | Core.Result.Result_Ok transcript_hash_server_certificate ->
              (match
                  Bertie.Tls13cert.verification_key_from_cert certificate
                  <:
                  Core.Result.t_Result
                    (Bertie.Tls13crypto.t_SignatureScheme & Bertie.Tls13cert.t_CertificateKey) u8
                with
                | Core.Result.Result_Ok spki ->
                  (match
                      Bertie.Tls13cert.cert_public_key certificate spki
                      <:
                      Core.Result.t_Result Bertie.Tls13crypto.t_PublicVerificationKey u8
                    with
                    | Core.Result.Result_Ok cert_pk ->
                      (match
                          Bertie.Tls13formats.parse_certificate_verify algorithms
                            server_certificate_verify
                          <:
                          Core.Result.t_Result Bertie.Tls13utils.t_Bytes u8
                        with
                        | Core.Result.Result_Ok cert_signature ->
                          let sigval:Bertie.Tls13utils.t_Bytes =
                            Bertie.Tls13utils.impl_Bytes__concat (Bertie.Tls13utils.impl_Bytes__from_slice
                                  (Bertie.Tls13formats.v_PREFIX_SERVER_SIGNATURE <: t_Slice u8)
                                <:
                                Bertie.Tls13utils.t_Bytes)
                              transcript_hash_server_certificate
                          in
                          (match
                              Bertie.Tls13crypto.verify (Bertie.Tls13crypto.impl_Algorithms__signature
                                    algorithms
                                  <:
                                  Bertie.Tls13crypto.t_SignatureScheme)
                                cert_pk
                                sigval
                                cert_signature
                              <:
                              Core.Result.t_Result Prims.unit u8
                            with
                            | Core.Result.Result_Ok _ ->
                              let transcript:Bertie.Tls13formats.t_Transcript =
                                Bertie.Tls13formats.impl_Transcript__add transcript
                                  server_certificate_verify
                              in
                              Core.Result.Result_Ok
                              (ClientPostCertificateVerify client_random
                                  server_random
                                  algorithms
                                  master_secret
                                  client_finished_key
                                  server_finished_key
                                  transcript
                                <:
                                t_ClientPostCertificateVerify)
                              <:
                              Core.Result.t_Result t_ClientPostCertificateVerify u8
                            | Core.Result.Result_Err err ->
                              Core.Result.Result_Err err
                              <:
                              Core.Result.t_Result t_ClientPostCertificateVerify u8)
                        | Core.Result.Result_Err err ->
                          Core.Result.Result_Err err
                          <:
                          Core.Result.t_Result t_ClientPostCertificateVerify u8)
                    | Core.Result.Result_Err err ->
                      Core.Result.Result_Err err
                      <:
                      Core.Result.t_Result t_ClientPostCertificateVerify u8)
                | Core.Result.Result_Err err ->
                  Core.Result.Result_Err err
                  <:
                  Core.Result.t_Result t_ClientPostCertificateVerify u8)
            | Core.Result.Result_Err err ->
              Core.Result.Result_Err err <: Core.Result.t_Result t_ClientPostCertificateVerify u8)
        | Core.Result.Result_Err err ->
          Core.Result.Result_Err err <: Core.Result.t_Result t_ClientPostCertificateVerify u8)
    | Core.Result.Result_Err err ->
      Core.Result.Result_Err err <: Core.Result.t_Result t_ClientPostCertificateVerify u8
  else
    Core.Result.Result_Err Bertie.Tls13utils.v_PSK_MODE_MISMATCH
    <:
    Core.Result.t_Result t_ClientPostCertificateVerify u8

let put_psk_skip_server_signature
      (encrypted_extensions: Bertie.Tls13formats.Handshake_data.t_HandshakeData)
      (handshake_state: t_ClientPostServerHello)
     =
  let
  ClientPostServerHello
    client_random
    server_random
    algorithms
    master_secret
    client_finished_key
    server_finished_key
    transcript:t_ClientPostServerHello =
    handshake_state
  in
<<<<<<< HEAD
  if Bertie.Tls13crypto.impl__Algorithms__psk_mode algorithms
=======
  if Bertie.Tls13crypto.impl_Algorithms__psk_mode algorithms
>>>>>>> 49ff3c86
  then
    match
      Bertie.Tls13formats.parse_encrypted_extensions algorithms encrypted_extensions
      <:
      Core.Result.t_Result Prims.unit u8
    with
    | Core.Result.Result_Ok _ ->
      let transcript:Bertie.Tls13formats.t_Transcript =
<<<<<<< HEAD
        Bertie.Tls13formats.impl__Transcript__add transcript encrypted_extensions
=======
        Bertie.Tls13formats.impl_Transcript__add transcript encrypted_extensions
>>>>>>> 49ff3c86
      in
      Core.Result.Result_Ok
      (ClientPostCertificateVerify client_random
          server_random
          algorithms
          master_secret
          client_finished_key
          server_finished_key
          transcript
<<<<<<< HEAD
=======
        <:
        t_ClientPostCertificateVerify)
      <:
      Core.Result.t_Result t_ClientPostCertificateVerify u8
    | Core.Result.Result_Err err ->
      Core.Result.Result_Err err <: Core.Result.t_Result t_ClientPostCertificateVerify u8
  else
    Core.Result.Result_Err Bertie.Tls13utils.v_PSK_MODE_MISMATCH
    <:
    Core.Result.t_Result t_ClientPostCertificateVerify u8

let put_server_finished
      (server_finished: Bertie.Tls13formats.Handshake_data.t_HandshakeData)
      (handshake_state: t_ClientPostCertificateVerify)
     =
  let
  ClientPostCertificateVerify
    client_random
    server_random
    algorithms
    master_secret
    client_finished_key
    server_finished_key
    transcript:t_ClientPostCertificateVerify =
    handshake_state
  in
  let
  { Bertie.Tls13crypto.f_hash = hash ;
    Bertie.Tls13crypto.f_aead = aead ;
    Bertie.Tls13crypto.f_signature = signature ;
    Bertie.Tls13crypto.f_kem = kem ;
    Bertie.Tls13crypto.f_psk_mode = psk_mode ;
    Bertie.Tls13crypto.f_zero_rtt = zero_rtt }:Bertie.Tls13crypto.t_Algorithms =
    algorithms
  in
  match
    Bertie.Tls13formats.impl_Transcript__transcript_hash transcript
    <:
    Core.Result.t_Result Bertie.Tls13utils.t_Bytes u8
  with
  | Core.Result.Result_Ok transcript_hash ->
    (match
        Bertie.Tls13formats.parse_finished server_finished
        <:
        Core.Result.t_Result Bertie.Tls13utils.t_Bytes u8
      with
      | Core.Result.Result_Ok verify_data ->
        (match
            Bertie.Tls13crypto.hmac_verify hash server_finished_key transcript_hash verify_data
            <:
            Core.Result.t_Result Prims.unit u8
          with
          | Core.Result.Result_Ok _ ->
            let transcript:Bertie.Tls13formats.t_Transcript =
              Bertie.Tls13formats.impl_Transcript__add transcript server_finished
            in
            (match
                Bertie.Tls13formats.impl_Transcript__transcript_hash transcript
                <:
                Core.Result.t_Result Bertie.Tls13utils.t_Bytes u8
              with
              | Core.Result.Result_Ok transcript_hash_server_finished ->
                (match
                    derive_app_keys hash aead master_secret transcript_hash_server_finished
                    <:
                    Core.Result.t_Result
                      (Bertie.Tls13crypto.t_AeadKeyIV & Bertie.Tls13crypto.t_AeadKeyIV &
                        Bertie.Tls13utils.t_Bytes) u8
                  with
                  | Core.Result.Result_Ok (cak, sak, exp) ->
                    let cipher1:Bertie.Tls13record.t_DuplexCipherState1 =
                      Bertie.Tls13record.duplex_cipher_state1 aead cak (mk_u64 0) sak (mk_u64 0) exp
                    in
                    Core.Result.Result_Ok
                    (cipher1,
                      (ClientPostServerFinished client_random
                          server_random
                          algorithms
                          master_secret
                          client_finished_key
                          transcript
                        <:
                        t_ClientPostServerFinished)
                      <:
                      (Bertie.Tls13record.t_DuplexCipherState1 & t_ClientPostServerFinished))
                    <:
                    Core.Result.t_Result
                      (Bertie.Tls13record.t_DuplexCipherState1 & t_ClientPostServerFinished) u8
                  | Core.Result.Result_Err err ->
                    Core.Result.Result_Err err
                    <:
                    Core.Result.t_Result
                      (Bertie.Tls13record.t_DuplexCipherState1 & t_ClientPostServerFinished) u8)
              | Core.Result.Result_Err err ->
                Core.Result.Result_Err err
                <:
                Core.Result.t_Result
                  (Bertie.Tls13record.t_DuplexCipherState1 & t_ClientPostServerFinished) u8)
          | Core.Result.Result_Err err ->
            Core.Result.Result_Err err
            <:
            Core.Result.t_Result
              (Bertie.Tls13record.t_DuplexCipherState1 & t_ClientPostServerFinished) u8)
      | Core.Result.Result_Err err ->
        Core.Result.Result_Err err
        <:
        Core.Result.t_Result (Bertie.Tls13record.t_DuplexCipherState1 & t_ClientPostServerFinished)
          u8)
  | Core.Result.Result_Err err ->
    Core.Result.Result_Err err
    <:
    Core.Result.t_Result (Bertie.Tls13record.t_DuplexCipherState1 & t_ClientPostServerFinished) u8

let get_client_finished (handshake_state: t_ClientPostServerFinished) =
  let
  ClientPostServerFinished
    client_random
    server_random
    algorithms
    master_secret
    client_finished_key
    transcript:t_ClientPostServerFinished =
    handshake_state
  in
  match
    Bertie.Tls13formats.impl_Transcript__transcript_hash transcript
    <:
    Core.Result.t_Result Bertie.Tls13utils.t_Bytes u8
  with
  | Core.Result.Result_Ok transcript_hash ->
    (match
        Bertie.Tls13crypto.hmac_tag (Bertie.Tls13crypto.impl_Algorithms__hash algorithms
            <:
            Bertie.Tls13crypto.t_HashAlgorithm)
          client_finished_key
          transcript_hash
        <:
        Core.Result.t_Result Bertie.Tls13utils.t_Bytes u8
      with
      | Core.Result.Result_Ok verify_data ->
        (match
            Bertie.Tls13formats.finished verify_data
            <:
            Core.Result.t_Result Bertie.Tls13formats.Handshake_data.t_HandshakeData u8
          with
          | Core.Result.Result_Ok client_finished ->
            let transcript:Bertie.Tls13formats.t_Transcript =
              Bertie.Tls13formats.impl_Transcript__add transcript client_finished
            in
            (match
                Bertie.Tls13formats.impl_Transcript__transcript_hash transcript
                <:
                Core.Result.t_Result Bertie.Tls13utils.t_Bytes u8
              with
              | Core.Result.Result_Ok transcript_hash ->
                (match
                    derive_rms (Bertie.Tls13crypto.impl_Algorithms__hash algorithms
                        <:
                        Bertie.Tls13crypto.t_HashAlgorithm)
                      master_secret
                      transcript_hash
                    <:
                    Core.Result.t_Result Bertie.Tls13utils.t_Bytes u8
                  with
                  | Core.Result.Result_Ok resumption_master_secret ->
                    Core.Result.Result_Ok
                    (client_finished,
                      (ClientPostClientFinished client_random
                          server_random
                          algorithms
                          resumption_master_secret
                          transcript
                        <:
                        t_ClientPostClientFinished)
                      <:
                      (Bertie.Tls13formats.Handshake_data.t_HandshakeData &
                        t_ClientPostClientFinished))
                    <:
                    Core.Result.t_Result
                      (Bertie.Tls13formats.Handshake_data.t_HandshakeData &
                        t_ClientPostClientFinished) u8
                  | Core.Result.Result_Err err ->
                    Core.Result.Result_Err err
                    <:
                    Core.Result.t_Result
                      (Bertie.Tls13formats.Handshake_data.t_HandshakeData &
                        t_ClientPostClientFinished) u8)
              | Core.Result.Result_Err err ->
                Core.Result.Result_Err err
                <:
                Core.Result.t_Result
                  (Bertie.Tls13formats.Handshake_data.t_HandshakeData & t_ClientPostClientFinished)
                  u8)
          | Core.Result.Result_Err err ->
            Core.Result.Result_Err err
            <:
            Core.Result.t_Result
              (Bertie.Tls13formats.Handshake_data.t_HandshakeData & t_ClientPostClientFinished) u8)
      | Core.Result.Result_Err err ->
        Core.Result.Result_Err err
>>>>>>> 49ff3c86
        <:
        Core.Result.t_Result
          (Bertie.Tls13formats.Handshake_data.t_HandshakeData & t_ClientPostClientFinished) u8)
  | Core.Result.Result_Err err ->
    Core.Result.Result_Err err
    <:
    Core.Result.t_Result
      (Bertie.Tls13formats.Handshake_data.t_HandshakeData & t_ClientPostClientFinished) u8

let client_init
      (#iimpl_916461611_: Type0)
      (#[FStar.Tactics.Typeclasses.tcresolve ()] i1: Rand_core.t_CryptoRng iimpl_916461611_)
      (#[FStar.Tactics.Typeclasses.tcresolve ()] i2: Rand_core.t_RngCore iimpl_916461611_)
      (algs: Bertie.Tls13crypto.t_Algorithms)
      (sn: Bertie.Tls13utils.t_Bytes)
      (tkt psk: Core.Option.t_Option Bertie.Tls13utils.t_Bytes)
      (rng: iimpl_916461611_)
     =
  let tmp0, out:(iimpl_916461611_ &
    Core.Result.t_Result
      (Bertie.Tls13formats.Handshake_data.t_HandshakeData &
        Core.Option.t_Option Bertie.Tls13record.t_ClientCipherState0 &
        t_ClientPostClientHello) u8) =
    build_client_hello #iimpl_916461611_ algs sn tkt psk rng
  in
<<<<<<< HEAD
  if ~.(Bertie.Tls13crypto.impl__Algorithms__psk_mode algorithms <: bool)
  then
    match
      Bertie.Tls13formats.parse_encrypted_extensions algorithms encrypted_extensions
      <:
      Core.Result.t_Result Prims.unit u8
    with
    | Core.Result.Result_Ok _ ->
      let transcript:Bertie.Tls13formats.t_Transcript =
        Bertie.Tls13formats.impl__Transcript__add transcript encrypted_extensions
      in
      (match
          Bertie.Tls13formats.parse_server_certificate server_certificate
          <:
          Core.Result.t_Result Bertie.Tls13utils.t_Bytes u8
        with
        | Core.Result.Result_Ok certificate ->
          let transcript:Bertie.Tls13formats.t_Transcript =
            Bertie.Tls13formats.impl__Transcript__add transcript server_certificate
          in
          (match
              Bertie.Tls13formats.impl__Transcript__transcript_hash transcript
              <:
              Core.Result.t_Result Bertie.Tls13utils.t_Bytes u8
            with
            | Core.Result.Result_Ok transcript_hash_server_certificate ->
              (match
                  Bertie.Tls13cert.verification_key_from_cert certificate
                  <:
                  Core.Result.t_Result
                    (Bertie.Tls13crypto.t_SignatureScheme & Bertie.Tls13cert.t_CertificateKey) u8
                with
                | Core.Result.Result_Ok spki ->
                  (match
                      Bertie.Tls13cert.cert_public_key certificate spki
                      <:
                      Core.Result.t_Result Bertie.Tls13crypto.t_PublicVerificationKey u8
                    with
                    | Core.Result.Result_Ok cert_pk ->
                      (match
                          Bertie.Tls13formats.parse_certificate_verify algorithms
                            server_certificate_verify
                          <:
                          Core.Result.t_Result Bertie.Tls13utils.t_Bytes u8
                        with
                        | Core.Result.Result_Ok cert_signature ->
                          let sigval:Bertie.Tls13utils.t_Bytes =
                            Bertie.Tls13utils.impl__Bytes__concat (Bertie.Tls13utils.impl__Bytes__from_slice
                                  (Bertie.Tls13formats.v_PREFIX_SERVER_SIGNATURE <: t_Slice u8)
                                <:
                                Bertie.Tls13utils.t_Bytes)
                              transcript_hash_server_certificate
                          in
                          (match
                              Bertie.Tls13crypto.verify (Bertie.Tls13crypto.impl__Algorithms__signature
                                    algorithms
                                  <:
                                  Bertie.Tls13crypto.t_SignatureScheme)
                                cert_pk
                                sigval
                                cert_signature
                              <:
                              Core.Result.t_Result Prims.unit u8
                            with
                            | Core.Result.Result_Ok _ ->
                              let transcript:Bertie.Tls13formats.t_Transcript =
                                Bertie.Tls13formats.impl__Transcript__add transcript
                                  server_certificate_verify
                              in
                              Core.Result.Result_Ok
                              (ClientPostCertificateVerify client_random
                                  server_random
                                  algorithms
                                  master_secret
                                  client_finished_key
                                  server_finished_key
                                  transcript
                                <:
                                t_ClientPostCertificateVerify)
                              <:
                              Core.Result.t_Result t_ClientPostCertificateVerify u8
                            | Core.Result.Result_Err err ->
                              Core.Result.Result_Err err
                              <:
                              Core.Result.t_Result t_ClientPostCertificateVerify u8)
                        | Core.Result.Result_Err err ->
                          Core.Result.Result_Err err
                          <:
                          Core.Result.t_Result t_ClientPostCertificateVerify u8)
                    | Core.Result.Result_Err err ->
                      Core.Result.Result_Err err
                      <:
                      Core.Result.t_Result t_ClientPostCertificateVerify u8)
                | Core.Result.Result_Err err ->
                  Core.Result.Result_Err err
                  <:
                  Core.Result.t_Result t_ClientPostCertificateVerify u8)
            | Core.Result.Result_Err err ->
              Core.Result.Result_Err err <: Core.Result.t_Result t_ClientPostCertificateVerify u8)
        | Core.Result.Result_Err err ->
          Core.Result.Result_Err err <: Core.Result.t_Result t_ClientPostCertificateVerify u8)
    | Core.Result.Result_Err err ->
      Core.Result.Result_Err err <: Core.Result.t_Result t_ClientPostCertificateVerify u8
  else
    Core.Result.Result_Err Bertie.Tls13utils.v_PSK_MODE_MISMATCH
    <:
    Core.Result.t_Result t_ClientPostCertificateVerify u8

let client_finish
      (payload: Bertie.Tls13formats.Handshake_data.t_HandshakeData)
      (handshake_state: t_ClientPostServerHello)
     =
  match
    Bertie.Tls13crypto.impl__Algorithms__psk_mode (algs_post_server_hello handshake_state
        <:
        Bertie.Tls13crypto.t_Algorithms)
    <:
    bool
  with
  | false ->
    (match
        Bertie.Tls13formats.Handshake_data.impl__HandshakeData__to_four payload
        <:
        Core.Result.t_Result
          (Bertie.Tls13formats.Handshake_data.t_HandshakeData &
            Bertie.Tls13formats.Handshake_data.t_HandshakeData &
            Bertie.Tls13formats.Handshake_data.t_HandshakeData &
            Bertie.Tls13formats.Handshake_data.t_HandshakeData) u8
      with
      | Core.Result.Result_Ok
        (encrypted_extensions, server_certificate, server_certificate_verify, server_finished) ->
        (match
            put_server_signature encrypted_extensions
              server_certificate
              server_certificate_verify
              handshake_state
            <:
            Core.Result.t_Result t_ClientPostCertificateVerify u8
          with
          | Core.Result.Result_Ok client_state_certificate_verify ->
            (match
                put_server_finished server_finished client_state_certificate_verify
                <:
                Core.Result.t_Result
                  (Bertie.Tls13record.t_DuplexCipherState1 & t_ClientPostServerFinished) u8
              with
              | Core.Result.Result_Ok (cipher, client_state_server_finished) ->
                (match
                    get_client_finished client_state_server_finished
                    <:
                    Core.Result.t_Result
                      (Bertie.Tls13formats.Handshake_data.t_HandshakeData &
                        t_ClientPostClientFinished) u8
                  with
                  | Core.Result.Result_Ok (client_finished, client_state) ->
                    Core.Result.Result_Ok
                    (client_finished, cipher, client_state
                      <:
                      (Bertie.Tls13formats.Handshake_data.t_HandshakeData &
                        Bertie.Tls13record.t_DuplexCipherState1 &
                        t_ClientPostClientFinished))
                    <:
                    Core.Result.t_Result
                      (Bertie.Tls13formats.Handshake_data.t_HandshakeData &
                        Bertie.Tls13record.t_DuplexCipherState1 &
                        t_ClientPostClientFinished) u8
=======
  let rng:iimpl_916461611_ = tmp0 in
  let hax_temp_output:Core.Result.t_Result
    (Bertie.Tls13formats.Handshake_data.t_HandshakeData &
      Core.Option.t_Option Bertie.Tls13record.t_ClientCipherState0 &
      t_ClientPostClientHello) u8 =
    out
  in
  rng, hax_temp_output
  <:
  (iimpl_916461611_ &
    Core.Result.t_Result
      (Bertie.Tls13formats.Handshake_data.t_HandshakeData &
        Core.Option.t_Option Bertie.Tls13record.t_ClientCipherState0 &
        t_ClientPostClientHello) u8)

let client_set_params
      (payload: Bertie.Tls13formats.Handshake_data.t_HandshakeData)
      (st: t_ClientPostClientHello)
     = put_server_hello payload st

let client_finish
      (payload: Bertie.Tls13formats.Handshake_data.t_HandshakeData)
      (handshake_state: t_ClientPostServerHello)
     =
  match
    Bertie.Tls13crypto.impl_Algorithms__psk_mode (algs_post_server_hello handshake_state
        <:
        Bertie.Tls13crypto.t_Algorithms)
    <:
    bool
  with
  | false ->
    (match
        Bertie.Tls13formats.Handshake_data.impl_HandshakeData__to_four payload
        <:
        Core.Result.t_Result
          (Bertie.Tls13formats.Handshake_data.t_HandshakeData &
            Bertie.Tls13formats.Handshake_data.t_HandshakeData &
            Bertie.Tls13formats.Handshake_data.t_HandshakeData &
            Bertie.Tls13formats.Handshake_data.t_HandshakeData) u8
      with
      | Core.Result.Result_Ok
        (encrypted_extensions, server_certificate, server_certificate_verify, server_finished) ->
        (match
            put_server_signature encrypted_extensions
              server_certificate
              server_certificate_verify
              handshake_state
            <:
            Core.Result.t_Result t_ClientPostCertificateVerify u8
          with
          | Core.Result.Result_Ok client_state_certificate_verify ->
            (match
                put_server_finished server_finished client_state_certificate_verify
                <:
                Core.Result.t_Result
                  (Bertie.Tls13record.t_DuplexCipherState1 & t_ClientPostServerFinished) u8
              with
              | Core.Result.Result_Ok (cipher, client_state_server_finished) ->
                (match
                    get_client_finished client_state_server_finished
                    <:
                    Core.Result.t_Result
                      (Bertie.Tls13formats.Handshake_data.t_HandshakeData &
                        t_ClientPostClientFinished) u8
                  with
                  | Core.Result.Result_Ok (client_finished, client_state) ->
                    Core.Result.Result_Ok
                    (client_finished, cipher, client_state
                      <:
                      (Bertie.Tls13formats.Handshake_data.t_HandshakeData &
                        Bertie.Tls13record.t_DuplexCipherState1 &
                        t_ClientPostClientFinished))
                    <:
                    Core.Result.t_Result
                      (Bertie.Tls13formats.Handshake_data.t_HandshakeData &
                        Bertie.Tls13record.t_DuplexCipherState1 &
                        t_ClientPostClientFinished) u8
                  | Core.Result.Result_Err err ->
                    Core.Result.Result_Err err
                    <:
                    Core.Result.t_Result
                      (Bertie.Tls13formats.Handshake_data.t_HandshakeData &
                        Bertie.Tls13record.t_DuplexCipherState1 &
                        t_ClientPostClientFinished) u8)
              | Core.Result.Result_Err err ->
                Core.Result.Result_Err err
                <:
                Core.Result.t_Result
                  (Bertie.Tls13formats.Handshake_data.t_HandshakeData &
                    Bertie.Tls13record.t_DuplexCipherState1 &
                    t_ClientPostClientFinished) u8)
          | Core.Result.Result_Err err ->
            Core.Result.Result_Err err
            <:
            Core.Result.t_Result
              (Bertie.Tls13formats.Handshake_data.t_HandshakeData &
                Bertie.Tls13record.t_DuplexCipherState1 &
                t_ClientPostClientFinished) u8)
      | Core.Result.Result_Err err ->
        Core.Result.Result_Err err
        <:
        Core.Result.t_Result
          (Bertie.Tls13formats.Handshake_data.t_HandshakeData &
            Bertie.Tls13record.t_DuplexCipherState1 &
            t_ClientPostClientFinished) u8)
  | true ->
    match
      Bertie.Tls13formats.Handshake_data.impl_HandshakeData__to_two payload
      <:
      Core.Result.t_Result
        (Bertie.Tls13formats.Handshake_data.t_HandshakeData &
          Bertie.Tls13formats.Handshake_data.t_HandshakeData) u8
    with
    | Core.Result.Result_Ok (encrypted_extensions, server_finished) ->
      (match
          put_psk_skip_server_signature encrypted_extensions handshake_state
          <:
          Core.Result.t_Result t_ClientPostCertificateVerify u8
        with
        | Core.Result.Result_Ok client_state_certificate_verify ->
          (match
              put_server_finished server_finished client_state_certificate_verify
              <:
              Core.Result.t_Result
                (Bertie.Tls13record.t_DuplexCipherState1 & t_ClientPostServerFinished) u8
            with
            | Core.Result.Result_Ok (cipher, client_state_server_finished) ->
              (match
                  get_client_finished client_state_server_finished
                  <:
                  Core.Result.t_Result
                    (Bertie.Tls13formats.Handshake_data.t_HandshakeData & t_ClientPostClientFinished
                    ) u8
                with
                | Core.Result.Result_Ok (client_finished, client_state) ->
                  Core.Result.Result_Ok
                  (client_finished, cipher, client_state
                    <:
                    (Bertie.Tls13formats.Handshake_data.t_HandshakeData &
                      Bertie.Tls13record.t_DuplexCipherState1 &
                      t_ClientPostClientFinished))
                  <:
                  Core.Result.t_Result
                    (Bertie.Tls13formats.Handshake_data.t_HandshakeData &
                      Bertie.Tls13record.t_DuplexCipherState1 &
                      t_ClientPostClientFinished) u8
                | Core.Result.Result_Err err ->
                  Core.Result.Result_Err err
                  <:
                  Core.Result.t_Result
                    (Bertie.Tls13formats.Handshake_data.t_HandshakeData &
                      Bertie.Tls13record.t_DuplexCipherState1 &
                      t_ClientPostClientFinished) u8)
            | Core.Result.Result_Err err ->
              Core.Result.Result_Err err
              <:
              Core.Result.t_Result
                (Bertie.Tls13formats.Handshake_data.t_HandshakeData &
                  Bertie.Tls13record.t_DuplexCipherState1 &
                  t_ClientPostClientFinished) u8)
        | Core.Result.Result_Err err ->
          Core.Result.Result_Err err
          <:
          Core.Result.t_Result
            (Bertie.Tls13formats.Handshake_data.t_HandshakeData &
              Bertie.Tls13record.t_DuplexCipherState1 &
              t_ClientPostClientFinished) u8)
    | Core.Result.Result_Err err ->
      Core.Result.Result_Err err
      <:
      Core.Result.t_Result
        (Bertie.Tls13formats.Handshake_data.t_HandshakeData &
          Bertie.Tls13record.t_DuplexCipherState1 &
          t_ClientPostClientFinished) u8

let process_psk_binder_zero_rtt
      (ciphersuite: Bertie.Tls13crypto.t_Algorithms)
      (th_trunc th: Bertie.Tls13utils.t_Bytes)
      (psko bindero: Core.Option.t_Option Bertie.Tls13utils.t_Bytes)
     =
  match
    ciphersuite.Bertie.Tls13crypto.f_psk_mode, psko, bindero
    <:
    (bool & Core.Option.t_Option Bertie.Tls13utils.t_Bytes &
      Core.Option.t_Option Bertie.Tls13utils.t_Bytes)
  with
  | true, Core.Option.Option_Some k, Core.Option.Option_Some binder ->
    (match
        derive_binder_key ciphersuite.Bertie.Tls13crypto.f_hash k
        <:
        Core.Result.t_Result Bertie.Tls13utils.t_Bytes u8
      with
      | Core.Result.Result_Ok mk ->
        (match
            Bertie.Tls13crypto.hmac_verify ciphersuite.Bertie.Tls13crypto.f_hash mk th_trunc binder
            <:
            Core.Result.t_Result Prims.unit u8
          with
          | Core.Result.Result_Ok _ ->
            if ciphersuite.Bertie.Tls13crypto.f_zero_rtt
            then
              match
                derive_0rtt_keys ciphersuite.Bertie.Tls13crypto.f_hash
                  ciphersuite.Bertie.Tls13crypto.f_aead
                  k
                  th
                <:
                Core.Result.t_Result (Bertie.Tls13crypto.t_AeadKeyIV & Bertie.Tls13utils.t_Bytes) u8
              with
              | Core.Result.Result_Ok (key_iv, early_exporter_ms) ->
                let cipher0:Core.Option.t_Option Bertie.Tls13record.t_ServerCipherState0 =
                  Core.Option.Option_Some
                  (Bertie.Tls13record.server_cipher_state0 key_iv (mk_u64 0) early_exporter_ms)
                  <:
                  Core.Option.t_Option Bertie.Tls13record.t_ServerCipherState0
                in
                Core.Result.Result_Ok cipher0
                <:
                Core.Result.t_Result (Core.Option.t_Option Bertie.Tls13record.t_ServerCipherState0)
                  u8
              | Core.Result.Result_Err err ->
                Core.Result.Result_Err err
                <:
                Core.Result.t_Result (Core.Option.t_Option Bertie.Tls13record.t_ServerCipherState0)
                  u8
            else
              Core.Result.Result_Ok
              (Core.Option.Option_None
                <:
                Core.Option.t_Option Bertie.Tls13record.t_ServerCipherState0)
              <:
              Core.Result.t_Result (Core.Option.t_Option Bertie.Tls13record.t_ServerCipherState0) u8
          | Core.Result.Result_Err err ->
            Core.Result.Result_Err err
            <:
            Core.Result.t_Result (Core.Option.t_Option Bertie.Tls13record.t_ServerCipherState0) u8)
      | Core.Result.Result_Err err ->
        Core.Result.Result_Err err
        <:
        Core.Result.t_Result (Core.Option.t_Option Bertie.Tls13record.t_ServerCipherState0) u8)
  | false, Core.Option.Option_None , Core.Option.Option_None  ->
    Core.Result.Result_Ok
    (Core.Option.Option_None <: Core.Option.t_Option Bertie.Tls13record.t_ServerCipherState0)
    <:
    Core.Result.t_Result (Core.Option.t_Option Bertie.Tls13record.t_ServerCipherState0) u8
  | _ ->
    Core.Result.Result_Err Bertie.Tls13utils.v_PSK_MODE_MISMATCH
    <:
    Core.Result.t_Result (Core.Option.t_Option Bertie.Tls13record.t_ServerCipherState0) u8

let put_client_hello
      (ciphersuite: Bertie.Tls13crypto.t_Algorithms)
      (ch: Bertie.Tls13formats.Handshake_data.t_HandshakeData)
      (db: Bertie.Server.t_ServerDB)
     =
  match
    Bertie.Tls13formats.parse_client_hello ciphersuite ch
    <:
    Core.Result.t_Result
      (Bertie.Tls13utils.t_Bytes & Bertie.Tls13utils.t_Bytes & Bertie.Tls13utils.t_Bytes &
        Bertie.Tls13utils.t_Bytes &
        Core.Option.t_Option Bertie.Tls13utils.t_Bytes &
        Core.Option.t_Option Bertie.Tls13utils.t_Bytes &
        usize) u8
  with
  | Core.Result.Result_Ok (client_randomness, session_id, sni, gx, tkto, bindero, trunc_len) ->
    let tx:Bertie.Tls13formats.t_Transcript =
      Bertie.Tls13formats.impl_Transcript__new (Bertie.Tls13crypto.impl_Algorithms__hash ciphersuite
          <:
          Bertie.Tls13crypto.t_HashAlgorithm)
    in
    (match
        Bertie.Tls13formats.impl_Transcript__transcript_hash_without_client_hello tx ch trunc_len
        <:
        Core.Result.t_Result Bertie.Tls13utils.t_Bytes u8
      with
      | Core.Result.Result_Ok th_trunc ->
        let transcript:Bertie.Tls13formats.t_Transcript =
          Bertie.Tls13formats.impl_Transcript__add tx ch
        in
        (match
            Bertie.Tls13formats.impl_Transcript__transcript_hash transcript
            <:
            Core.Result.t_Result Bertie.Tls13utils.t_Bytes u8
          with
          | Core.Result.Result_Ok th ->
            (match
                Bertie.Server.lookup_db ciphersuite db sni tkto
                <:
                Core.Result.t_Result Bertie.Server.t_ServerInfo u8
              with
              | Core.Result.Result_Ok server ->
                (match
                    process_psk_binder_zero_rtt ciphersuite
                      th_trunc
                      th
                      server.Bertie.Server.f_psk_opt
                      bindero
                    <:
                    Core.Result.t_Result
                      (Core.Option.t_Option Bertie.Tls13record.t_ServerCipherState0) u8
                  with
                  | Core.Result.Result_Ok cipher0 ->
                    Core.Result.Result_Ok
                    (cipher0,
                      ({
                          f_client_randomness = client_randomness;
                          f_ciphersuite = ciphersuite;
                          f_session_id = session_id;
                          f_gx = gx;
                          f_server = server;
                          f_transcript = transcript
                        }
                        <:
                        t_ServerPostClientHello)
                      <:
                      (Core.Option.t_Option Bertie.Tls13record.t_ServerCipherState0 &
                        t_ServerPostClientHello))
                    <:
                    Core.Result.t_Result
                      (Core.Option.t_Option Bertie.Tls13record.t_ServerCipherState0 &
                        t_ServerPostClientHello) u8
>>>>>>> 49ff3c86
                  | Core.Result.Result_Err err ->
                    Core.Result.Result_Err err
                    <:
                    Core.Result.t_Result
<<<<<<< HEAD
                      (Bertie.Tls13formats.Handshake_data.t_HandshakeData &
                        Bertie.Tls13record.t_DuplexCipherState1 &
                        t_ClientPostClientFinished) u8)
=======
                      (Core.Option.t_Option Bertie.Tls13record.t_ServerCipherState0 &
                        t_ServerPostClientHello) u8)
>>>>>>> 49ff3c86
              | Core.Result.Result_Err err ->
                Core.Result.Result_Err err
                <:
                Core.Result.t_Result
<<<<<<< HEAD
                  (Bertie.Tls13formats.Handshake_data.t_HandshakeData &
                    Bertie.Tls13record.t_DuplexCipherState1 &
                    t_ClientPostClientFinished) u8)
=======
                  (Core.Option.t_Option Bertie.Tls13record.t_ServerCipherState0 &
                    t_ServerPostClientHello) u8)
>>>>>>> 49ff3c86
          | Core.Result.Result_Err err ->
            Core.Result.Result_Err err
            <:
            Core.Result.t_Result
<<<<<<< HEAD
              (Bertie.Tls13formats.Handshake_data.t_HandshakeData &
                Bertie.Tls13record.t_DuplexCipherState1 &
                t_ClientPostClientFinished) u8)
=======
              (Core.Option.t_Option Bertie.Tls13record.t_ServerCipherState0 &
                t_ServerPostClientHello) u8)
>>>>>>> 49ff3c86
      | Core.Result.Result_Err err ->
        Core.Result.Result_Err err
        <:
        Core.Result.t_Result
<<<<<<< HEAD
          (Bertie.Tls13formats.Handshake_data.t_HandshakeData &
            Bertie.Tls13record.t_DuplexCipherState1 &
            t_ClientPostClientFinished) u8)
  | true ->
    match
      Bertie.Tls13formats.Handshake_data.impl__HandshakeData__to_two payload
      <:
      Core.Result.t_Result
        (Bertie.Tls13formats.Handshake_data.t_HandshakeData &
          Bertie.Tls13formats.Handshake_data.t_HandshakeData) u8
    with
    | Core.Result.Result_Ok (encrypted_extensions, server_finished) ->
      (match
          put_psk_skip_server_signature encrypted_extensions handshake_state
          <:
          Core.Result.t_Result t_ClientPostCertificateVerify u8
        with
        | Core.Result.Result_Ok client_state_certificate_verify ->
          (match
              put_server_finished server_finished client_state_certificate_verify
              <:
              Core.Result.t_Result
                (Bertie.Tls13record.t_DuplexCipherState1 & t_ClientPostServerFinished) u8
            with
            | Core.Result.Result_Ok (cipher, client_state_server_finished) ->
              (match
                  get_client_finished client_state_server_finished
                  <:
                  Core.Result.t_Result
                    (Bertie.Tls13formats.Handshake_data.t_HandshakeData & t_ClientPostClientFinished
                    ) u8
                with
                | Core.Result.Result_Ok (client_finished, client_state) ->
                  Core.Result.Result_Ok
                  (client_finished, cipher, client_state
                    <:
                    (Bertie.Tls13formats.Handshake_data.t_HandshakeData &
                      Bertie.Tls13record.t_DuplexCipherState1 &
                      t_ClientPostClientFinished))
                  <:
                  Core.Result.t_Result
                    (Bertie.Tls13formats.Handshake_data.t_HandshakeData &
                      Bertie.Tls13record.t_DuplexCipherState1 &
                      t_ClientPostClientFinished) u8
                | Core.Result.Result_Err err ->
                  Core.Result.Result_Err err
                  <:
                  Core.Result.t_Result
                    (Bertie.Tls13formats.Handshake_data.t_HandshakeData &
                      Bertie.Tls13record.t_DuplexCipherState1 &
                      t_ClientPostClientFinished) u8)
            | Core.Result.Result_Err err ->
              Core.Result.Result_Err err
              <:
              Core.Result.t_Result
                (Bertie.Tls13formats.Handshake_data.t_HandshakeData &
                  Bertie.Tls13record.t_DuplexCipherState1 &
                  t_ClientPostClientFinished) u8)
        | Core.Result.Result_Err err ->
          Core.Result.Result_Err err
          <:
          Core.Result.t_Result
            (Bertie.Tls13formats.Handshake_data.t_HandshakeData &
              Bertie.Tls13record.t_DuplexCipherState1 &
              t_ClientPostClientFinished) u8)
    | Core.Result.Result_Err err ->
      Core.Result.Result_Err err
      <:
      Core.Result.t_Result
        (Bertie.Tls13formats.Handshake_data.t_HandshakeData &
          Bertie.Tls13record.t_DuplexCipherState1 &
          t_ClientPostClientFinished) u8

let build_client_hello
      (#impl_916461611_: Type0)
      (#[FStar.Tactics.Typeclasses.tcresolve ()] i1: Rand_core.t_CryptoRng impl_916461611_)
      (#[FStar.Tactics.Typeclasses.tcresolve ()] i2: Rand_core.t_RngCore impl_916461611_)
      (ciphersuite: Bertie.Tls13crypto.t_Algorithms)
      (sn: Bertie.Tls13utils.t_Bytes)
      (tkt psk: Core.Option.t_Option Bertie.Tls13utils.t_Bytes)
      (rng: impl_916461611_)
     =
  let tx:Bertie.Tls13formats.t_Transcript =
    Bertie.Tls13formats.impl__Transcript__new (Bertie.Tls13crypto.impl__Algorithms__hash ciphersuite
        <:
        Bertie.Tls13crypto.t_HashAlgorithm)
  in
  let client_random:t_Array u8 (sz 32) = Rust_primitives.Hax.repeat 0uy (sz 32) in
  let tmp0, tmp1:(impl_916461611_ & t_Array u8 (sz 32)) =
    Rand_core.f_fill_bytes #impl_916461611_ #FStar.Tactics.Typeclasses.solve rng client_random
=======
          (Core.Option.t_Option Bertie.Tls13record.t_ServerCipherState0 & t_ServerPostClientHello)
          u8)
  | Core.Result.Result_Err err ->
    Core.Result.Result_Err err
    <:
    Core.Result.t_Result
      (Core.Option.t_Option Bertie.Tls13record.t_ServerCipherState0 & t_ServerPostClientHello) u8

let get_server_hello
      (#iimpl_916461611_: Type0)
      (#[FStar.Tactics.Typeclasses.tcresolve ()] i1: Rand_core.t_CryptoRng iimpl_916461611_)
      (#[FStar.Tactics.Typeclasses.tcresolve ()] i2: Rand_core.t_RngCore iimpl_916461611_)
      (state: t_ServerPostClientHello)
      (rng: iimpl_916461611_)
     =
  let server_random:t_Array u8 (mk_usize 32) = Rust_primitives.Hax.repeat (mk_u8 0) (mk_usize 32) in
  let tmp0, tmp1:(iimpl_916461611_ & t_Array u8 (mk_usize 32)) =
    Rand_core.f_fill_bytes #iimpl_916461611_ #FStar.Tactics.Typeclasses.solve rng server_random
>>>>>>> 49ff3c86
  in
  let rng:iimpl_916461611_ = tmp0 in
  let server_random:t_Array u8 (mk_usize 32) = tmp1 in
  let _:Prims.unit = () in
  let tmp0, out:(iimpl_916461611_ &
    Core.Result.t_Result (Bertie.Tls13utils.t_Bytes & Bertie.Tls13utils.t_Bytes) u8) =
<<<<<<< HEAD
    Bertie.Tls13crypto.kem_keygen #impl_916461611_
      (Bertie.Tls13crypto.impl__Algorithms__kem ciphersuite <: Bertie.Tls13crypto.t_KemScheme)
      rng
  in
  let rng:impl_916461611_ = tmp0 in
  match out <: Core.Result.t_Result (Bertie.Tls13utils.t_Bytes & Bertie.Tls13utils.t_Bytes) u8 with
  | Core.Result.Result_Ok (kem_sk, kem_pk) ->
    (match
        Bertie.Tls13formats.client_hello ciphersuite
          (Core.Convert.f_into #(t_Array u8 (sz 32))
              #Bertie.Tls13utils.t_Bytes
              #FStar.Tactics.Typeclasses.solve
              client_random
            <:
            Bertie.Tls13utils.t_Bytes)
          kem_pk
          sn
          tkt
        <:
        Core.Result.t_Result (Bertie.Tls13formats.Handshake_data.t_HandshakeData & usize) u8
      with
      | Core.Result.Result_Ok (client_hello, trunc_len) ->
        (match
            compute_psk_binder_zero_rtt ciphersuite client_hello trunc_len psk tx
            <:
            Core.Result.t_Result
              (Bertie.Tls13formats.Handshake_data.t_HandshakeData &
                Core.Option.t_Option Bertie.Tls13record.t_ClientCipherState0 &
                Bertie.Tls13formats.t_Transcript) u8
          with
          | Core.Result.Result_Ok (nch, cipher0, tx_ch) ->
            let hax_temp_output:Core.Result.t_Result
              (Bertie.Tls13formats.Handshake_data.t_HandshakeData &
                Core.Option.t_Option Bertie.Tls13record.t_ClientCipherState0 &
                t_ClientPostClientHello) u8 =
              Core.Result.Result_Ok
              (nch,
                cipher0,
                (ClientPostClientHello
                    (Core.Convert.f_into #(t_Array u8 (sz 32))
                        #Bertie.Tls13utils.t_Bytes
                        #FStar.Tactics.Typeclasses.solve
                        client_random) ciphersuite kem_sk psk tx_ch
=======
    Bertie.Tls13crypto.kem_encap #iimpl_916461611_
      state.f_ciphersuite.Bertie.Tls13crypto.f_kem
      state.f_gx
      rng
  in
  let rng:iimpl_916461611_ = tmp0 in
  match out <: Core.Result.t_Result (Bertie.Tls13utils.t_Bytes & Bertie.Tls13utils.t_Bytes) u8 with
  | Core.Result.Result_Ok (shared_secret, gy) ->
    (match
        Bertie.Tls13formats.server_hello state.f_ciphersuite
          (Core.Convert.f_into #(t_Array u8 (mk_usize 32))
              #Bertie.Tls13utils.t_Bytes
              #FStar.Tactics.Typeclasses.solve
              server_random
            <:
            Bertie.Tls13utils.t_Bytes)
          state.f_session_id
          gy
        <:
        Core.Result.t_Result Bertie.Tls13formats.Handshake_data.t_HandshakeData u8
      with
      | Core.Result.Result_Ok sh ->
        let transcript:Bertie.Tls13formats.t_Transcript =
          Bertie.Tls13formats.impl_Transcript__add state.f_transcript sh
        in
        (match
            Bertie.Tls13formats.impl_Transcript__transcript_hash transcript
            <:
            Core.Result.t_Result Bertie.Tls13utils.t_Bytes u8
          with
          | Core.Result.Result_Ok transcript_hash ->
            (match
                derive_hk_ms state.f_ciphersuite.Bertie.Tls13crypto.f_hash
                  state.f_ciphersuite.Bertie.Tls13crypto.f_aead
                  shared_secret
                  state.f_server.Bertie.Server.f_psk_opt
                  transcript_hash
                <:
                Core.Result.t_Result
                  (Bertie.Tls13crypto.t_AeadKeyIV & Bertie.Tls13crypto.t_AeadKeyIV &
                    Bertie.Tls13utils.t_Bytes &
                    Bertie.Tls13utils.t_Bytes &
                    Bertie.Tls13utils.t_Bytes) u8
              with
              | Core.Result.Result_Ok (chk, shk, cfk, sfk, ms) ->
                let hax_temp_output:Core.Result.t_Result
                  (Bertie.Tls13formats.Handshake_data.t_HandshakeData &
                    Bertie.Tls13record.t_DuplexCipherStateH &
                    t_ServerPostServerHello) u8 =
                  Core.Result.Result_Ok
                  (sh,
                    Bertie.Tls13record.impl_DuplexCipherStateH__new shk (mk_u64 0) chk (mk_u64 0),
                    ({
                        f_client_random = state.f_client_randomness;
                        f_server_random
                        =
                        Core.Convert.f_into #(t_Array u8 (mk_usize 32))
                          #Bertie.Tls13utils.t_Bytes
                          #FStar.Tactics.Typeclasses.solve
                          server_random;
                        f_ciphersuite = state.f_ciphersuite;
                        f_server = state.f_server;
                        f_master_secret = ms;
                        f_cfk = cfk;
                        f_sfk = sfk;
                        f_transcript = transcript
                      }
                      <:
                      t_ServerPostServerHello)
                    <:
                    (Bertie.Tls13formats.Handshake_data.t_HandshakeData &
                      Bertie.Tls13record.t_DuplexCipherStateH &
                      t_ServerPostServerHello))
>>>>>>> 49ff3c86
                  <:
                  Core.Result.t_Result
                    (Bertie.Tls13formats.Handshake_data.t_HandshakeData &
                      Bertie.Tls13record.t_DuplexCipherStateH &
                      t_ServerPostServerHello) u8
                in
                rng, hax_temp_output
                <:
                (iimpl_916461611_ &
                  Core.Result.t_Result
                    (Bertie.Tls13formats.Handshake_data.t_HandshakeData &
                      Bertie.Tls13record.t_DuplexCipherStateH &
                      t_ServerPostServerHello) u8)
              | Core.Result.Result_Err err ->
                rng,
                (Core.Result.Result_Err err
                  <:
                  Core.Result.t_Result
                    (Bertie.Tls13formats.Handshake_data.t_HandshakeData &
                      Bertie.Tls13record.t_DuplexCipherStateH &
                      t_ServerPostServerHello) u8)
                <:
                (iimpl_916461611_ &
                  Core.Result.t_Result
                    (Bertie.Tls13formats.Handshake_data.t_HandshakeData &
                      Bertie.Tls13record.t_DuplexCipherStateH &
                      t_ServerPostServerHello) u8))
          | Core.Result.Result_Err err ->
            rng,
            (Core.Result.Result_Err err
              <:
              Core.Result.t_Result
                (Bertie.Tls13formats.Handshake_data.t_HandshakeData &
                  Bertie.Tls13record.t_DuplexCipherStateH &
                  t_ServerPostServerHello) u8)
            <:
            (iimpl_916461611_ &
              Core.Result.t_Result
                (Bertie.Tls13formats.Handshake_data.t_HandshakeData &
                  Bertie.Tls13record.t_DuplexCipherStateH &
                  t_ServerPostServerHello) u8))
      | Core.Result.Result_Err err ->
        rng,
        (Core.Result.Result_Err err
          <:
          Core.Result.t_Result
            (Bertie.Tls13formats.Handshake_data.t_HandshakeData &
              Bertie.Tls13record.t_DuplexCipherStateH &
              t_ServerPostServerHello) u8)
        <:
        (iimpl_916461611_ &
          Core.Result.t_Result
            (Bertie.Tls13formats.Handshake_data.t_HandshakeData &
              Bertie.Tls13record.t_DuplexCipherStateH &
              t_ServerPostServerHello) u8))
  | Core.Result.Result_Err err ->
    rng,
    (Core.Result.Result_Err err
      <:
      Core.Result.t_Result
        (Bertie.Tls13formats.Handshake_data.t_HandshakeData &
          Bertie.Tls13record.t_DuplexCipherStateH &
          t_ServerPostServerHello) u8)
    <:
    (iimpl_916461611_ &
      Core.Result.t_Result
        (Bertie.Tls13formats.Handshake_data.t_HandshakeData &
          Bertie.Tls13record.t_DuplexCipherStateH &
          t_ServerPostServerHello) u8)

<<<<<<< HEAD
let client_init
      (#impl_916461611_: Type0)
      (#[FStar.Tactics.Typeclasses.tcresolve ()] i1: Rand_core.t_CryptoRng impl_916461611_)
      (#[FStar.Tactics.Typeclasses.tcresolve ()] i2: Rand_core.t_RngCore impl_916461611_)
      (algs: Bertie.Tls13crypto.t_Algorithms)
      (sn: Bertie.Tls13utils.t_Bytes)
      (tkt psk: Core.Option.t_Option Bertie.Tls13utils.t_Bytes)
      (rng: impl_916461611_)
     =
  let tmp0, out:(impl_916461611_ &
    Core.Result.t_Result
      (Bertie.Tls13formats.Handshake_data.t_HandshakeData &
        Core.Option.t_Option Bertie.Tls13record.t_ClientCipherState0 &
        t_ClientPostClientHello) u8) =
    build_client_hello #impl_916461611_ algs sn tkt psk rng
  in
  let rng:impl_916461611_ = tmp0 in
  let hax_temp_output:Core.Result.t_Result
    (Bertie.Tls13formats.Handshake_data.t_HandshakeData &
      Core.Option.t_Option Bertie.Tls13record.t_ClientCipherState0 &
      t_ClientPostClientHello) u8 =
    out
  in
  rng, hax_temp_output
  <:
  (impl_916461611_ &
    Core.Result.t_Result
      (Bertie.Tls13formats.Handshake_data.t_HandshakeData &
        Core.Option.t_Option Bertie.Tls13record.t_ClientCipherState0 &
        t_ClientPostClientHello) u8)

let get_server_hello
      (#impl_916461611_: Type0)
      (#[FStar.Tactics.Typeclasses.tcresolve ()] i1: Rand_core.t_CryptoRng impl_916461611_)
      (#[FStar.Tactics.Typeclasses.tcresolve ()] i2: Rand_core.t_RngCore impl_916461611_)
      (state: t_ServerPostClientHello)
      (rng: impl_916461611_)
     =
  let server_random:t_Array u8 (sz 32) = Rust_primitives.Hax.repeat 0uy (sz 32) in
  let tmp0, tmp1:(impl_916461611_ & t_Array u8 (sz 32)) =
    Rand_core.f_fill_bytes #impl_916461611_ #FStar.Tactics.Typeclasses.solve rng server_random
  in
  let rng:impl_916461611_ = tmp0 in
  let server_random:t_Array u8 (sz 32) = tmp1 in
  let _:Prims.unit = () in
  let tmp0, out:(impl_916461611_ &
    Core.Result.t_Result (Bertie.Tls13utils.t_Bytes & Bertie.Tls13utils.t_Bytes) u8) =
    Bertie.Tls13crypto.kem_encap #impl_916461611_
      state.f_ciphersuite.Bertie.Tls13crypto.f_kem
      state.f_gx
      rng
  in
  let rng:impl_916461611_ = tmp0 in
  match out <: Core.Result.t_Result (Bertie.Tls13utils.t_Bytes & Bertie.Tls13utils.t_Bytes) u8 with
  | Core.Result.Result_Ok (shared_secret, gy) ->
    (match
        Bertie.Tls13formats.server_hello state.f_ciphersuite
          (Core.Convert.f_into #(t_Array u8 (sz 32))
              #Bertie.Tls13utils.t_Bytes
              #FStar.Tactics.Typeclasses.solve
              server_random
            <:
            Bertie.Tls13utils.t_Bytes)
          state.f_session_id
          gy
        <:
        Core.Result.t_Result Bertie.Tls13formats.Handshake_data.t_HandshakeData u8
      with
      | Core.Result.Result_Ok sh ->
        let transcript:Bertie.Tls13formats.t_Transcript =
          Bertie.Tls13formats.impl__Transcript__add state.f_transcript sh
        in
        (match
            Bertie.Tls13formats.impl__Transcript__transcript_hash transcript
=======
let get_rsa_signature
      (#iimpl_916461611_: Type0)
      (#[FStar.Tactics.Typeclasses.tcresolve ()] i1: Rand_core.t_CryptoRng iimpl_916461611_)
      (#[FStar.Tactics.Typeclasses.tcresolve ()] i2: Rand_core.t_RngCore iimpl_916461611_)
      (cert sk sigval: Bertie.Tls13utils.t_Bytes)
      (rng: iimpl_916461611_)
     =
  match
    Bertie.Tls13cert.verification_key_from_cert cert
    <:
    Core.Result.t_Result (Bertie.Tls13crypto.t_SignatureScheme & Bertie.Tls13cert.t_CertificateKey)
      u8
  with
  | Core.Result.Result_Ok (cert_scheme, cert_slice) ->
    (match
        Bertie.Tls13cert.rsa_public_key cert cert_slice
        <:
        Core.Result.t_Result Bertie.Tls13crypto.t_RsaVerificationKey u8
      with
      | Core.Result.Result_Ok pk ->
        let tmp0, out:(iimpl_916461611_ & Core.Result.t_Result Bertie.Tls13utils.t_Bytes u8) =
          Bertie.Tls13crypto.sign_rsa #iimpl_916461611_
            sk
            pk.Bertie.Tls13crypto.f_modulus
            pk.Bertie.Tls13crypto.f_exponent
            cert_scheme
            sigval
            rng
        in
        let rng:iimpl_916461611_ = tmp0 in
        let hax_temp_output:Core.Result.t_Result Bertie.Tls13utils.t_Bytes u8 = out in
        rng, hax_temp_output
        <:
        (iimpl_916461611_ & Core.Result.t_Result Bertie.Tls13utils.t_Bytes u8)
      | Core.Result.Result_Err err ->
        rng, (Core.Result.Result_Err err <: Core.Result.t_Result Bertie.Tls13utils.t_Bytes u8)
        <:
        (iimpl_916461611_ & Core.Result.t_Result Bertie.Tls13utils.t_Bytes u8))
  | Core.Result.Result_Err err ->
    rng, (Core.Result.Result_Err err <: Core.Result.t_Result Bertie.Tls13utils.t_Bytes u8)
    <:
    (iimpl_916461611_ & Core.Result.t_Result Bertie.Tls13utils.t_Bytes u8)

let get_server_signature_no_psk
      (#iimpl_916461611_: Type0)
      (#[FStar.Tactics.Typeclasses.tcresolve ()] i1: Rand_core.t_CryptoRng iimpl_916461611_)
      (#[FStar.Tactics.Typeclasses.tcresolve ()] i2: Rand_core.t_RngCore iimpl_916461611_)
      (state: t_ServerPostServerHello)
      (rng: iimpl_916461611_)
     =
  match
    Bertie.Tls13formats.encrypted_extensions state.f_ciphersuite
    <:
    Core.Result.t_Result Bertie.Tls13formats.Handshake_data.t_HandshakeData u8
  with
  | Core.Result.Result_Ok ee ->
    let transcript:Bertie.Tls13formats.t_Transcript =
      Bertie.Tls13formats.impl_Transcript__add state.f_transcript ee
    in
    (match
        Bertie.Tls13formats.server_certificate state.f_ciphersuite
          state.f_server.Bertie.Server.f_cert
        <:
        Core.Result.t_Result Bertie.Tls13formats.Handshake_data.t_HandshakeData u8
      with
      | Core.Result.Result_Ok sc ->
        let transcript:Bertie.Tls13formats.t_Transcript =
          Bertie.Tls13formats.impl_Transcript__add transcript sc
        in
        (match
            Bertie.Tls13formats.impl_Transcript__transcript_hash transcript
>>>>>>> 49ff3c86
            <:
            Core.Result.t_Result Bertie.Tls13utils.t_Bytes u8
          with
          | Core.Result.Result_Ok transcript_hash ->
<<<<<<< HEAD
            (match
                derive_hk_ms state.f_ciphersuite.Bertie.Tls13crypto.f_hash
                  state.f_ciphersuite.Bertie.Tls13crypto.f_aead
                  shared_secret
                  state.f_server.Bertie.Server.f_psk_opt
                  transcript_hash
                <:
                Core.Result.t_Result
                  (Bertie.Tls13crypto.t_AeadKeyIV & Bertie.Tls13crypto.t_AeadKeyIV &
                    Bertie.Tls13utils.t_Bytes &
                    Bertie.Tls13utils.t_Bytes &
                    Bertie.Tls13utils.t_Bytes) u8
              with
              | Core.Result.Result_Ok (chk, shk, cfk, sfk, ms) ->
                let hax_temp_output:Core.Result.t_Result
                  (Bertie.Tls13formats.Handshake_data.t_HandshakeData &
                    Bertie.Tls13record.t_DuplexCipherStateH &
                    t_ServerPostServerHello) u8 =
                  Core.Result.Result_Ok
                  (sh,
                    Bertie.Tls13record.impl__DuplexCipherStateH__new shk 0uL chk 0uL,
                    ({
                        f_client_random = state.f_client_randomness;
                        f_server_random
                        =
                        Core.Convert.f_into #(t_Array u8 (sz 32))
                          #Bertie.Tls13utils.t_Bytes
                          #FStar.Tactics.Typeclasses.solve
                          server_random;
                        f_ciphersuite = state.f_ciphersuite;
                        f_server = state.f_server;
                        f_master_secret = ms;
                        f_cfk = cfk;
                        f_sfk = sfk;
                        f_transcript = transcript
                      }
                      <:
                      t_ServerPostServerHello)
                    <:
                    (Bertie.Tls13formats.Handshake_data.t_HandshakeData &
                      Bertie.Tls13record.t_DuplexCipherStateH &
                      t_ServerPostServerHello))
                  <:
                  Core.Result.t_Result
                    (Bertie.Tls13formats.Handshake_data.t_HandshakeData &
                      Bertie.Tls13record.t_DuplexCipherStateH &
                      t_ServerPostServerHello) u8
                in
                rng, hax_temp_output
                <:
                (impl_916461611_ &
                  Core.Result.t_Result
                    (Bertie.Tls13formats.Handshake_data.t_HandshakeData &
                      Bertie.Tls13record.t_DuplexCipherStateH &
                      t_ServerPostServerHello) u8)
              | Core.Result.Result_Err err ->
                rng,
                (Core.Result.Result_Err err
                  <:
                  Core.Result.t_Result
                    (Bertie.Tls13formats.Handshake_data.t_HandshakeData &
                      Bertie.Tls13record.t_DuplexCipherStateH &
                      t_ServerPostServerHello) u8)
                <:
                (impl_916461611_ &
                  Core.Result.t_Result
                    (Bertie.Tls13formats.Handshake_data.t_HandshakeData &
                      Bertie.Tls13record.t_DuplexCipherStateH &
                      t_ServerPostServerHello) u8))
=======
            let sigval:Bertie.Tls13utils.t_Bytes =
              Bertie.Tls13utils.impl_Bytes__concat (Bertie.Tls13utils.impl_Bytes__from_slice (Bertie.Tls13formats.v_PREFIX_SERVER_SIGNATURE
                      <:
                      t_Slice u8)
                  <:
                  Bertie.Tls13utils.t_Bytes)
                transcript_hash
            in
            let rng, hoist101:(iimpl_916461611_ & Core.Result.t_Result Bertie.Tls13utils.t_Bytes u8)
            =
              match
                Bertie.Tls13crypto.impl_Algorithms__signature state.f_ciphersuite
                <:
                Bertie.Tls13crypto.t_SignatureScheme
              with
              | Bertie.Tls13crypto.SignatureScheme_EcdsaSecp256r1Sha256  ->
                let tmp0, out:(iimpl_916461611_ & Core.Result.t_Result Bertie.Tls13utils.t_Bytes u8)
                =
                  Bertie.Tls13crypto.sign #iimpl_916461611_
                    (Bertie.Tls13crypto.impl_Algorithms__signature state.f_ciphersuite
                      <:
                      Bertie.Tls13crypto.t_SignatureScheme)
                    state.f_server.Bertie.Server.f_sk
                    sigval
                    rng
                in
                let rng:iimpl_916461611_ = tmp0 in
                rng, out <: (iimpl_916461611_ & Core.Result.t_Result Bertie.Tls13utils.t_Bytes u8)
              | Bertie.Tls13crypto.SignatureScheme_RsaPssRsaSha256  ->
                let tmp0, out:(iimpl_916461611_ & Core.Result.t_Result Bertie.Tls13utils.t_Bytes u8)
                =
                  get_rsa_signature #iimpl_916461611_
                    state.f_server.Bertie.Server.f_cert
                    state.f_server.Bertie.Server.f_sk
                    sigval
                    rng
                in
                let rng:iimpl_916461611_ = tmp0 in
                rng, out <: (iimpl_916461611_ & Core.Result.t_Result Bertie.Tls13utils.t_Bytes u8)
              | Bertie.Tls13crypto.SignatureScheme_ED25519  ->
                rng,
                (Core.Result.Result_Err Bertie.Tls13utils.v_UNSUPPORTED_ALGORITHM
                  <:
                  Core.Result.t_Result Bertie.Tls13utils.t_Bytes u8)
                <:
                (iimpl_916461611_ & Core.Result.t_Result Bertie.Tls13utils.t_Bytes u8)
            in
            (match hoist101 <: Core.Result.t_Result Bertie.Tls13utils.t_Bytes u8 with
              | Core.Result.Result_Ok sig ->
                (match
                    Bertie.Tls13formats.certificate_verify state.f_ciphersuite sig
                    <:
                    Core.Result.t_Result Bertie.Tls13formats.Handshake_data.t_HandshakeData u8
                  with
                  | Core.Result.Result_Ok scv ->
                    let transcript:Bertie.Tls13formats.t_Transcript =
                      Bertie.Tls13formats.impl_Transcript__add transcript scv
                    in
                    let hax_temp_output:Core.Result.t_Result
                      (Bertie.Tls13formats.Handshake_data.t_HandshakeData &
                        Bertie.Tls13formats.Handshake_data.t_HandshakeData &
                        Bertie.Tls13formats.Handshake_data.t_HandshakeData &
                        t_ServerPostCertificateVerify) u8 =
                      Core.Result.Result_Ok
                      (ee,
                        sc,
                        scv,
                        (ServerPostCertificateVerify state.f_client_random
                            state.f_server_random
                            state.f_ciphersuite
                            state.f_master_secret
                            state.f_cfk
                            state.f_sfk
                            transcript
                          <:
                          t_ServerPostCertificateVerify)
                        <:
                        (Bertie.Tls13formats.Handshake_data.t_HandshakeData &
                          Bertie.Tls13formats.Handshake_data.t_HandshakeData &
                          Bertie.Tls13formats.Handshake_data.t_HandshakeData &
                          t_ServerPostCertificateVerify))
                      <:
                      Core.Result.t_Result
                        (Bertie.Tls13formats.Handshake_data.t_HandshakeData &
                          Bertie.Tls13formats.Handshake_data.t_HandshakeData &
                          Bertie.Tls13formats.Handshake_data.t_HandshakeData &
                          t_ServerPostCertificateVerify) u8
                    in
                    rng, hax_temp_output
                    <:
                    (iimpl_916461611_ &
                      Core.Result.t_Result
                        (Bertie.Tls13formats.Handshake_data.t_HandshakeData &
                          Bertie.Tls13formats.Handshake_data.t_HandshakeData &
                          Bertie.Tls13formats.Handshake_data.t_HandshakeData &
                          t_ServerPostCertificateVerify) u8)
                  | Core.Result.Result_Err err ->
                    rng,
                    (Core.Result.Result_Err err
                      <:
                      Core.Result.t_Result
                        (Bertie.Tls13formats.Handshake_data.t_HandshakeData &
                          Bertie.Tls13formats.Handshake_data.t_HandshakeData &
                          Bertie.Tls13formats.Handshake_data.t_HandshakeData &
                          t_ServerPostCertificateVerify) u8)
                    <:
                    (iimpl_916461611_ &
                      Core.Result.t_Result
                        (Bertie.Tls13formats.Handshake_data.t_HandshakeData &
                          Bertie.Tls13formats.Handshake_data.t_HandshakeData &
                          Bertie.Tls13formats.Handshake_data.t_HandshakeData &
                          t_ServerPostCertificateVerify) u8))
              | Core.Result.Result_Err err ->
                rng,
                (Core.Result.Result_Err err
                  <:
                  Core.Result.t_Result
                    (Bertie.Tls13formats.Handshake_data.t_HandshakeData &
                      Bertie.Tls13formats.Handshake_data.t_HandshakeData &
                      Bertie.Tls13formats.Handshake_data.t_HandshakeData &
                      t_ServerPostCertificateVerify) u8)
                <:
                (iimpl_916461611_ &
                  Core.Result.t_Result
                    (Bertie.Tls13formats.Handshake_data.t_HandshakeData &
                      Bertie.Tls13formats.Handshake_data.t_HandshakeData &
                      Bertie.Tls13formats.Handshake_data.t_HandshakeData &
                      t_ServerPostCertificateVerify) u8))
>>>>>>> 49ff3c86
          | Core.Result.Result_Err err ->
            rng,
            (Core.Result.Result_Err err
              <:
              Core.Result.t_Result
                (Bertie.Tls13formats.Handshake_data.t_HandshakeData &
<<<<<<< HEAD
                  Bertie.Tls13record.t_DuplexCipherStateH &
                  t_ServerPostServerHello) u8)
            <:
            (impl_916461611_ &
              Core.Result.t_Result
                (Bertie.Tls13formats.Handshake_data.t_HandshakeData &
                  Bertie.Tls13record.t_DuplexCipherStateH &
                  t_ServerPostServerHello) u8))
=======
                  Bertie.Tls13formats.Handshake_data.t_HandshakeData &
                  Bertie.Tls13formats.Handshake_data.t_HandshakeData &
                  t_ServerPostCertificateVerify) u8)
            <:
            (iimpl_916461611_ &
              Core.Result.t_Result
                (Bertie.Tls13formats.Handshake_data.t_HandshakeData &
                  Bertie.Tls13formats.Handshake_data.t_HandshakeData &
                  Bertie.Tls13formats.Handshake_data.t_HandshakeData &
                  t_ServerPostCertificateVerify) u8))
>>>>>>> 49ff3c86
      | Core.Result.Result_Err err ->
        rng,
        (Core.Result.Result_Err err
          <:
          Core.Result.t_Result
            (Bertie.Tls13formats.Handshake_data.t_HandshakeData &
<<<<<<< HEAD
              Bertie.Tls13record.t_DuplexCipherStateH &
              t_ServerPostServerHello) u8)
        <:
        (impl_916461611_ &
          Core.Result.t_Result
            (Bertie.Tls13formats.Handshake_data.t_HandshakeData &
              Bertie.Tls13record.t_DuplexCipherStateH &
              t_ServerPostServerHello) u8))
=======
              Bertie.Tls13formats.Handshake_data.t_HandshakeData &
              Bertie.Tls13formats.Handshake_data.t_HandshakeData &
              t_ServerPostCertificateVerify) u8)
        <:
        (iimpl_916461611_ &
          Core.Result.t_Result
            (Bertie.Tls13formats.Handshake_data.t_HandshakeData &
              Bertie.Tls13formats.Handshake_data.t_HandshakeData &
              Bertie.Tls13formats.Handshake_data.t_HandshakeData &
              t_ServerPostCertificateVerify) u8))
>>>>>>> 49ff3c86
  | Core.Result.Result_Err err ->
    rng,
    (Core.Result.Result_Err err
      <:
      Core.Result.t_Result
        (Bertie.Tls13formats.Handshake_data.t_HandshakeData &
<<<<<<< HEAD
          Bertie.Tls13record.t_DuplexCipherStateH &
          t_ServerPostServerHello) u8)
    <:
    (impl_916461611_ &
      Core.Result.t_Result
        (Bertie.Tls13formats.Handshake_data.t_HandshakeData &
          Bertie.Tls13record.t_DuplexCipherStateH &
          t_ServerPostServerHello) u8)

let put_server_hello
      (handshake: Bertie.Tls13formats.Handshake_data.t_HandshakeData)
      (state: t_ClientPostClientHello)
     =
  let ClientPostClientHello client_random ciphersuite sk psk tx:t_ClientPostClientHello = state in
  match
    Bertie.Tls13formats.parse_server_hello ciphersuite handshake
    <:
    Core.Result.t_Result (Bertie.Tls13utils.t_Bytes & Bertie.Tls13utils.t_Bytes) u8
  with
  | Core.Result.Result_Ok (sr, ct) ->
    let tx:Bertie.Tls13formats.t_Transcript =
      Bertie.Tls13formats.impl__Transcript__add tx handshake
    in
    (match
        Bertie.Tls13crypto.kem_decap ciphersuite.Bertie.Tls13crypto.f_kem ct sk
        <:
        Core.Result.t_Result Bertie.Tls13utils.t_Bytes u8
      with
      | Core.Result.Result_Ok shared_secret ->
        (match
            Bertie.Tls13formats.impl__Transcript__transcript_hash tx
            <:
            Core.Result.t_Result Bertie.Tls13utils.t_Bytes u8
          with
          | Core.Result.Result_Ok th ->
            (match
                derive_hk_ms ciphersuite.Bertie.Tls13crypto.f_hash
                  ciphersuite.Bertie.Tls13crypto.f_aead
                  shared_secret
                  psk
                  th
                <:
                Core.Result.t_Result
                  (Bertie.Tls13crypto.t_AeadKeyIV & Bertie.Tls13crypto.t_AeadKeyIV &
                    Bertie.Tls13utils.t_Bytes &
                    Bertie.Tls13utils.t_Bytes &
                    Bertie.Tls13utils.t_Bytes) u8
              with
              | Core.Result.Result_Ok (chk, shk, cfk, sfk, ms) ->
                Core.Result.Result_Ok
                (Bertie.Tls13record.impl__DuplexCipherStateH__new chk 0uL shk 0uL,
                  (ClientPostServerHello client_random sr ciphersuite ms cfk sfk tx
                    <:
                    t_ClientPostServerHello)
                  <:
                  (Bertie.Tls13record.t_DuplexCipherStateH & t_ClientPostServerHello))
                <:
                Core.Result.t_Result
                  (Bertie.Tls13record.t_DuplexCipherStateH & t_ClientPostServerHello) u8
              | Core.Result.Result_Err err ->
                Core.Result.Result_Err err
                <:
                Core.Result.t_Result
                  (Bertie.Tls13record.t_DuplexCipherStateH & t_ClientPostServerHello) u8)
          | Core.Result.Result_Err err ->
            Core.Result.Result_Err err
            <:
            Core.Result.t_Result (Bertie.Tls13record.t_DuplexCipherStateH & t_ClientPostServerHello)
              u8)
      | Core.Result.Result_Err err ->
        Core.Result.Result_Err err
        <:
        Core.Result.t_Result (Bertie.Tls13record.t_DuplexCipherStateH & t_ClientPostServerHello) u8)
  | Core.Result.Result_Err err ->
    Core.Result.Result_Err err
    <:
    Core.Result.t_Result (Bertie.Tls13record.t_DuplexCipherStateH & t_ClientPostServerHello) u8

let client_set_params
      (payload: Bertie.Tls13formats.Handshake_data.t_HandshakeData)
      (st: t_ClientPostClientHello)
     = put_server_hello payload st

let put_client_hello
      (ciphersuite: Bertie.Tls13crypto.t_Algorithms)
      (ch: Bertie.Tls13formats.Handshake_data.t_HandshakeData)
      (db: Bertie.Server.t_ServerDB)
     =
  match
    Bertie.Tls13formats.parse_client_hello ciphersuite ch
    <:
    Core.Result.t_Result
      (Bertie.Tls13utils.t_Bytes & Bertie.Tls13utils.t_Bytes & Bertie.Tls13utils.t_Bytes &
        Bertie.Tls13utils.t_Bytes &
        Core.Option.t_Option Bertie.Tls13utils.t_Bytes &
        Core.Option.t_Option Bertie.Tls13utils.t_Bytes &
        usize) u8
  with
  | Core.Result.Result_Ok (client_randomness, session_id, sni, gx, tkto, bindero, trunc_len) ->
    let tx:Bertie.Tls13formats.t_Transcript =
      Bertie.Tls13formats.impl__Transcript__new (Bertie.Tls13crypto.impl__Algorithms__hash ciphersuite
=======
          Bertie.Tls13formats.Handshake_data.t_HandshakeData &
          Bertie.Tls13formats.Handshake_data.t_HandshakeData &
          t_ServerPostCertificateVerify) u8)
    <:
    (iimpl_916461611_ &
      Core.Result.t_Result
        (Bertie.Tls13formats.Handshake_data.t_HandshakeData &
          Bertie.Tls13formats.Handshake_data.t_HandshakeData &
          Bertie.Tls13formats.Handshake_data.t_HandshakeData &
          t_ServerPostCertificateVerify) u8)

let get_server_signature
      (#iimpl_916461611_: Type0)
      (#[FStar.Tactics.Typeclasses.tcresolve ()] i1: Rand_core.t_CryptoRng iimpl_916461611_)
      (#[FStar.Tactics.Typeclasses.tcresolve ()] i2: Rand_core.t_RngCore iimpl_916461611_)
      (state: t_ServerPostServerHello)
      (rng: iimpl_916461611_)
     =
  let rng, hax_temp_output:(iimpl_916461611_ &
    Core.Result.t_Result
      (Bertie.Tls13formats.Handshake_data.t_HandshakeData &
        Bertie.Tls13formats.Handshake_data.t_HandshakeData &
        Bertie.Tls13formats.Handshake_data.t_HandshakeData &
        t_ServerPostCertificateVerify) u8) =
    if ~.(Bertie.Tls13crypto.impl_Algorithms__psk_mode state.f_ciphersuite <: bool)
    then
      let tmp0, out:(iimpl_916461611_ &
        Core.Result.t_Result
          (Bertie.Tls13formats.Handshake_data.t_HandshakeData &
            Bertie.Tls13formats.Handshake_data.t_HandshakeData &
            Bertie.Tls13formats.Handshake_data.t_HandshakeData &
            t_ServerPostCertificateVerify) u8) =
        get_server_signature_no_psk #iimpl_916461611_ state rng
      in
      let rng:iimpl_916461611_ = tmp0 in
      rng, out
      <:
      (iimpl_916461611_ &
        Core.Result.t_Result
          (Bertie.Tls13formats.Handshake_data.t_HandshakeData &
            Bertie.Tls13formats.Handshake_data.t_HandshakeData &
            Bertie.Tls13formats.Handshake_data.t_HandshakeData &
            t_ServerPostCertificateVerify) u8)
    else
      rng,
      (Core.Result.Result_Err Bertie.Tls13utils.v_PSK_MODE_MISMATCH
        <:
        Core.Result.t_Result
          (Bertie.Tls13formats.Handshake_data.t_HandshakeData &
            Bertie.Tls13formats.Handshake_data.t_HandshakeData &
            Bertie.Tls13formats.Handshake_data.t_HandshakeData &
            t_ServerPostCertificateVerify) u8)
      <:
      (iimpl_916461611_ &
        Core.Result.t_Result
          (Bertie.Tls13formats.Handshake_data.t_HandshakeData &
            Bertie.Tls13formats.Handshake_data.t_HandshakeData &
            Bertie.Tls13formats.Handshake_data.t_HandshakeData &
            t_ServerPostCertificateVerify) u8)
  in
  rng, hax_temp_output
  <:
  (iimpl_916461611_ &
    Core.Result.t_Result
      (Bertie.Tls13formats.Handshake_data.t_HandshakeData &
        Bertie.Tls13formats.Handshake_data.t_HandshakeData &
        Bertie.Tls13formats.Handshake_data.t_HandshakeData &
        t_ServerPostCertificateVerify) u8)

let get_skip_server_signature_no_psk (st: t_ServerPostServerHello) =
  let
  { f_client_random = cr ;
    f_server_random = sr ;
    f_ciphersuite = algs ;
    f_server = server ;
    f_master_secret = ms ;
    f_cfk = cfk ;
    f_sfk = sfk ;
    f_transcript = tx }:t_ServerPostServerHello =
    st
  in
  match
    Bertie.Tls13formats.encrypted_extensions algs
    <:
    Core.Result.t_Result Bertie.Tls13formats.Handshake_data.t_HandshakeData u8
  with
  | Core.Result.Result_Ok ee ->
    let tx:Bertie.Tls13formats.t_Transcript = Bertie.Tls13formats.impl_Transcript__add tx ee in
    Core.Result.Result_Ok
    (ee, (ServerPostCertificateVerify cr sr algs ms cfk sfk tx <: t_ServerPostCertificateVerify)
      <:
      (Bertie.Tls13formats.Handshake_data.t_HandshakeData & t_ServerPostCertificateVerify))
    <:
    Core.Result.t_Result
      (Bertie.Tls13formats.Handshake_data.t_HandshakeData & t_ServerPostCertificateVerify) u8
  | Core.Result.Result_Err err ->
    Core.Result.Result_Err err
    <:
    Core.Result.t_Result
      (Bertie.Tls13formats.Handshake_data.t_HandshakeData & t_ServerPostCertificateVerify) u8

let get_skip_server_signature (st: t_ServerPostServerHello) =
  let
  { f_client_random = cr ;
    f_server_random = sr ;
    f_ciphersuite = algs ;
    f_server = server ;
    f_master_secret = ms ;
    f_cfk = cfk ;
    f_sfk = sfk ;
    f_transcript = tx }:t_ServerPostServerHello =
    st
  in
  if Bertie.Tls13crypto.impl_Algorithms__psk_mode algs
  then get_skip_server_signature_no_psk st
  else
    Core.Result.Result_Err Bertie.Tls13utils.v_PSK_MODE_MISMATCH
    <:
    Core.Result.t_Result
      (Bertie.Tls13formats.Handshake_data.t_HandshakeData & t_ServerPostCertificateVerify) u8
>>>>>>> 49ff3c86

let get_server_finished (st: t_ServerPostCertificateVerify) =
  let ServerPostCertificateVerify cr sr algs ms cfk sfk tx:t_ServerPostCertificateVerify = st in
  let
  { Bertie.Tls13crypto.f_hash = ha ;
    Bertie.Tls13crypto.f_aead = ae ;
    Bertie.Tls13crypto.f_signature = e_sa ;
    Bertie.Tls13crypto.f_kem = e_gn ;
    Bertie.Tls13crypto.f_psk_mode = e_psk_mode ;
    Bertie.Tls13crypto.f_zero_rtt = e_zero_rtt }:Bertie.Tls13crypto.t_Algorithms =
    algs
  in
  match
    Bertie.Tls13formats.impl_Transcript__transcript_hash tx
    <:
    Core.Result.t_Result Bertie.Tls13utils.t_Bytes u8
  with
  | Core.Result.Result_Ok th_scv ->
    (match
<<<<<<< HEAD
        Bertie.Tls13formats.impl__Transcript__transcript_hash_without_client_hello tx ch trunc_len
        <:
        Core.Result.t_Result Bertie.Tls13utils.t_Bytes u8
      with
      | Core.Result.Result_Ok th_trunc ->
        let transcript:Bertie.Tls13formats.t_Transcript =
          Bertie.Tls13formats.impl__Transcript__add tx ch
        in
        (match
            Bertie.Tls13formats.impl__Transcript__transcript_hash transcript
            <:
            Core.Result.t_Result Bertie.Tls13utils.t_Bytes u8
          with
          | Core.Result.Result_Ok th ->
            (match
                Bertie.Server.lookup_db ciphersuite db sni tkto
                <:
                Core.Result.t_Result Bertie.Server.t_ServerInfo u8
              with
              | Core.Result.Result_Ok server ->
                (match
                    process_psk_binder_zero_rtt ciphersuite
                      th_trunc
                      th
                      server.Bertie.Server.f_psk_opt
                      bindero
                    <:
                    Core.Result.t_Result
                      (Core.Option.t_Option Bertie.Tls13record.t_ServerCipherState0) u8
=======
        Bertie.Tls13crypto.hmac_tag ha sfk th_scv
        <:
        Core.Result.t_Result Bertie.Tls13utils.t_Bytes u8
      with
      | Core.Result.Result_Ok vd ->
        (match
            Bertie.Tls13formats.finished vd
            <:
            Core.Result.t_Result Bertie.Tls13formats.Handshake_data.t_HandshakeData u8
          with
          | Core.Result.Result_Ok sfin ->
            let tx:Bertie.Tls13formats.t_Transcript =
              Bertie.Tls13formats.impl_Transcript__add tx sfin
            in
            (match
                Bertie.Tls13formats.impl_Transcript__transcript_hash tx
                <:
                Core.Result.t_Result Bertie.Tls13utils.t_Bytes u8
              with
              | Core.Result.Result_Ok th_sfin ->
                (match
                    derive_app_keys ha ae ms th_sfin
                    <:
                    Core.Result.t_Result
                      (Bertie.Tls13crypto.t_AeadKeyIV & Bertie.Tls13crypto.t_AeadKeyIV &
                        Bertie.Tls13utils.t_Bytes) u8
>>>>>>> 49ff3c86
                  with
                  | Core.Result.Result_Ok (cak, sak, exp) ->
                    let cipher1:Bertie.Tls13record.t_DuplexCipherState1 =
                      Bertie.Tls13record.duplex_cipher_state1 ae sak (mk_u64 0) cak (mk_u64 0) exp
                    in
                    Core.Result.Result_Ok
                    (sfin,
                      cipher1,
                      (ServerPostServerFinished cr sr algs ms cfk tx <: t_ServerPostServerFinished)
                      <:
                      (Bertie.Tls13formats.Handshake_data.t_HandshakeData &
                        Bertie.Tls13record.t_DuplexCipherState1 &
                        t_ServerPostServerFinished))
                    <:
                    Core.Result.t_Result
                      (Bertie.Tls13formats.Handshake_data.t_HandshakeData &
                        Bertie.Tls13record.t_DuplexCipherState1 &
                        t_ServerPostServerFinished) u8
                  | Core.Result.Result_Err err ->
                    Core.Result.Result_Err err
                    <:
                    Core.Result.t_Result
                      (Bertie.Tls13formats.Handshake_data.t_HandshakeData &
                        Bertie.Tls13record.t_DuplexCipherState1 &
                        t_ServerPostServerFinished) u8)
              | Core.Result.Result_Err err ->
                Core.Result.Result_Err err
                <:
                Core.Result.t_Result
                  (Bertie.Tls13formats.Handshake_data.t_HandshakeData &
                    Bertie.Tls13record.t_DuplexCipherState1 &
                    t_ServerPostServerFinished) u8)
          | Core.Result.Result_Err err ->
            Core.Result.Result_Err err
            <:
            Core.Result.t_Result
              (Bertie.Tls13formats.Handshake_data.t_HandshakeData &
                Bertie.Tls13record.t_DuplexCipherState1 &
                t_ServerPostServerFinished) u8)
      | Core.Result.Result_Err err ->
        Core.Result.Result_Err err
        <:
        Core.Result.t_Result
          (Bertie.Tls13formats.Handshake_data.t_HandshakeData &
            Bertie.Tls13record.t_DuplexCipherState1 &
            t_ServerPostServerFinished) u8)
  | Core.Result.Result_Err err ->
    Core.Result.Result_Err err
    <:
    Core.Result.t_Result
      (Bertie.Tls13formats.Handshake_data.t_HandshakeData & Bertie.Tls13record.t_DuplexCipherState1 &
        t_ServerPostServerFinished) u8

let put_client_finished
      (cfin: Bertie.Tls13formats.Handshake_data.t_HandshakeData)
      (st: t_ServerPostServerFinished)
     =
  let ServerPostServerFinished cr sr algs ms cfk tx:t_ServerPostServerFinished = st in
  match
    Bertie.Tls13formats.impl_Transcript__transcript_hash tx
    <:
    Core.Result.t_Result Bertie.Tls13utils.t_Bytes u8
  with
  | Core.Result.Result_Ok th ->
    (match
        Bertie.Tls13formats.parse_finished cfin <: Core.Result.t_Result Bertie.Tls13utils.t_Bytes u8
      with
      | Core.Result.Result_Ok vd ->
        (match
            Bertie.Tls13crypto.hmac_verify (Bertie.Tls13crypto.impl_Algorithms__hash algs
                <:
                Bertie.Tls13crypto.t_HashAlgorithm)
              cfk
              th
              vd
            <:
            Core.Result.t_Result Prims.unit u8
          with
          | Core.Result.Result_Ok _ ->
            let tx:Bertie.Tls13formats.t_Transcript =
              Bertie.Tls13formats.impl_Transcript__add tx cfin
            in
            (match
                Bertie.Tls13formats.impl_Transcript__transcript_hash tx
                <:
                Core.Result.t_Result Bertie.Tls13utils.t_Bytes u8
              with
              | Core.Result.Result_Ok th ->
                (match
                    derive_rms (Bertie.Tls13crypto.impl_Algorithms__hash algs
                        <:
                        Bertie.Tls13crypto.t_HashAlgorithm)
                      ms
                      th
                    <:
                    Core.Result.t_Result Bertie.Tls13utils.t_Bytes u8
                  with
                  | Core.Result.Result_Ok rms ->
                    Core.Result.Result_Ok
                    (ServerPostClientFinished cr sr algs rms tx <: t_ServerPostClientFinished)
                    <:
                    Core.Result.t_Result t_ServerPostClientFinished u8
                  | Core.Result.Result_Err err ->
                    Core.Result.Result_Err err <: Core.Result.t_Result t_ServerPostClientFinished u8
                )
              | Core.Result.Result_Err err ->
                Core.Result.Result_Err err <: Core.Result.t_Result t_ServerPostClientFinished u8)
          | Core.Result.Result_Err err ->
            Core.Result.Result_Err err <: Core.Result.t_Result t_ServerPostClientFinished u8)
      | Core.Result.Result_Err err ->
        Core.Result.Result_Err err <: Core.Result.t_Result t_ServerPostClientFinished u8)
  | Core.Result.Result_Err err ->
    Core.Result.Result_Err err <: Core.Result.t_Result t_ServerPostClientFinished u8

let server_init_no_psk
<<<<<<< HEAD
      (#impl_916461611_: Type0)
      (#[FStar.Tactics.Typeclasses.tcresolve ()] i1: Rand_core.t_CryptoRng impl_916461611_)
      (#[FStar.Tactics.Typeclasses.tcresolve ()] i2: Rand_core.t_RngCore impl_916461611_)
=======
      (#iimpl_916461611_: Type0)
      (#[FStar.Tactics.Typeclasses.tcresolve ()] i1: Rand_core.t_CryptoRng iimpl_916461611_)
      (#[FStar.Tactics.Typeclasses.tcresolve ()] i2: Rand_core.t_RngCore iimpl_916461611_)
>>>>>>> 49ff3c86
      (algs: Bertie.Tls13crypto.t_Algorithms)
      (ch: Bertie.Tls13formats.Handshake_data.t_HandshakeData)
      (db: Bertie.Server.t_ServerDB)
      (rng: iimpl_916461611_)
     =
  match
    put_client_hello algs ch db
    <:
    Core.Result.t_Result
      (Core.Option.t_Option Bertie.Tls13record.t_ServerCipherState0 & t_ServerPostClientHello) u8
  with
  | Core.Result.Result_Ok (cipher0, st) ->
    let tmp0, out:(iimpl_916461611_ &
      Core.Result.t_Result
        (Bertie.Tls13formats.Handshake_data.t_HandshakeData &
          Bertie.Tls13record.t_DuplexCipherStateH &
          t_ServerPostServerHello) u8) =
<<<<<<< HEAD
      get_server_hello #impl_916461611_ st rng
    in
    let rng:impl_916461611_ = tmp0 in
=======
      get_server_hello #iimpl_916461611_ st rng
    in
    let rng:iimpl_916461611_ = tmp0 in
>>>>>>> 49ff3c86
    (match
        out
        <:
        Core.Result.t_Result
          (Bertie.Tls13formats.Handshake_data.t_HandshakeData &
            Bertie.Tls13record.t_DuplexCipherStateH &
            t_ServerPostServerHello) u8
      with
      | Core.Result.Result_Ok (sh, cipher_hs, st) ->
        let tmp0, out:(iimpl_916461611_ &
          Core.Result.t_Result
            (Bertie.Tls13formats.Handshake_data.t_HandshakeData &
              Bertie.Tls13formats.Handshake_data.t_HandshakeData &
              Bertie.Tls13formats.Handshake_data.t_HandshakeData &
              t_ServerPostCertificateVerify) u8) =
<<<<<<< HEAD
          get_server_signature #impl_916461611_ st rng
        in
        let rng:impl_916461611_ = tmp0 in
=======
          get_server_signature #iimpl_916461611_ st rng
        in
        let rng:iimpl_916461611_ = tmp0 in
>>>>>>> 49ff3c86
        (match
            out
            <:
            Core.Result.t_Result
              (Bertie.Tls13formats.Handshake_data.t_HandshakeData &
                Bertie.Tls13formats.Handshake_data.t_HandshakeData &
                Bertie.Tls13formats.Handshake_data.t_HandshakeData &
                t_ServerPostCertificateVerify) u8
          with
          | Core.Result.Result_Ok (ee, sc, scv, st) ->
            (match
                get_server_finished st
                <:
                Core.Result.t_Result
                  (Bertie.Tls13formats.Handshake_data.t_HandshakeData &
                    Bertie.Tls13record.t_DuplexCipherState1 &
                    t_ServerPostServerFinished) u8
              with
              | Core.Result.Result_Ok (sfin, cipher1, st) ->
                let flight:Bertie.Tls13formats.Handshake_data.t_HandshakeData =
                  Bertie.Tls13formats.Handshake_data.impl_HandshakeData__concat (Bertie.Tls13formats.Handshake_data.impl_HandshakeData__concat
                        (Bertie.Tls13formats.Handshake_data.impl_HandshakeData__concat ee sc
                          <:
                          Bertie.Tls13formats.Handshake_data.t_HandshakeData)
                        scv
                      <:
                      Bertie.Tls13formats.Handshake_data.t_HandshakeData)
                    sfin
                in
                let hax_temp_output:Core.Result.t_Result
                  (Bertie.Tls13formats.Handshake_data.t_HandshakeData &
                    Bertie.Tls13formats.Handshake_data.t_HandshakeData &
                    Core.Option.t_Option Bertie.Tls13record.t_ServerCipherState0 &
                    Bertie.Tls13record.t_DuplexCipherStateH &
                    Bertie.Tls13record.t_DuplexCipherState1 &
                    t_ServerPostServerFinished) u8 =
                  Core.Result.Result_Ok
                  (sh, flight, cipher0, cipher_hs, cipher1, st
                    <:
                    (Bertie.Tls13formats.Handshake_data.t_HandshakeData &
                      Bertie.Tls13formats.Handshake_data.t_HandshakeData &
                      Core.Option.t_Option Bertie.Tls13record.t_ServerCipherState0 &
                      Bertie.Tls13record.t_DuplexCipherStateH &
                      Bertie.Tls13record.t_DuplexCipherState1 &
                      t_ServerPostServerFinished))
                  <:
                  Core.Result.t_Result
                    (Bertie.Tls13formats.Handshake_data.t_HandshakeData &
                      Bertie.Tls13formats.Handshake_data.t_HandshakeData &
                      Core.Option.t_Option Bertie.Tls13record.t_ServerCipherState0 &
                      Bertie.Tls13record.t_DuplexCipherStateH &
                      Bertie.Tls13record.t_DuplexCipherState1 &
                      t_ServerPostServerFinished) u8
                in
                rng, hax_temp_output
                <:
                (iimpl_916461611_ &
                  Core.Result.t_Result
                    (Bertie.Tls13formats.Handshake_data.t_HandshakeData &
                      Bertie.Tls13formats.Handshake_data.t_HandshakeData &
                      Core.Option.t_Option Bertie.Tls13record.t_ServerCipherState0 &
                      Bertie.Tls13record.t_DuplexCipherStateH &
                      Bertie.Tls13record.t_DuplexCipherState1 &
                      t_ServerPostServerFinished) u8)
              | Core.Result.Result_Err err ->
                rng,
                (Core.Result.Result_Err err
                  <:
                  Core.Result.t_Result
                    (Bertie.Tls13formats.Handshake_data.t_HandshakeData &
                      Bertie.Tls13formats.Handshake_data.t_HandshakeData &
                      Core.Option.t_Option Bertie.Tls13record.t_ServerCipherState0 &
                      Bertie.Tls13record.t_DuplexCipherStateH &
                      Bertie.Tls13record.t_DuplexCipherState1 &
                      t_ServerPostServerFinished) u8)
                <:
                (iimpl_916461611_ &
                  Core.Result.t_Result
                    (Bertie.Tls13formats.Handshake_data.t_HandshakeData &
                      Bertie.Tls13formats.Handshake_data.t_HandshakeData &
                      Core.Option.t_Option Bertie.Tls13record.t_ServerCipherState0 &
                      Bertie.Tls13record.t_DuplexCipherStateH &
                      Bertie.Tls13record.t_DuplexCipherState1 &
                      t_ServerPostServerFinished) u8))
          | Core.Result.Result_Err err ->
            rng,
            (Core.Result.Result_Err err
              <:
              Core.Result.t_Result
                (Bertie.Tls13formats.Handshake_data.t_HandshakeData &
                  Bertie.Tls13formats.Handshake_data.t_HandshakeData &
                  Core.Option.t_Option Bertie.Tls13record.t_ServerCipherState0 &
                  Bertie.Tls13record.t_DuplexCipherStateH &
                  Bertie.Tls13record.t_DuplexCipherState1 &
                  t_ServerPostServerFinished) u8)
            <:
            (iimpl_916461611_ &
              Core.Result.t_Result
                (Bertie.Tls13formats.Handshake_data.t_HandshakeData &
                  Bertie.Tls13formats.Handshake_data.t_HandshakeData &
                  Core.Option.t_Option Bertie.Tls13record.t_ServerCipherState0 &
                  Bertie.Tls13record.t_DuplexCipherStateH &
                  Bertie.Tls13record.t_DuplexCipherState1 &
                  t_ServerPostServerFinished) u8))
      | Core.Result.Result_Err err ->
        rng,
        (Core.Result.Result_Err err
          <:
          Core.Result.t_Result
            (Bertie.Tls13formats.Handshake_data.t_HandshakeData &
              Bertie.Tls13formats.Handshake_data.t_HandshakeData &
              Core.Option.t_Option Bertie.Tls13record.t_ServerCipherState0 &
              Bertie.Tls13record.t_DuplexCipherStateH &
              Bertie.Tls13record.t_DuplexCipherState1 &
              t_ServerPostServerFinished) u8)
        <:
        (iimpl_916461611_ &
          Core.Result.t_Result
            (Bertie.Tls13formats.Handshake_data.t_HandshakeData &
              Bertie.Tls13formats.Handshake_data.t_HandshakeData &
              Core.Option.t_Option Bertie.Tls13record.t_ServerCipherState0 &
              Bertie.Tls13record.t_DuplexCipherStateH &
              Bertie.Tls13record.t_DuplexCipherState1 &
              t_ServerPostServerFinished) u8))
  | Core.Result.Result_Err err ->
    rng,
    (Core.Result.Result_Err err
      <:
      Core.Result.t_Result
        (Bertie.Tls13formats.Handshake_data.t_HandshakeData &
          Bertie.Tls13formats.Handshake_data.t_HandshakeData &
          Core.Option.t_Option Bertie.Tls13record.t_ServerCipherState0 &
          Bertie.Tls13record.t_DuplexCipherStateH &
          Bertie.Tls13record.t_DuplexCipherState1 &
          t_ServerPostServerFinished) u8)
    <:
    (iimpl_916461611_ &
      Core.Result.t_Result
        (Bertie.Tls13formats.Handshake_data.t_HandshakeData &
          Bertie.Tls13formats.Handshake_data.t_HandshakeData &
          Core.Option.t_Option Bertie.Tls13record.t_ServerCipherState0 &
          Bertie.Tls13record.t_DuplexCipherStateH &
          Bertie.Tls13record.t_DuplexCipherState1 &
          t_ServerPostServerFinished) u8)

let server_init_psk
<<<<<<< HEAD
      (#impl_916461611_: Type0)
      (#[FStar.Tactics.Typeclasses.tcresolve ()] i1: Rand_core.t_CryptoRng impl_916461611_)
      (#[FStar.Tactics.Typeclasses.tcresolve ()] i2: Rand_core.t_RngCore impl_916461611_)
=======
      (#iimpl_916461611_: Type0)
      (#[FStar.Tactics.Typeclasses.tcresolve ()] i1: Rand_core.t_CryptoRng iimpl_916461611_)
      (#[FStar.Tactics.Typeclasses.tcresolve ()] i2: Rand_core.t_RngCore iimpl_916461611_)
>>>>>>> 49ff3c86
      (algs: Bertie.Tls13crypto.t_Algorithms)
      (ch: Bertie.Tls13formats.Handshake_data.t_HandshakeData)
      (db: Bertie.Server.t_ServerDB)
      (rng: iimpl_916461611_)
     =
  match
    put_client_hello algs ch db
    <:
    Core.Result.t_Result
      (Core.Option.t_Option Bertie.Tls13record.t_ServerCipherState0 & t_ServerPostClientHello) u8
  with
  | Core.Result.Result_Ok (cipher0, st) ->
    let tmp0, out:(iimpl_916461611_ &
      Core.Result.t_Result
        (Bertie.Tls13formats.Handshake_data.t_HandshakeData &
          Bertie.Tls13record.t_DuplexCipherStateH &
          t_ServerPostServerHello) u8) =
<<<<<<< HEAD
      get_server_hello #impl_916461611_ st rng
    in
    let rng:impl_916461611_ = tmp0 in
=======
      get_server_hello #iimpl_916461611_ st rng
    in
    let rng:iimpl_916461611_ = tmp0 in
>>>>>>> 49ff3c86
    (match
        out
        <:
        Core.Result.t_Result
          (Bertie.Tls13formats.Handshake_data.t_HandshakeData &
            Bertie.Tls13record.t_DuplexCipherStateH &
            t_ServerPostServerHello) u8
      with
      | Core.Result.Result_Ok (sh, cipher_hs, st) ->
        (match
            get_skip_server_signature st
            <:
            Core.Result.t_Result
              (Bertie.Tls13formats.Handshake_data.t_HandshakeData & t_ServerPostCertificateVerify)
              u8
          with
          | Core.Result.Result_Ok (ee, st) ->
            (match
                get_server_finished st
                <:
                Core.Result.t_Result
                  (Bertie.Tls13formats.Handshake_data.t_HandshakeData &
                    Bertie.Tls13record.t_DuplexCipherState1 &
                    t_ServerPostServerFinished) u8
              with
              | Core.Result.Result_Ok (sfin, cipher1, st) ->
                let flight:Bertie.Tls13formats.Handshake_data.t_HandshakeData =
                  Bertie.Tls13formats.Handshake_data.impl_HandshakeData__concat ee sfin
                in
                let hax_temp_output:Core.Result.t_Result
                  (Bertie.Tls13formats.Handshake_data.t_HandshakeData &
                    Bertie.Tls13formats.Handshake_data.t_HandshakeData &
                    Core.Option.t_Option Bertie.Tls13record.t_ServerCipherState0 &
                    Bertie.Tls13record.t_DuplexCipherStateH &
                    Bertie.Tls13record.t_DuplexCipherState1 &
                    t_ServerPostServerFinished) u8 =
                  Core.Result.Result_Ok
                  (sh, flight, cipher0, cipher_hs, cipher1, st
                    <:
                    (Bertie.Tls13formats.Handshake_data.t_HandshakeData &
                      Bertie.Tls13formats.Handshake_data.t_HandshakeData &
                      Core.Option.t_Option Bertie.Tls13record.t_ServerCipherState0 &
                      Bertie.Tls13record.t_DuplexCipherStateH &
                      Bertie.Tls13record.t_DuplexCipherState1 &
                      t_ServerPostServerFinished))
                  <:
                  Core.Result.t_Result
                    (Bertie.Tls13formats.Handshake_data.t_HandshakeData &
                      Bertie.Tls13formats.Handshake_data.t_HandshakeData &
                      Core.Option.t_Option Bertie.Tls13record.t_ServerCipherState0 &
                      Bertie.Tls13record.t_DuplexCipherStateH &
                      Bertie.Tls13record.t_DuplexCipherState1 &
                      t_ServerPostServerFinished) u8
                in
                rng, hax_temp_output
                <:
                (iimpl_916461611_ &
                  Core.Result.t_Result
                    (Bertie.Tls13formats.Handshake_data.t_HandshakeData &
                      Bertie.Tls13formats.Handshake_data.t_HandshakeData &
                      Core.Option.t_Option Bertie.Tls13record.t_ServerCipherState0 &
                      Bertie.Tls13record.t_DuplexCipherStateH &
                      Bertie.Tls13record.t_DuplexCipherState1 &
                      t_ServerPostServerFinished) u8)
              | Core.Result.Result_Err err ->
                rng,
                (Core.Result.Result_Err err
                  <:
                  Core.Result.t_Result
                    (Bertie.Tls13formats.Handshake_data.t_HandshakeData &
                      Bertie.Tls13formats.Handshake_data.t_HandshakeData &
                      Core.Option.t_Option Bertie.Tls13record.t_ServerCipherState0 &
                      Bertie.Tls13record.t_DuplexCipherStateH &
                      Bertie.Tls13record.t_DuplexCipherState1 &
                      t_ServerPostServerFinished) u8)
                <:
                (iimpl_916461611_ &
                  Core.Result.t_Result
                    (Bertie.Tls13formats.Handshake_data.t_HandshakeData &
                      Bertie.Tls13formats.Handshake_data.t_HandshakeData &
                      Core.Option.t_Option Bertie.Tls13record.t_ServerCipherState0 &
                      Bertie.Tls13record.t_DuplexCipherStateH &
                      Bertie.Tls13record.t_DuplexCipherState1 &
                      t_ServerPostServerFinished) u8))
          | Core.Result.Result_Err err ->
            rng,
            (Core.Result.Result_Err err
              <:
              Core.Result.t_Result
                (Bertie.Tls13formats.Handshake_data.t_HandshakeData &
                  Bertie.Tls13formats.Handshake_data.t_HandshakeData &
                  Core.Option.t_Option Bertie.Tls13record.t_ServerCipherState0 &
                  Bertie.Tls13record.t_DuplexCipherStateH &
                  Bertie.Tls13record.t_DuplexCipherState1 &
                  t_ServerPostServerFinished) u8)
            <:
            (iimpl_916461611_ &
              Core.Result.t_Result
                (Bertie.Tls13formats.Handshake_data.t_HandshakeData &
                  Bertie.Tls13formats.Handshake_data.t_HandshakeData &
                  Core.Option.t_Option Bertie.Tls13record.t_ServerCipherState0 &
                  Bertie.Tls13record.t_DuplexCipherStateH &
                  Bertie.Tls13record.t_DuplexCipherState1 &
                  t_ServerPostServerFinished) u8))
      | Core.Result.Result_Err err ->
        rng,
        (Core.Result.Result_Err err
          <:
          Core.Result.t_Result
            (Bertie.Tls13formats.Handshake_data.t_HandshakeData &
              Bertie.Tls13formats.Handshake_data.t_HandshakeData &
              Core.Option.t_Option Bertie.Tls13record.t_ServerCipherState0 &
              Bertie.Tls13record.t_DuplexCipherStateH &
              Bertie.Tls13record.t_DuplexCipherState1 &
              t_ServerPostServerFinished) u8)
        <:
        (iimpl_916461611_ &
          Core.Result.t_Result
            (Bertie.Tls13formats.Handshake_data.t_HandshakeData &
              Bertie.Tls13formats.Handshake_data.t_HandshakeData &
              Core.Option.t_Option Bertie.Tls13record.t_ServerCipherState0 &
              Bertie.Tls13record.t_DuplexCipherStateH &
              Bertie.Tls13record.t_DuplexCipherState1 &
              t_ServerPostServerFinished) u8))
  | Core.Result.Result_Err err ->
    rng,
    (Core.Result.Result_Err err
      <:
      Core.Result.t_Result
        (Bertie.Tls13formats.Handshake_data.t_HandshakeData &
          Bertie.Tls13formats.Handshake_data.t_HandshakeData &
          Core.Option.t_Option Bertie.Tls13record.t_ServerCipherState0 &
          Bertie.Tls13record.t_DuplexCipherStateH &
          Bertie.Tls13record.t_DuplexCipherState1 &
          t_ServerPostServerFinished) u8)
    <:
    (iimpl_916461611_ &
      Core.Result.t_Result
        (Bertie.Tls13formats.Handshake_data.t_HandshakeData &
          Bertie.Tls13formats.Handshake_data.t_HandshakeData &
          Core.Option.t_Option Bertie.Tls13record.t_ServerCipherState0 &
          Bertie.Tls13record.t_DuplexCipherStateH &
          Bertie.Tls13record.t_DuplexCipherState1 &
          t_ServerPostServerFinished) u8)

let server_init
<<<<<<< HEAD
      (#impl_916461611_: Type0)
      (#[FStar.Tactics.Typeclasses.tcresolve ()] i1: Rand_core.t_CryptoRng impl_916461611_)
      (#[FStar.Tactics.Typeclasses.tcresolve ()] i2: Rand_core.t_RngCore impl_916461611_)
=======
      (#iimpl_916461611_: Type0)
      (#[FStar.Tactics.Typeclasses.tcresolve ()] i1: Rand_core.t_CryptoRng iimpl_916461611_)
      (#[FStar.Tactics.Typeclasses.tcresolve ()] i2: Rand_core.t_RngCore iimpl_916461611_)
>>>>>>> 49ff3c86
      (algs: Bertie.Tls13crypto.t_Algorithms)
      (ch: Bertie.Tls13formats.Handshake_data.t_HandshakeData)
      (db: Bertie.Server.t_ServerDB)
      (rng: iimpl_916461611_)
     =
  let rng, hax_temp_output:(iimpl_916461611_ &
    Core.Result.t_Result
      (Bertie.Tls13formats.Handshake_data.t_HandshakeData &
        Bertie.Tls13formats.Handshake_data.t_HandshakeData &
        Core.Option.t_Option Bertie.Tls13record.t_ServerCipherState0 &
        Bertie.Tls13record.t_DuplexCipherStateH &
        Bertie.Tls13record.t_DuplexCipherState1 &
        t_ServerPostServerFinished) u8) =
<<<<<<< HEAD
    match Bertie.Tls13crypto.impl__Algorithms__psk_mode algs <: bool with
=======
    match Bertie.Tls13crypto.impl_Algorithms__psk_mode algs <: bool with
>>>>>>> 49ff3c86
    | false ->
      let tmp0, out:(iimpl_916461611_ &
        Core.Result.t_Result
          (Bertie.Tls13formats.Handshake_data.t_HandshakeData &
            Bertie.Tls13formats.Handshake_data.t_HandshakeData &
            Core.Option.t_Option Bertie.Tls13record.t_ServerCipherState0 &
            Bertie.Tls13record.t_DuplexCipherStateH &
            Bertie.Tls13record.t_DuplexCipherState1 &
            t_ServerPostServerFinished) u8) =
<<<<<<< HEAD
        server_init_no_psk #impl_916461611_ algs ch db rng
=======
        server_init_no_psk #iimpl_916461611_ algs ch db rng
>>>>>>> 49ff3c86
      in
      let rng:iimpl_916461611_ = tmp0 in
      rng, out
      <:
      (iimpl_916461611_ &
        Core.Result.t_Result
          (Bertie.Tls13formats.Handshake_data.t_HandshakeData &
            Bertie.Tls13formats.Handshake_data.t_HandshakeData &
            Core.Option.t_Option Bertie.Tls13record.t_ServerCipherState0 &
            Bertie.Tls13record.t_DuplexCipherStateH &
            Bertie.Tls13record.t_DuplexCipherState1 &
            t_ServerPostServerFinished) u8)
    | true ->
      let tmp0, out:(iimpl_916461611_ &
        Core.Result.t_Result
          (Bertie.Tls13formats.Handshake_data.t_HandshakeData &
            Bertie.Tls13formats.Handshake_data.t_HandshakeData &
            Core.Option.t_Option Bertie.Tls13record.t_ServerCipherState0 &
            Bertie.Tls13record.t_DuplexCipherStateH &
            Bertie.Tls13record.t_DuplexCipherState1 &
            t_ServerPostServerFinished) u8) =
<<<<<<< HEAD
        server_init_psk #impl_916461611_ algs ch db rng
=======
        server_init_psk #iimpl_916461611_ algs ch db rng
>>>>>>> 49ff3c86
      in
      let rng:iimpl_916461611_ = tmp0 in
      rng, out
      <:
      (iimpl_916461611_ &
        Core.Result.t_Result
          (Bertie.Tls13formats.Handshake_data.t_HandshakeData &
            Bertie.Tls13formats.Handshake_data.t_HandshakeData &
            Core.Option.t_Option Bertie.Tls13record.t_ServerCipherState0 &
            Bertie.Tls13record.t_DuplexCipherStateH &
            Bertie.Tls13record.t_DuplexCipherState1 &
            t_ServerPostServerFinished) u8)
  in
  rng, hax_temp_output
  <:
  (iimpl_916461611_ &
    Core.Result.t_Result
      (Bertie.Tls13formats.Handshake_data.t_HandshakeData &
        Bertie.Tls13formats.Handshake_data.t_HandshakeData &
        Core.Option.t_Option Bertie.Tls13record.t_ServerCipherState0 &
        Bertie.Tls13record.t_DuplexCipherStateH &
        Bertie.Tls13record.t_DuplexCipherState1 &
        t_ServerPostServerFinished) u8)

let server_finish
      (cf: Bertie.Tls13formats.Handshake_data.t_HandshakeData)
      (st: t_ServerPostServerFinished)
     = put_client_finished cf st<|MERGE_RESOLUTION|>--- conflicted
+++ resolved
@@ -10,15 +10,6 @@
   let open Rand_core in
   ()
 
-<<<<<<< HEAD
-let algs_post_client_finished (st: t_ClientPostClientFinished) = st._2
-
-let algs_post_server_hello (st: t_ClientPostServerHello) = st._2
-
-let algs_post_client_hello (st: t_ClientPostClientHello) = st._1
-
-=======
->>>>>>> 49ff3c86
 let hash_empty (algorithm: Bertie.Tls13crypto.t_HashAlgorithm) =
   Bertie.Tls13crypto.impl_HashAlgorithm__hash algorithm
     (Bertie.Tls13utils.impl_Bytes__new () <: Bertie.Tls13utils.t_Bytes)
@@ -39,11 +30,7 @@
         )
     in
     let tls13_label:Bertie.Tls13utils.t_Bytes =
-<<<<<<< HEAD
-      Bertie.Tls13utils.impl__Bytes__concat (Bertie.Tls13utils.impl__Bytes__from_slice (Bertie.Tls13formats.v_LABEL_TLS13
-=======
       Bertie.Tls13utils.impl_Bytes__concat (Bertie.Tls13utils.impl_Bytes__from_slice (Bertie.Tls13formats.v_LABEL_TLS13
->>>>>>> 49ff3c86
               <:
               t_Slice u8)
           <:
@@ -57,11 +44,7 @@
       <:
       Core.Result.t_Result Bertie.Tls13utils.t_Bytes u8
     with
-<<<<<<< HEAD
-    | Core.Result.Result_Ok hoist74 ->
-=======
     | Core.Result.Result_Ok hoist96 ->
->>>>>>> 49ff3c86
       (match
           Bertie.Tls13utils.encode_length_u8 (Bertie.Tls13utils.impl_Bytes__as_raw context
               <:
@@ -69,17 +52,10 @@
           <:
           Core.Result.t_Result Bertie.Tls13utils.t_Bytes u8
         with
-<<<<<<< HEAD
-        | Core.Result.Result_Ok hoist73 ->
-          let info:Bertie.Tls13utils.t_Bytes =
-            Bertie.Tls13utils.impl__Bytes__prefix (Bertie.Tls13utils.impl__Bytes__concat hoist74
-                  hoist73
-=======
         | Core.Result.Result_Ok hoist95 ->
           let info:Bertie.Tls13utils.t_Bytes =
             Bertie.Tls13utils.impl_Bytes__prefix (Bertie.Tls13utils.impl_Bytes__concat hoist96
                   hoist95
->>>>>>> 49ff3c86
                 <:
                 Bertie.Tls13utils.t_Bytes)
               (lenb <: t_Slice u8)
@@ -90,8 +66,6 @@
     | Core.Result.Result_Err err ->
       Core.Result.Result_Err err <: Core.Result.t_Result Bertie.Tls13utils.t_Bytes u8
 
-<<<<<<< HEAD
-=======
 let derive_secret
       (hash_algorithm: Bertie.Tls13crypto.t_HashAlgorithm)
       (key label transcript_hash: Bertie.Tls13utils.t_Bytes)
@@ -124,7 +98,6 @@
   | Core.Result.Result_Err err ->
     Core.Result.Result_Err err <: Core.Result.t_Result Bertie.Tls13utils.t_Bytes u8
 
->>>>>>> 49ff3c86
 let derive_aead_key_iv
       (hash_algorithm: Bertie.Tls13crypto.t_HashAlgorithm)
       (aead_algorithm: Bertie.Tls13crypto.t_AeadAlgorithm)
@@ -136,13 +109,8 @@
       (Bertie.Tls13utils.bytes (Bertie.Tls13formats.v_LABEL_KEY <: t_Slice u8)
         <:
         Bertie.Tls13utils.t_Bytes)
-<<<<<<< HEAD
-      (Bertie.Tls13utils.impl__Bytes__new () <: Bertie.Tls13utils.t_Bytes)
-      (Bertie.Tls13crypto.impl__AeadAlgorithm__key_len aead_algorithm <: usize)
-=======
       (Bertie.Tls13utils.impl_Bytes__new () <: Bertie.Tls13utils.t_Bytes)
       (Bertie.Tls13crypto.impl_AeadAlgorithm__key_len aead_algorithm <: usize)
->>>>>>> 49ff3c86
     <:
     Core.Result.t_Result Bertie.Tls13utils.t_Bytes u8
   with
@@ -153,13 +121,8 @@
           (Bertie.Tls13utils.bytes (Bertie.Tls13formats.v_LABEL_IV <: t_Slice u8)
             <:
             Bertie.Tls13utils.t_Bytes)
-<<<<<<< HEAD
-          (Bertie.Tls13utils.impl__Bytes__new () <: Bertie.Tls13utils.t_Bytes)
-          (Bertie.Tls13crypto.impl__AeadAlgorithm__iv_len aead_algorithm <: usize)
-=======
           (Bertie.Tls13utils.impl_Bytes__new () <: Bertie.Tls13utils.t_Bytes)
           (Bertie.Tls13crypto.impl_AeadAlgorithm__iv_len aead_algorithm <: usize)
->>>>>>> 49ff3c86
         <:
         Core.Result.t_Result Bertie.Tls13utils.t_Bytes u8
       with
@@ -177,25 +140,6 @@
   | Core.Result.Result_Err err ->
     Core.Result.Result_Err err <: Core.Result.t_Result Bertie.Tls13crypto.t_AeadKeyIV u8
 
-let derive_finished_key (ha: Bertie.Tls13crypto.t_HashAlgorithm) (k: Bertie.Tls13utils.t_Bytes) =
-  hkdf_expand_label ha
-    k
-    (Bertie.Tls13utils.bytes (Bertie.Tls13formats.v_LABEL_FINISHED <: t_Slice u8)
-      <:
-      Bertie.Tls13utils.t_Bytes)
-    (Bertie.Tls13utils.impl__Bytes__new () <: Bertie.Tls13utils.t_Bytes)
-    (Bertie.Tls13crypto.impl__HashAlgorithm__hmac_tag_len ha <: usize)
-
-let derive_secret
-      (hash_algorithm: Bertie.Tls13crypto.t_HashAlgorithm)
-      (key label transcript_hash: Bertie.Tls13utils.t_Bytes)
-     =
-  hkdf_expand_label hash_algorithm
-    key
-    label
-    transcript_hash
-    (Bertie.Tls13crypto.impl__HashAlgorithm__hash_len hash_algorithm <: usize)
-
 let derive_0rtt_keys
       (hash_algorithm: Bertie.Tls13crypto.t_HashAlgorithm)
       (aead_algoorithm: Bertie.Tls13crypto.t_AeadAlgorithm)
@@ -261,100 +205,6 @@
     <:
     Core.Result.t_Result (Bertie.Tls13crypto.t_AeadKeyIV & Bertie.Tls13utils.t_Bytes) u8
 
-<<<<<<< HEAD
-let derive_app_keys
-      (ha: Bertie.Tls13crypto.t_HashAlgorithm)
-      (ae: Bertie.Tls13crypto.t_AeadAlgorithm)
-      (master_secret tx: Bertie.Tls13utils.t_Bytes)
-     =
-  match
-    derive_secret ha
-      master_secret
-      (Bertie.Tls13utils.bytes (Bertie.Tls13formats.v_LABEL_C_AP_TRAFFIC <: t_Slice u8)
-        <:
-        Bertie.Tls13utils.t_Bytes)
-      tx
-    <:
-    Core.Result.t_Result Bertie.Tls13utils.t_Bytes u8
-  with
-  | Core.Result.Result_Ok client_application_traffic_secret_0_ ->
-    (match
-        derive_secret ha
-          master_secret
-          (Bertie.Tls13utils.bytes (Bertie.Tls13formats.v_LABEL_S_AP_TRAFFIC <: t_Slice u8)
-            <:
-            Bertie.Tls13utils.t_Bytes)
-          tx
-        <:
-        Core.Result.t_Result Bertie.Tls13utils.t_Bytes u8
-      with
-      | Core.Result.Result_Ok server_application_traffic_secret_0_ ->
-        (match
-            derive_aead_key_iv ha ae client_application_traffic_secret_0_
-            <:
-            Core.Result.t_Result Bertie.Tls13crypto.t_AeadKeyIV u8
-          with
-          | Core.Result.Result_Ok client_write_key_iv ->
-            (match
-                derive_aead_key_iv ha ae server_application_traffic_secret_0_
-                <:
-                Core.Result.t_Result Bertie.Tls13crypto.t_AeadKeyIV u8
-              with
-              | Core.Result.Result_Ok server_write_key_iv ->
-                (match
-                    derive_secret ha
-                      master_secret
-                      (Bertie.Tls13utils.bytes (Bertie.Tls13formats.v_LABEL_EXP_MASTER <: t_Slice u8
-                          )
-                        <:
-                        Bertie.Tls13utils.t_Bytes)
-                      tx
-                    <:
-                    Core.Result.t_Result Bertie.Tls13utils.t_Bytes u8
-                  with
-                  | Core.Result.Result_Ok exporter_master_secret ->
-                    Core.Result.Result_Ok
-                    (client_write_key_iv, server_write_key_iv, exporter_master_secret
-                      <:
-                      (Bertie.Tls13crypto.t_AeadKeyIV & Bertie.Tls13crypto.t_AeadKeyIV &
-                        Bertie.Tls13utils.t_Bytes))
-                    <:
-                    Core.Result.t_Result
-                      (Bertie.Tls13crypto.t_AeadKeyIV & Bertie.Tls13crypto.t_AeadKeyIV &
-                        Bertie.Tls13utils.t_Bytes) u8
-                  | Core.Result.Result_Err err ->
-                    Core.Result.Result_Err err
-                    <:
-                    Core.Result.t_Result
-                      (Bertie.Tls13crypto.t_AeadKeyIV & Bertie.Tls13crypto.t_AeadKeyIV &
-                        Bertie.Tls13utils.t_Bytes) u8)
-              | Core.Result.Result_Err err ->
-                Core.Result.Result_Err err
-                <:
-                Core.Result.t_Result
-                  (Bertie.Tls13crypto.t_AeadKeyIV & Bertie.Tls13crypto.t_AeadKeyIV &
-                    Bertie.Tls13utils.t_Bytes) u8)
-          | Core.Result.Result_Err err ->
-            Core.Result.Result_Err err
-            <:
-            Core.Result.t_Result
-              (Bertie.Tls13crypto.t_AeadKeyIV & Bertie.Tls13crypto.t_AeadKeyIV &
-                Bertie.Tls13utils.t_Bytes) u8)
-      | Core.Result.Result_Err err ->
-        Core.Result.Result_Err err
-        <:
-        Core.Result.t_Result
-          (Bertie.Tls13crypto.t_AeadKeyIV & Bertie.Tls13crypto.t_AeadKeyIV &
-            Bertie.Tls13utils.t_Bytes) u8)
-  | Core.Result.Result_Err err ->
-    Core.Result.Result_Err err
-    <:
-    Core.Result.t_Result
-      (Bertie.Tls13crypto.t_AeadKeyIV & Bertie.Tls13crypto.t_AeadKeyIV & Bertie.Tls13utils.t_Bytes)
-      u8
-
-let derive_binder_key (ha: Bertie.Tls13crypto.t_HashAlgorithm) (k: Bertie.Tls13utils.t_Bytes) =
-=======
 let derive_finished_key (ha: Bertie.Tls13crypto.t_HashAlgorithm) (k: Bertie.Tls13utils.t_Bytes) =
   hkdf_expand_label ha
     k
@@ -363,206 +213,6 @@
       Bertie.Tls13utils.t_Bytes)
     (Bertie.Tls13utils.impl_Bytes__new () <: Bertie.Tls13utils.t_Bytes)
     (Bertie.Tls13crypto.impl_HashAlgorithm__hmac_tag_len ha <: usize)
-
-let derive_hk_ms
-      (ha: Bertie.Tls13crypto.t_HashAlgorithm)
-      (ae: Bertie.Tls13crypto.t_AeadAlgorithm)
-      (shared_secret: Bertie.Tls13utils.t_Bytes)
-      (psko: Core.Option.t_Option Bertie.Tls13utils.t_Bytes)
-      (transcript_hash: Bertie.Tls13utils.t_Bytes)
-     =
-  let psk:Bertie.Tls13utils.t_Bytes =
-    match psko <: Core.Option.t_Option Bertie.Tls13utils.t_Bytes with
-    | Core.Option.Option_Some k ->
-      Core.Clone.f_clone #Bertie.Tls13utils.t_Bytes #FStar.Tactics.Typeclasses.solve k
-    | _ -> Bertie.Tls13crypto.zero_key ha
-  in
->>>>>>> 49ff3c86
-  match
-    Bertie.Tls13crypto.hkdf_extract ha
-      k
-      (Bertie.Tls13crypto.zero_key ha <: Bertie.Tls13utils.t_Bytes)
-    <:
-    Core.Result.t_Result Bertie.Tls13utils.t_Bytes u8
-  with
-  | Core.Result.Result_Ok early_secret ->
-    (match hash_empty ha <: Core.Result.t_Result Bertie.Tls13utils.t_Bytes u8 with
-<<<<<<< HEAD
-      | Core.Result.Result_Ok hoist76 ->
-        derive_secret ha
-          early_secret
-          (Bertie.Tls13utils.bytes (Bertie.Tls13formats.v_LABEL_RES_BINDER <: t_Slice u8)
-            <:
-            Bertie.Tls13utils.t_Bytes)
-          hoist76
-      | Core.Result.Result_Err err ->
-        Core.Result.Result_Err err <: Core.Result.t_Result Bertie.Tls13utils.t_Bytes u8)
-  | Core.Result.Result_Err err ->
-    Core.Result.Result_Err err <: Core.Result.t_Result Bertie.Tls13utils.t_Bytes u8
-
-let compute_psk_binder_zero_rtt
-      (algs0: Bertie.Tls13crypto.t_Algorithms)
-      (ch: Bertie.Tls13formats.Handshake_data.t_HandshakeData)
-      (trunc_len: usize)
-      (psk: Core.Option.t_Option Bertie.Tls13utils.t_Bytes)
-      (tx: Bertie.Tls13formats.t_Transcript)
-     =
-  let
-  { Bertie.Tls13crypto.f_hash = ha ;
-    Bertie.Tls13crypto.f_aead = ae ;
-    Bertie.Tls13crypto.f_signature = v__sa ;
-    Bertie.Tls13crypto.f_kem = v__ks ;
-    Bertie.Tls13crypto.f_psk_mode = psk_mode ;
-    Bertie.Tls13crypto.f_zero_rtt = zero_rtt }:Bertie.Tls13crypto.t_Algorithms =
-    algs0
-  in
-  match
-    psk_mode, psk, (cast (trunc_len <: usize) <: u8)
-    <:
-    (bool & Core.Option.t_Option Bertie.Tls13utils.t_Bytes & u8)
-  with
-  | true, Core.Option.Option_Some k, _ ->
-    (match
-        Bertie.Tls13formats.impl__Transcript__transcript_hash_without_client_hello tx ch trunc_len
-        <:
-        Core.Result.t_Result Bertie.Tls13utils.t_Bytes u8
-      with
-      | Core.Result.Result_Ok th_trunc ->
-        (match derive_binder_key ha k <: Core.Result.t_Result Bertie.Tls13utils.t_Bytes u8 with
-          | Core.Result.Result_Ok mk ->
-            (match
-                Bertie.Tls13crypto.hmac_tag ha mk th_trunc
-                <:
-                Core.Result.t_Result Bertie.Tls13utils.t_Bytes u8
-              with
-              | Core.Result.Result_Ok binder ->
-                (match
-                    Bertie.Tls13formats.set_client_hello_binder algs0
-                      (Core.Option.Option_Some binder
-                        <:
-                        Core.Option.t_Option Bertie.Tls13utils.t_Bytes)
-                      ch
-                      (Core.Option.Option_Some trunc_len <: Core.Option.t_Option usize)
-                    <:
-                    Core.Result.t_Result Bertie.Tls13formats.Handshake_data.t_HandshakeData u8
-                  with
-                  | Core.Result.Result_Ok nch ->
-                    let tx_ch:Bertie.Tls13formats.t_Transcript =
-                      Bertie.Tls13formats.impl__Transcript__add tx nch
-                    in
-                    if zero_rtt
-                    then
-                      match
-                        Bertie.Tls13formats.impl__Transcript__transcript_hash tx_ch
-                        <:
-                        Core.Result.t_Result Bertie.Tls13utils.t_Bytes u8
-                      with
-                      | Core.Result.Result_Ok th ->
-                        (match
-                            derive_0rtt_keys ha ae k th
-                            <:
-                            Core.Result.t_Result
-                              (Bertie.Tls13crypto.t_AeadKeyIV & Bertie.Tls13utils.t_Bytes) u8
-                          with
-                          | Core.Result.Result_Ok (aek, key) ->
-                            let cipher0:Core.Option.t_Option Bertie.Tls13record.t_ClientCipherState0
-                            =
-                              Core.Option.Option_Some
-                              (Bertie.Tls13record.client_cipher_state0 ae aek 0uL key)
-                              <:
-                              Core.Option.t_Option Bertie.Tls13record.t_ClientCipherState0
-                            in
-                            Core.Result.Result_Ok
-                            (nch, cipher0, tx_ch
-                              <:
-                              (Bertie.Tls13formats.Handshake_data.t_HandshakeData &
-                                Core.Option.t_Option Bertie.Tls13record.t_ClientCipherState0 &
-                                Bertie.Tls13formats.t_Transcript))
-                            <:
-                            Core.Result.t_Result
-                              (Bertie.Tls13formats.Handshake_data.t_HandshakeData &
-                                Core.Option.t_Option Bertie.Tls13record.t_ClientCipherState0 &
-                                Bertie.Tls13formats.t_Transcript) u8
-                          | Core.Result.Result_Err err ->
-                            Core.Result.Result_Err err
-                            <:
-                            Core.Result.t_Result
-                              (Bertie.Tls13formats.Handshake_data.t_HandshakeData &
-                                Core.Option.t_Option Bertie.Tls13record.t_ClientCipherState0 &
-                                Bertie.Tls13formats.t_Transcript) u8)
-                      | Core.Result.Result_Err err ->
-                        Core.Result.Result_Err err
-                        <:
-                        Core.Result.t_Result
-                          (Bertie.Tls13formats.Handshake_data.t_HandshakeData &
-                            Core.Option.t_Option Bertie.Tls13record.t_ClientCipherState0 &
-                            Bertie.Tls13formats.t_Transcript) u8
-                    else
-                      Core.Result.Result_Ok
-                      (nch,
-                        (Core.Option.Option_None
-                          <:
-                          Core.Option.t_Option Bertie.Tls13record.t_ClientCipherState0),
-                        tx_ch
-                        <:
-                        (Bertie.Tls13formats.Handshake_data.t_HandshakeData &
-                          Core.Option.t_Option Bertie.Tls13record.t_ClientCipherState0 &
-                          Bertie.Tls13formats.t_Transcript))
-                      <:
-                      Core.Result.t_Result
-                        (Bertie.Tls13formats.Handshake_data.t_HandshakeData &
-                          Core.Option.t_Option Bertie.Tls13record.t_ClientCipherState0 &
-                          Bertie.Tls13formats.t_Transcript) u8
-                  | Core.Result.Result_Err err ->
-                    Core.Result.Result_Err err
-                    <:
-                    Core.Result.t_Result
-                      (Bertie.Tls13formats.Handshake_data.t_HandshakeData &
-                        Core.Option.t_Option Bertie.Tls13record.t_ClientCipherState0 &
-                        Bertie.Tls13formats.t_Transcript) u8)
-              | Core.Result.Result_Err err ->
-                Core.Result.Result_Err err
-                <:
-                Core.Result.t_Result
-                  (Bertie.Tls13formats.Handshake_data.t_HandshakeData &
-                    Core.Option.t_Option Bertie.Tls13record.t_ClientCipherState0 &
-                    Bertie.Tls13formats.t_Transcript) u8)
-          | Core.Result.Result_Err err ->
-            Core.Result.Result_Err err
-            <:
-            Core.Result.t_Result
-              (Bertie.Tls13formats.Handshake_data.t_HandshakeData &
-                Core.Option.t_Option Bertie.Tls13record.t_ClientCipherState0 &
-                Bertie.Tls13formats.t_Transcript) u8)
-      | Core.Result.Result_Err err ->
-        Core.Result.Result_Err err
-        <:
-        Core.Result.t_Result
-          (Bertie.Tls13formats.Handshake_data.t_HandshakeData &
-            Core.Option.t_Option Bertie.Tls13record.t_ClientCipherState0 &
-            Bertie.Tls13formats.t_Transcript) u8)
-  | false, Core.Option.Option_None , 0uy ->
-    let tx_ch:Bertie.Tls13formats.t_Transcript = Bertie.Tls13formats.impl__Transcript__add tx ch in
-    Core.Result.Result_Ok
-    (ch,
-      (Core.Option.Option_None <: Core.Option.t_Option Bertie.Tls13record.t_ClientCipherState0),
-      tx_ch
-      <:
-      (Bertie.Tls13formats.Handshake_data.t_HandshakeData &
-        Core.Option.t_Option Bertie.Tls13record.t_ClientCipherState0 &
-        Bertie.Tls13formats.t_Transcript))
-    <:
-    Core.Result.t_Result
-      (Bertie.Tls13formats.Handshake_data.t_HandshakeData &
-        Core.Option.t_Option Bertie.Tls13record.t_ClientCipherState0 &
-        Bertie.Tls13formats.t_Transcript) u8
-  | _ ->
-    Core.Result.Result_Err Bertie.Tls13utils.v_PSK_MODE_MISMATCH
-    <:
-    Core.Result.t_Result
-      (Bertie.Tls13formats.Handshake_data.t_HandshakeData &
-        Core.Option.t_Option Bertie.Tls13record.t_ClientCipherState0 &
-        Bertie.Tls13formats.t_Transcript) u8
 
 let derive_hk_ms
       (ha: Bertie.Tls13crypto.t_HashAlgorithm)
@@ -629,51 +279,6 @@
                         <:
                         Core.Result.t_Result Bertie.Tls13utils.t_Bytes u8
                       with
-=======
-      | Core.Result.Result_Ok digest_emp ->
-        (match
-            derive_secret ha
-              early_secret
-              (Bertie.Tls13utils.bytes (Bertie.Tls13formats.v_LABEL_DERIVED <: t_Slice u8)
-                <:
-                Bertie.Tls13utils.t_Bytes)
-              digest_emp
-            <:
-            Core.Result.t_Result Bertie.Tls13utils.t_Bytes u8
-          with
-          | Core.Result.Result_Ok derived_secret ->
-            (match
-                Bertie.Tls13crypto.hkdf_extract ha shared_secret derived_secret
-                <:
-                Core.Result.t_Result Bertie.Tls13utils.t_Bytes u8
-              with
-              | Core.Result.Result_Ok handshake_secret ->
-                (match
-                    derive_secret ha
-                      handshake_secret
-                      (Bertie.Tls13utils.bytes (Bertie.Tls13formats.v_LABEL_C_HS_TRAFFIC
-                            <:
-                            t_Slice u8)
-                        <:
-                        Bertie.Tls13utils.t_Bytes)
-                      transcript_hash
-                    <:
-                    Core.Result.t_Result Bertie.Tls13utils.t_Bytes u8
-                  with
-                  | Core.Result.Result_Ok client_handshake_traffic_secret ->
-                    (match
-                        derive_secret ha
-                          handshake_secret
-                          (Bertie.Tls13utils.bytes (Bertie.Tls13formats.v_LABEL_S_HS_TRAFFIC
-                                <:
-                                t_Slice u8)
-                            <:
-                            Bertie.Tls13utils.t_Bytes)
-                          transcript_hash
-                        <:
-                        Core.Result.t_Result Bertie.Tls13utils.t_Bytes u8
-                      with
->>>>>>> 49ff3c86
                       | Core.Result.Result_Ok server_handshake_traffic_secret ->
                         (match
                             derive_finished_key ha client_handshake_traffic_secret
@@ -711,21 +316,13 @@
                                             <:
                                             Core.Result.t_Result Bertie.Tls13utils.t_Bytes u8
                                           with
-<<<<<<< HEAD
-                                          | Core.Result.Result_Ok master_secret___ ->
-=======
                                           | Core.Result.Result_Ok master_secret_ ->
->>>>>>> 49ff3c86
                                             (match
                                                 Bertie.Tls13crypto.hkdf_extract ha
                                                   (Bertie.Tls13crypto.zero_key ha
                                                     <:
                                                     Bertie.Tls13utils.t_Bytes)
-<<<<<<< HEAD
-                                                  master_secret___
-=======
                                                   master_secret_
->>>>>>> 49ff3c86
                                                 <:
                                                 Core.Result.t_Result Bertie.Tls13utils.t_Bytes u8
                                               with
@@ -849,36 +446,6 @@
         Bertie.Tls13utils.t_Bytes &
         Bertie.Tls13utils.t_Bytes) u8
 
-<<<<<<< HEAD
-let derive_rms
-      (ha: Bertie.Tls13crypto.t_HashAlgorithm)
-      (master_secret tx: Bertie.Tls13utils.t_Bytes)
-     =
-  derive_secret ha
-    master_secret
-    (Bertie.Tls13utils.bytes (Bertie.Tls13formats.v_LABEL_RES_MASTER <: t_Slice u8)
-      <:
-      Bertie.Tls13utils.t_Bytes)
-    tx
-
-let get_client_finished (handshake_state: t_ClientPostServerFinished) =
-  let
-  ClientPostServerFinished
-    client_random
-    server_random
-    algorithms
-    master_secret
-    client_finished_key
-    transcript:t_ClientPostServerFinished =
-    handshake_state
-  in
-  match
-    Bertie.Tls13formats.impl__Transcript__transcript_hash transcript
-    <:
-    Core.Result.t_Result Bertie.Tls13utils.t_Bytes u8
-  with
-  | Core.Result.Result_Ok transcript_hash ->
-=======
 let derive_app_keys
       (ha: Bertie.Tls13crypto.t_HashAlgorithm)
       (ae: Bertie.Tls13crypto.t_AeadAlgorithm)
@@ -895,36 +462,11 @@
     Core.Result.t_Result Bertie.Tls13utils.t_Bytes u8
   with
   | Core.Result.Result_Ok client_application_traffic_secret_0_ ->
->>>>>>> 49ff3c86
     (match
         derive_secret ha
           master_secret
           (Bertie.Tls13utils.bytes (Bertie.Tls13formats.v_LABEL_S_AP_TRAFFIC <: t_Slice u8)
             <:
-<<<<<<< HEAD
-            Bertie.Tls13crypto.t_HashAlgorithm)
-          client_finished_key
-          transcript_hash
-        <:
-        Core.Result.t_Result Bertie.Tls13utils.t_Bytes u8
-      with
-      | Core.Result.Result_Ok verify_data ->
-        (match
-            Bertie.Tls13formats.finished verify_data
-            <:
-            Core.Result.t_Result Bertie.Tls13formats.Handshake_data.t_HandshakeData u8
-          with
-          | Core.Result.Result_Ok client_finished ->
-            let transcript:Bertie.Tls13formats.t_Transcript =
-              Bertie.Tls13formats.impl__Transcript__add transcript client_finished
-            in
-            (match
-                Bertie.Tls13formats.impl__Transcript__transcript_hash transcript
-                <:
-                Core.Result.t_Result Bertie.Tls13utils.t_Bytes u8
-              with
-              | Core.Result.Result_Ok transcript_hash ->
-=======
             Bertie.Tls13utils.t_Bytes)
           tx
         <:
@@ -943,19 +485,14 @@
                 Core.Result.t_Result Bertie.Tls13crypto.t_AeadKeyIV u8
               with
               | Core.Result.Result_Ok server_write_key_iv ->
->>>>>>> 49ff3c86
                 (match
                     derive_secret ha
                       master_secret
-<<<<<<< HEAD
-                      transcript_hash
-=======
                       (Bertie.Tls13utils.bytes (Bertie.Tls13formats.v_LABEL_EXP_MASTER <: t_Slice u8
                           )
                         <:
                         Bertie.Tls13utils.t_Bytes)
                       tx
->>>>>>> 49ff3c86
                     <:
                     Core.Result.t_Result Bertie.Tls13utils.t_Bytes u8
                   with
@@ -1000,480 +537,6 @@
       (Bertie.Tls13crypto.t_AeadKeyIV & Bertie.Tls13crypto.t_AeadKeyIV & Bertie.Tls13utils.t_Bytes)
       u8
 
-<<<<<<< HEAD
-let get_server_finished (st: t_ServerPostCertificateVerify) =
-  let ServerPostCertificateVerify cr sr algs ms cfk sfk tx:t_ServerPostCertificateVerify = st in
-  let
-  { Bertie.Tls13crypto.f_hash = ha ;
-    Bertie.Tls13crypto.f_aead = ae ;
-    Bertie.Tls13crypto.f_signature = v__sa ;
-    Bertie.Tls13crypto.f_kem = v__gn ;
-    Bertie.Tls13crypto.f_psk_mode = v__psk_mode ;
-    Bertie.Tls13crypto.f_zero_rtt = v__zero_rtt }:Bertie.Tls13crypto.t_Algorithms =
-    algs
-  in
-  match
-    Bertie.Tls13formats.impl__Transcript__transcript_hash tx
-    <:
-    Core.Result.t_Result Bertie.Tls13utils.t_Bytes u8
-  with
-  | Core.Result.Result_Ok th_scv ->
-    (match
-        Bertie.Tls13crypto.hmac_tag ha sfk th_scv
-        <:
-        Core.Result.t_Result Bertie.Tls13utils.t_Bytes u8
-      with
-      | Core.Result.Result_Ok vd ->
-        (match
-            Bertie.Tls13formats.finished vd
-            <:
-            Core.Result.t_Result Bertie.Tls13formats.Handshake_data.t_HandshakeData u8
-          with
-          | Core.Result.Result_Ok sfin ->
-            let tx:Bertie.Tls13formats.t_Transcript =
-              Bertie.Tls13formats.impl__Transcript__add tx sfin
-            in
-            (match
-                Bertie.Tls13formats.impl__Transcript__transcript_hash tx
-                <:
-                Core.Result.t_Result Bertie.Tls13utils.t_Bytes u8
-              with
-              | Core.Result.Result_Ok th_sfin ->
-                (match
-                    derive_app_keys ha ae ms th_sfin
-                    <:
-                    Core.Result.t_Result
-                      (Bertie.Tls13crypto.t_AeadKeyIV & Bertie.Tls13crypto.t_AeadKeyIV &
-                        Bertie.Tls13utils.t_Bytes) u8
-                  with
-                  | Core.Result.Result_Ok (cak, sak, exp) ->
-                    let cipher1:Bertie.Tls13record.t_DuplexCipherState1 =
-                      Bertie.Tls13record.duplex_cipher_state1 ae sak 0uL cak 0uL exp
-                    in
-                    Core.Result.Result_Ok
-                    (sfin,
-                      cipher1,
-                      (ServerPostServerFinished cr sr algs ms cfk tx <: t_ServerPostServerFinished)
-                      <:
-                      (Bertie.Tls13formats.Handshake_data.t_HandshakeData &
-                        Bertie.Tls13record.t_DuplexCipherState1 &
-                        t_ServerPostServerFinished))
-                    <:
-                    Core.Result.t_Result
-                      (Bertie.Tls13formats.Handshake_data.t_HandshakeData &
-                        Bertie.Tls13record.t_DuplexCipherState1 &
-                        t_ServerPostServerFinished) u8
-                  | Core.Result.Result_Err err ->
-                    Core.Result.Result_Err err
-                    <:
-                    Core.Result.t_Result
-                      (Bertie.Tls13formats.Handshake_data.t_HandshakeData &
-                        Bertie.Tls13record.t_DuplexCipherState1 &
-                        t_ServerPostServerFinished) u8)
-              | Core.Result.Result_Err err ->
-                Core.Result.Result_Err err
-                <:
-                Core.Result.t_Result
-                  (Bertie.Tls13formats.Handshake_data.t_HandshakeData &
-                    Bertie.Tls13record.t_DuplexCipherState1 &
-                    t_ServerPostServerFinished) u8)
-          | Core.Result.Result_Err err ->
-            Core.Result.Result_Err err
-            <:
-            Core.Result.t_Result
-              (Bertie.Tls13formats.Handshake_data.t_HandshakeData &
-                Bertie.Tls13record.t_DuplexCipherState1 &
-                t_ServerPostServerFinished) u8)
-      | Core.Result.Result_Err err ->
-        Core.Result.Result_Err err
-        <:
-        Core.Result.t_Result
-          (Bertie.Tls13formats.Handshake_data.t_HandshakeData &
-            Bertie.Tls13record.t_DuplexCipherState1 &
-            t_ServerPostServerFinished) u8)
-  | Core.Result.Result_Err err ->
-    Core.Result.Result_Err err
-    <:
-    Core.Result.t_Result
-      (Bertie.Tls13formats.Handshake_data.t_HandshakeData & Bertie.Tls13record.t_DuplexCipherState1 &
-        t_ServerPostServerFinished) u8
-
-let process_psk_binder_zero_rtt
-      (ciphersuite: Bertie.Tls13crypto.t_Algorithms)
-      (th_trunc th: Bertie.Tls13utils.t_Bytes)
-      (psko bindero: Core.Option.t_Option Bertie.Tls13utils.t_Bytes)
-     =
-  match
-    ciphersuite.Bertie.Tls13crypto.f_psk_mode, psko, bindero
-    <:
-    (bool & Core.Option.t_Option Bertie.Tls13utils.t_Bytes &
-      Core.Option.t_Option Bertie.Tls13utils.t_Bytes)
-  with
-  | true, Core.Option.Option_Some k, Core.Option.Option_Some binder ->
-    (match
-        derive_binder_key ciphersuite.Bertie.Tls13crypto.f_hash k
-        <:
-        Core.Result.t_Result Bertie.Tls13utils.t_Bytes u8
-      with
-      | Core.Result.Result_Ok mk ->
-        (match
-            Bertie.Tls13crypto.hmac_verify ciphersuite.Bertie.Tls13crypto.f_hash mk th_trunc binder
-            <:
-            Core.Result.t_Result Prims.unit u8
-          with
-          | Core.Result.Result_Ok _ ->
-            if ciphersuite.Bertie.Tls13crypto.f_zero_rtt
-            then
-              match
-                derive_0rtt_keys ciphersuite.Bertie.Tls13crypto.f_hash
-                  ciphersuite.Bertie.Tls13crypto.f_aead
-                  k
-                  th
-                <:
-                Core.Result.t_Result (Bertie.Tls13crypto.t_AeadKeyIV & Bertie.Tls13utils.t_Bytes) u8
-              with
-              | Core.Result.Result_Ok (key_iv, early_exporter_ms) ->
-                let cipher0:Core.Option.t_Option Bertie.Tls13record.t_ServerCipherState0 =
-                  Core.Option.Option_Some
-                  (Bertie.Tls13record.server_cipher_state0 key_iv 0uL early_exporter_ms)
-                  <:
-                  Core.Option.t_Option Bertie.Tls13record.t_ServerCipherState0
-                in
-                Core.Result.Result_Ok cipher0
-                <:
-                Core.Result.t_Result (Core.Option.t_Option Bertie.Tls13record.t_ServerCipherState0)
-                  u8
-              | Core.Result.Result_Err err ->
-                Core.Result.Result_Err err
-                <:
-                Core.Result.t_Result (Core.Option.t_Option Bertie.Tls13record.t_ServerCipherState0)
-                  u8
-            else
-              Core.Result.Result_Ok
-              (Core.Option.Option_None
-                <:
-                Core.Option.t_Option Bertie.Tls13record.t_ServerCipherState0)
-              <:
-              Core.Result.t_Result (Core.Option.t_Option Bertie.Tls13record.t_ServerCipherState0) u8
-          | Core.Result.Result_Err err ->
-            Core.Result.Result_Err err
-            <:
-            Core.Result.t_Result (Core.Option.t_Option Bertie.Tls13record.t_ServerCipherState0) u8)
-      | Core.Result.Result_Err err ->
-        Core.Result.Result_Err err
-        <:
-        Core.Result.t_Result (Core.Option.t_Option Bertie.Tls13record.t_ServerCipherState0) u8)
-  | false, Core.Option.Option_None , Core.Option.Option_None  ->
-    Core.Result.Result_Ok
-    (Core.Option.Option_None <: Core.Option.t_Option Bertie.Tls13record.t_ServerCipherState0)
-    <:
-    Core.Result.t_Result (Core.Option.t_Option Bertie.Tls13record.t_ServerCipherState0) u8
-  | _ ->
-    Core.Result.Result_Err Bertie.Tls13utils.v_PSK_MODE_MISMATCH
-    <:
-    Core.Result.t_Result (Core.Option.t_Option Bertie.Tls13record.t_ServerCipherState0) u8
-
-let put_client_finished
-      (cfin: Bertie.Tls13formats.Handshake_data.t_HandshakeData)
-      (st: t_ServerPostServerFinished)
-     =
-  let ServerPostServerFinished cr sr algs ms cfk tx:t_ServerPostServerFinished = st in
-  match
-    Bertie.Tls13formats.impl__Transcript__transcript_hash tx
-    <:
-    Core.Result.t_Result Bertie.Tls13utils.t_Bytes u8
-  with
-  | Core.Result.Result_Ok th ->
-    (match
-        Bertie.Tls13formats.parse_finished cfin <: Core.Result.t_Result Bertie.Tls13utils.t_Bytes u8
-      with
-      | Core.Result.Result_Ok vd ->
-        (match
-            Bertie.Tls13crypto.hmac_verify (Bertie.Tls13crypto.impl__Algorithms__hash algs
-                <:
-                Bertie.Tls13crypto.t_HashAlgorithm)
-              cfk
-              th
-              vd
-            <:
-            Core.Result.t_Result Prims.unit u8
-          with
-          | Core.Result.Result_Ok _ ->
-            let tx:Bertie.Tls13formats.t_Transcript =
-              Bertie.Tls13formats.impl__Transcript__add tx cfin
-            in
-            (match
-                Bertie.Tls13formats.impl__Transcript__transcript_hash tx
-                <:
-                Core.Result.t_Result Bertie.Tls13utils.t_Bytes u8
-              with
-              | Core.Result.Result_Ok th ->
-                (match
-                    derive_rms (Bertie.Tls13crypto.impl__Algorithms__hash algs
-                        <:
-                        Bertie.Tls13crypto.t_HashAlgorithm)
-                      ms
-                      th
-                    <:
-                    Core.Result.t_Result Bertie.Tls13utils.t_Bytes u8
-                  with
-                  | Core.Result.Result_Ok rms ->
-                    Core.Result.Result_Ok
-                    (ServerPostClientFinished cr sr algs rms tx <: t_ServerPostClientFinished)
-                    <:
-                    Core.Result.t_Result t_ServerPostClientFinished u8
-                  | Core.Result.Result_Err err ->
-                    Core.Result.Result_Err err <: Core.Result.t_Result t_ServerPostClientFinished u8
-                )
-              | Core.Result.Result_Err err ->
-                Core.Result.Result_Err err <: Core.Result.t_Result t_ServerPostClientFinished u8)
-          | Core.Result.Result_Err err ->
-            Core.Result.Result_Err err <: Core.Result.t_Result t_ServerPostClientFinished u8)
-      | Core.Result.Result_Err err ->
-        Core.Result.Result_Err err <: Core.Result.t_Result t_ServerPostClientFinished u8)
-  | Core.Result.Result_Err err ->
-    Core.Result.Result_Err err <: Core.Result.t_Result t_ServerPostClientFinished u8
-
-let put_server_finished
-      (server_finished: Bertie.Tls13formats.Handshake_data.t_HandshakeData)
-      (handshake_state: t_ClientPostCertificateVerify)
-     =
-  let
-  ClientPostCertificateVerify
-    client_random
-    server_random
-    algorithms
-    master_secret
-    client_finished_key
-    server_finished_key
-    transcript:t_ClientPostCertificateVerify =
-    handshake_state
-  in
-  let
-  { Bertie.Tls13crypto.f_hash = hash ;
-    Bertie.Tls13crypto.f_aead = aead ;
-    Bertie.Tls13crypto.f_signature = signature ;
-    Bertie.Tls13crypto.f_kem = kem ;
-    Bertie.Tls13crypto.f_psk_mode = psk_mode ;
-    Bertie.Tls13crypto.f_zero_rtt = zero_rtt }:Bertie.Tls13crypto.t_Algorithms =
-    algorithms
-  in
-  match
-    Bertie.Tls13formats.impl__Transcript__transcript_hash transcript
-    <:
-    Core.Result.t_Result Bertie.Tls13utils.t_Bytes u8
-  with
-  | Core.Result.Result_Ok transcript_hash ->
-    (match
-        Bertie.Tls13formats.parse_finished server_finished
-        <:
-        Core.Result.t_Result Bertie.Tls13utils.t_Bytes u8
-      with
-      | Core.Result.Result_Ok verify_data ->
-        (match
-            Bertie.Tls13crypto.hmac_verify hash server_finished_key transcript_hash verify_data
-            <:
-            Core.Result.t_Result Prims.unit u8
-          with
-          | Core.Result.Result_Ok _ ->
-            let transcript:Bertie.Tls13formats.t_Transcript =
-              Bertie.Tls13formats.impl__Transcript__add transcript server_finished
-            in
-            (match
-                Bertie.Tls13formats.impl__Transcript__transcript_hash transcript
-                <:
-                Core.Result.t_Result Bertie.Tls13utils.t_Bytes u8
-              with
-              | Core.Result.Result_Ok transcript_hash_server_finished ->
-                (match
-                    derive_app_keys hash aead master_secret transcript_hash_server_finished
-                    <:
-                    Core.Result.t_Result
-                      (Bertie.Tls13crypto.t_AeadKeyIV & Bertie.Tls13crypto.t_AeadKeyIV &
-                        Bertie.Tls13utils.t_Bytes) u8
-                  with
-                  | Core.Result.Result_Ok (cak, sak, exp) ->
-                    let cipher1:Bertie.Tls13record.t_DuplexCipherState1 =
-                      Bertie.Tls13record.duplex_cipher_state1 aead cak 0uL sak 0uL exp
-                    in
-                    Core.Result.Result_Ok
-                    (cipher1,
-                      (ClientPostServerFinished client_random
-                          server_random
-                          algorithms
-                          master_secret
-                          client_finished_key
-                          transcript
-                        <:
-                        t_ClientPostServerFinished)
-                      <:
-                      (Bertie.Tls13record.t_DuplexCipherState1 & t_ClientPostServerFinished))
-                    <:
-                    Core.Result.t_Result
-                      (Bertie.Tls13record.t_DuplexCipherState1 & t_ClientPostServerFinished) u8
-                  | Core.Result.Result_Err err ->
-                    Core.Result.Result_Err err
-                    <:
-                    Core.Result.t_Result
-                      (Bertie.Tls13record.t_DuplexCipherState1 & t_ClientPostServerFinished) u8)
-              | Core.Result.Result_Err err ->
-                Core.Result.Result_Err err
-                <:
-                Core.Result.t_Result
-                  (Bertie.Tls13record.t_DuplexCipherState1 & t_ClientPostServerFinished) u8)
-          | Core.Result.Result_Err err ->
-            Core.Result.Result_Err err
-            <:
-            Core.Result.t_Result
-              (Bertie.Tls13record.t_DuplexCipherState1 & t_ClientPostServerFinished) u8)
-      | Core.Result.Result_Err err ->
-        Core.Result.Result_Err err
-        <:
-        Core.Result.t_Result (Bertie.Tls13record.t_DuplexCipherState1 & t_ClientPostServerFinished)
-          u8)
-  | Core.Result.Result_Err err ->
-    Core.Result.Result_Err err
-    <:
-    Core.Result.t_Result (Bertie.Tls13record.t_DuplexCipherState1 & t_ClientPostServerFinished) u8
-
-let server_finish
-      (cf: Bertie.Tls13formats.Handshake_data.t_HandshakeData)
-      (st: t_ServerPostServerFinished)
-     = put_client_finished cf st
-
-let get_rsa_signature
-      (#impl_916461611_: Type0)
-      (#[FStar.Tactics.Typeclasses.tcresolve ()] i1: Rand_core.t_CryptoRng impl_916461611_)
-      (#[FStar.Tactics.Typeclasses.tcresolve ()] i2: Rand_core.t_RngCore impl_916461611_)
-      (cert sk sigval: Bertie.Tls13utils.t_Bytes)
-      (rng: impl_916461611_)
-     =
-  match
-    Bertie.Tls13cert.verification_key_from_cert cert
-    <:
-    Core.Result.t_Result (Bertie.Tls13crypto.t_SignatureScheme & Bertie.Tls13cert.t_CertificateKey)
-      u8
-  with
-  | Core.Result.Result_Ok (cert_scheme, cert_slice) ->
-    (match
-        Bertie.Tls13cert.rsa_public_key cert cert_slice
-        <:
-        Core.Result.t_Result Bertie.Tls13crypto.t_RsaVerificationKey u8
-      with
-      | Core.Result.Result_Ok pk ->
-        let tmp0, out:(impl_916461611_ & Core.Result.t_Result Bertie.Tls13utils.t_Bytes u8) =
-          Bertie.Tls13crypto.sign_rsa #impl_916461611_
-            sk
-            pk.Bertie.Tls13crypto.f_modulus
-            pk.Bertie.Tls13crypto.f_exponent
-            cert_scheme
-            sigval
-            rng
-        in
-        let rng:impl_916461611_ = tmp0 in
-        let hax_temp_output:Core.Result.t_Result Bertie.Tls13utils.t_Bytes u8 = out in
-        rng, hax_temp_output
-        <:
-        (impl_916461611_ & Core.Result.t_Result Bertie.Tls13utils.t_Bytes u8)
-      | Core.Result.Result_Err err ->
-        rng, (Core.Result.Result_Err err <: Core.Result.t_Result Bertie.Tls13utils.t_Bytes u8)
-        <:
-        (impl_916461611_ & Core.Result.t_Result Bertie.Tls13utils.t_Bytes u8))
-  | Core.Result.Result_Err err ->
-    rng, (Core.Result.Result_Err err <: Core.Result.t_Result Bertie.Tls13utils.t_Bytes u8)
-    <:
-    (impl_916461611_ & Core.Result.t_Result Bertie.Tls13utils.t_Bytes u8)
-
-let get_server_signature_no_psk
-      (#impl_916461611_: Type0)
-      (#[FStar.Tactics.Typeclasses.tcresolve ()] i1: Rand_core.t_CryptoRng impl_916461611_)
-      (#[FStar.Tactics.Typeclasses.tcresolve ()] i2: Rand_core.t_RngCore impl_916461611_)
-      (state: t_ServerPostServerHello)
-      (rng: impl_916461611_)
-     =
-  match
-    Bertie.Tls13formats.encrypted_extensions state.f_ciphersuite
-    <:
-    Core.Result.t_Result Bertie.Tls13formats.Handshake_data.t_HandshakeData u8
-  with
-  | Core.Result.Result_Ok ee ->
-    let transcript:Bertie.Tls13formats.t_Transcript =
-      Bertie.Tls13formats.impl__Transcript__add state.f_transcript ee
-    in
-    (match
-        Bertie.Tls13formats.server_certificate state.f_ciphersuite
-          state.f_server.Bertie.Server.f_cert
-        <:
-        Core.Result.t_Result Bertie.Tls13formats.Handshake_data.t_HandshakeData u8
-      with
-      | Core.Result.Result_Ok sc ->
-        let transcript:Bertie.Tls13formats.t_Transcript =
-          Bertie.Tls13formats.impl__Transcript__add transcript sc
-        in
-        (match
-            Bertie.Tls13formats.impl__Transcript__transcript_hash transcript
-            <:
-            Core.Result.t_Result Bertie.Tls13utils.t_Bytes u8
-          with
-          | Core.Result.Result_Ok transcript_hash ->
-            let sigval:Bertie.Tls13utils.t_Bytes =
-              Bertie.Tls13utils.impl__Bytes__concat (Bertie.Tls13utils.impl__Bytes__from_slice (Bertie.Tls13formats.v_PREFIX_SERVER_SIGNATURE
-                      <:
-                      t_Slice u8)
-                  <:
-                  Bertie.Tls13utils.t_Bytes)
-                transcript_hash
-            in
-            let rng, hoist131:(impl_916461611_ & Core.Result.t_Result Bertie.Tls13utils.t_Bytes u8)
-            =
-              match
-                Bertie.Tls13crypto.impl__Algorithms__signature state.f_ciphersuite
-                <:
-                Bertie.Tls13crypto.t_SignatureScheme
-              with
-              | Bertie.Tls13crypto.SignatureScheme_EcdsaSecp256r1Sha256  ->
-                let tmp0, out:(impl_916461611_ & Core.Result.t_Result Bertie.Tls13utils.t_Bytes u8)
-                =
-                  Bertie.Tls13crypto.sign #impl_916461611_
-                    (Bertie.Tls13crypto.impl__Algorithms__signature state.f_ciphersuite
-                      <:
-                      Bertie.Tls13crypto.t_SignatureScheme)
-                    state.f_server.Bertie.Server.f_sk
-                    sigval
-                    rng
-                in
-                let rng:impl_916461611_ = tmp0 in
-                rng, out <: (impl_916461611_ & Core.Result.t_Result Bertie.Tls13utils.t_Bytes u8)
-              | Bertie.Tls13crypto.SignatureScheme_RsaPssRsaSha256  ->
-                let tmp0, out:(impl_916461611_ & Core.Result.t_Result Bertie.Tls13utils.t_Bytes u8)
-                =
-                  get_rsa_signature #impl_916461611_
-                    state.f_server.Bertie.Server.f_cert
-                    state.f_server.Bertie.Server.f_sk
-                    sigval
-                    rng
-                in
-                let rng:impl_916461611_ = tmp0 in
-                rng, out <: (impl_916461611_ & Core.Result.t_Result Bertie.Tls13utils.t_Bytes u8)
-              | Bertie.Tls13crypto.SignatureScheme_ED25519  ->
-                rng,
-                (Core.Result.Result_Err Bertie.Tls13utils.v_UNSUPPORTED_ALGORITHM
-                  <:
-                  Core.Result.t_Result Bertie.Tls13utils.t_Bytes u8)
-                <:
-                (impl_916461611_ & Core.Result.t_Result Bertie.Tls13utils.t_Bytes u8)
-            in
-            (match hoist131 <: Core.Result.t_Result Bertie.Tls13utils.t_Bytes u8 with
-              | Core.Result.Result_Ok sig ->
-                (match
-                    Bertie.Tls13formats.certificate_verify state.f_ciphersuite sig
-                    <:
-                    Core.Result.t_Result Bertie.Tls13formats.Handshake_data.t_HandshakeData u8
-                  with
-                  | Core.Result.Result_Ok scv ->
-                    let transcript:Bertie.Tls13formats.t_Transcript =
-                      Bertie.Tls13formats.impl__Transcript__add transcript scv
-=======
 let derive_rms
       (ha: Bertie.Tls13crypto.t_HashAlgorithm)
       (master_secret tx: Bertie.Tls13utils.t_Bytes)
@@ -1540,7 +603,6 @@
                   | Core.Result.Result_Ok nch ->
                     let tx_ch:Bertie.Tls13formats.t_Transcript =
                       Bertie.Tls13formats.impl_Transcript__add tx nch
->>>>>>> 49ff3c86
                     in
                     if zero_rtt
                     then
@@ -1644,67 +706,6 @@
         Core.Option.t_Option Bertie.Tls13record.t_ClientCipherState0 &
         Bertie.Tls13formats.t_Transcript))
     <:
-<<<<<<< HEAD
-    (impl_916461611_ &
-      Core.Result.t_Result
-        (Bertie.Tls13formats.Handshake_data.t_HandshakeData &
-          Bertie.Tls13formats.Handshake_data.t_HandshakeData &
-          Bertie.Tls13formats.Handshake_data.t_HandshakeData &
-          t_ServerPostCertificateVerify) u8)
-
-let get_server_signature
-      (#impl_916461611_: Type0)
-      (#[FStar.Tactics.Typeclasses.tcresolve ()] i1: Rand_core.t_CryptoRng impl_916461611_)
-      (#[FStar.Tactics.Typeclasses.tcresolve ()] i2: Rand_core.t_RngCore impl_916461611_)
-      (state: t_ServerPostServerHello)
-      (rng: impl_916461611_)
-     =
-  let rng, hax_temp_output:(impl_916461611_ &
-    Core.Result.t_Result
-      (Bertie.Tls13formats.Handshake_data.t_HandshakeData &
-        Bertie.Tls13formats.Handshake_data.t_HandshakeData &
-        Bertie.Tls13formats.Handshake_data.t_HandshakeData &
-        t_ServerPostCertificateVerify) u8) =
-    if ~.(Bertie.Tls13crypto.impl__Algorithms__psk_mode state.f_ciphersuite <: bool)
-    then
-      let tmp0, out:(impl_916461611_ &
-        Core.Result.t_Result
-          (Bertie.Tls13formats.Handshake_data.t_HandshakeData &
-            Bertie.Tls13formats.Handshake_data.t_HandshakeData &
-            Bertie.Tls13formats.Handshake_data.t_HandshakeData &
-            t_ServerPostCertificateVerify) u8) =
-        get_server_signature_no_psk #impl_916461611_ state rng
-      in
-      let rng:impl_916461611_ = tmp0 in
-      rng, out
-      <:
-      (impl_916461611_ &
-        Core.Result.t_Result
-          (Bertie.Tls13formats.Handshake_data.t_HandshakeData &
-            Bertie.Tls13formats.Handshake_data.t_HandshakeData &
-            Bertie.Tls13formats.Handshake_data.t_HandshakeData &
-            t_ServerPostCertificateVerify) u8)
-    else
-      rng,
-      (Core.Result.Result_Err Bertie.Tls13utils.v_PSK_MODE_MISMATCH
-        <:
-        Core.Result.t_Result
-          (Bertie.Tls13formats.Handshake_data.t_HandshakeData &
-            Bertie.Tls13formats.Handshake_data.t_HandshakeData &
-            Bertie.Tls13formats.Handshake_data.t_HandshakeData &
-            t_ServerPostCertificateVerify) u8)
-      <:
-      (impl_916461611_ &
-        Core.Result.t_Result
-          (Bertie.Tls13formats.Handshake_data.t_HandshakeData &
-            Bertie.Tls13formats.Handshake_data.t_HandshakeData &
-            Bertie.Tls13formats.Handshake_data.t_HandshakeData &
-            t_ServerPostCertificateVerify) u8)
-  in
-  rng, hax_temp_output
-  <:
-  (impl_916461611_ &
-=======
     Core.Result.t_Result
       (Bertie.Tls13formats.Handshake_data.t_HandshakeData &
         Core.Option.t_Option Bertie.Tls13record.t_ClientCipherState0 &
@@ -1712,7 +713,6 @@
   | _ ->
     Core.Result.Result_Err Bertie.Tls13utils.v_PSK_MODE_MISMATCH
     <:
->>>>>>> 49ff3c86
     Core.Result.t_Result
       (Bertie.Tls13formats.Handshake_data.t_HandshakeData &
         Core.Option.t_Option Bertie.Tls13record.t_ClientCipherState0 &
@@ -1732,17 +732,6 @@
         <:
         Bertie.Tls13crypto.t_HashAlgorithm)
   in
-<<<<<<< HEAD
-  match
-    Bertie.Tls13formats.encrypted_extensions algs
-    <:
-    Core.Result.t_Result Bertie.Tls13formats.Handshake_data.t_HandshakeData u8
-  with
-  | Core.Result.Result_Ok ee ->
-    let tx:Bertie.Tls13formats.t_Transcript = Bertie.Tls13formats.impl__Transcript__add tx ee in
-    Core.Result.Result_Ok
-    (ee, (ServerPostCertificateVerify cr sr algs ms cfk sfk tx <: t_ServerPostCertificateVerify)
-=======
   let client_random:t_Array u8 (mk_usize 32) = Rust_primitives.Hax.repeat (mk_u8 0) (mk_usize 32) in
   let tmp0, tmp1:(iimpl_916461611_ & t_Array u8 (mk_usize 32)) =
     Rand_core.f_fill_bytes #iimpl_916461611_ #FStar.Tactics.Typeclasses.solve rng client_random
@@ -1845,7 +834,6 @@
   | Core.Result.Result_Err err ->
     rng,
     (Core.Result.Result_Err err
->>>>>>> 49ff3c86
       <:
       Core.Result.t_Result
         (Bertie.Tls13formats.Handshake_data.t_HandshakeData &
@@ -2066,11 +1054,7 @@
     transcript:t_ClientPostServerHello =
     handshake_state
   in
-<<<<<<< HEAD
-  if Bertie.Tls13crypto.impl__Algorithms__psk_mode algorithms
-=======
   if Bertie.Tls13crypto.impl_Algorithms__psk_mode algorithms
->>>>>>> 49ff3c86
   then
     match
       Bertie.Tls13formats.parse_encrypted_extensions algorithms encrypted_extensions
@@ -2079,11 +1063,7 @@
     with
     | Core.Result.Result_Ok _ ->
       let transcript:Bertie.Tls13formats.t_Transcript =
-<<<<<<< HEAD
-        Bertie.Tls13formats.impl__Transcript__add transcript encrypted_extensions
-=======
         Bertie.Tls13formats.impl_Transcript__add transcript encrypted_extensions
->>>>>>> 49ff3c86
       in
       Core.Result.Result_Ok
       (ClientPostCertificateVerify client_random
@@ -2093,8 +1073,6 @@
           client_finished_key
           server_finished_key
           transcript
-<<<<<<< HEAD
-=======
         <:
         t_ClientPostCertificateVerify)
       <:
@@ -2295,7 +1273,6 @@
               (Bertie.Tls13formats.Handshake_data.t_HandshakeData & t_ClientPostClientFinished) u8)
       | Core.Result.Result_Err err ->
         Core.Result.Result_Err err
->>>>>>> 49ff3c86
         <:
         Core.Result.t_Result
           (Bertie.Tls13formats.Handshake_data.t_HandshakeData & t_ClientPostClientFinished) u8)
@@ -2321,174 +1298,6 @@
         t_ClientPostClientHello) u8) =
     build_client_hello #iimpl_916461611_ algs sn tkt psk rng
   in
-<<<<<<< HEAD
-  if ~.(Bertie.Tls13crypto.impl__Algorithms__psk_mode algorithms <: bool)
-  then
-    match
-      Bertie.Tls13formats.parse_encrypted_extensions algorithms encrypted_extensions
-      <:
-      Core.Result.t_Result Prims.unit u8
-    with
-    | Core.Result.Result_Ok _ ->
-      let transcript:Bertie.Tls13formats.t_Transcript =
-        Bertie.Tls13formats.impl__Transcript__add transcript encrypted_extensions
-      in
-      (match
-          Bertie.Tls13formats.parse_server_certificate server_certificate
-          <:
-          Core.Result.t_Result Bertie.Tls13utils.t_Bytes u8
-        with
-        | Core.Result.Result_Ok certificate ->
-          let transcript:Bertie.Tls13formats.t_Transcript =
-            Bertie.Tls13formats.impl__Transcript__add transcript server_certificate
-          in
-          (match
-              Bertie.Tls13formats.impl__Transcript__transcript_hash transcript
-              <:
-              Core.Result.t_Result Bertie.Tls13utils.t_Bytes u8
-            with
-            | Core.Result.Result_Ok transcript_hash_server_certificate ->
-              (match
-                  Bertie.Tls13cert.verification_key_from_cert certificate
-                  <:
-                  Core.Result.t_Result
-                    (Bertie.Tls13crypto.t_SignatureScheme & Bertie.Tls13cert.t_CertificateKey) u8
-                with
-                | Core.Result.Result_Ok spki ->
-                  (match
-                      Bertie.Tls13cert.cert_public_key certificate spki
-                      <:
-                      Core.Result.t_Result Bertie.Tls13crypto.t_PublicVerificationKey u8
-                    with
-                    | Core.Result.Result_Ok cert_pk ->
-                      (match
-                          Bertie.Tls13formats.parse_certificate_verify algorithms
-                            server_certificate_verify
-                          <:
-                          Core.Result.t_Result Bertie.Tls13utils.t_Bytes u8
-                        with
-                        | Core.Result.Result_Ok cert_signature ->
-                          let sigval:Bertie.Tls13utils.t_Bytes =
-                            Bertie.Tls13utils.impl__Bytes__concat (Bertie.Tls13utils.impl__Bytes__from_slice
-                                  (Bertie.Tls13formats.v_PREFIX_SERVER_SIGNATURE <: t_Slice u8)
-                                <:
-                                Bertie.Tls13utils.t_Bytes)
-                              transcript_hash_server_certificate
-                          in
-                          (match
-                              Bertie.Tls13crypto.verify (Bertie.Tls13crypto.impl__Algorithms__signature
-                                    algorithms
-                                  <:
-                                  Bertie.Tls13crypto.t_SignatureScheme)
-                                cert_pk
-                                sigval
-                                cert_signature
-                              <:
-                              Core.Result.t_Result Prims.unit u8
-                            with
-                            | Core.Result.Result_Ok _ ->
-                              let transcript:Bertie.Tls13formats.t_Transcript =
-                                Bertie.Tls13formats.impl__Transcript__add transcript
-                                  server_certificate_verify
-                              in
-                              Core.Result.Result_Ok
-                              (ClientPostCertificateVerify client_random
-                                  server_random
-                                  algorithms
-                                  master_secret
-                                  client_finished_key
-                                  server_finished_key
-                                  transcript
-                                <:
-                                t_ClientPostCertificateVerify)
-                              <:
-                              Core.Result.t_Result t_ClientPostCertificateVerify u8
-                            | Core.Result.Result_Err err ->
-                              Core.Result.Result_Err err
-                              <:
-                              Core.Result.t_Result t_ClientPostCertificateVerify u8)
-                        | Core.Result.Result_Err err ->
-                          Core.Result.Result_Err err
-                          <:
-                          Core.Result.t_Result t_ClientPostCertificateVerify u8)
-                    | Core.Result.Result_Err err ->
-                      Core.Result.Result_Err err
-                      <:
-                      Core.Result.t_Result t_ClientPostCertificateVerify u8)
-                | Core.Result.Result_Err err ->
-                  Core.Result.Result_Err err
-                  <:
-                  Core.Result.t_Result t_ClientPostCertificateVerify u8)
-            | Core.Result.Result_Err err ->
-              Core.Result.Result_Err err <: Core.Result.t_Result t_ClientPostCertificateVerify u8)
-        | Core.Result.Result_Err err ->
-          Core.Result.Result_Err err <: Core.Result.t_Result t_ClientPostCertificateVerify u8)
-    | Core.Result.Result_Err err ->
-      Core.Result.Result_Err err <: Core.Result.t_Result t_ClientPostCertificateVerify u8
-  else
-    Core.Result.Result_Err Bertie.Tls13utils.v_PSK_MODE_MISMATCH
-    <:
-    Core.Result.t_Result t_ClientPostCertificateVerify u8
-
-let client_finish
-      (payload: Bertie.Tls13formats.Handshake_data.t_HandshakeData)
-      (handshake_state: t_ClientPostServerHello)
-     =
-  match
-    Bertie.Tls13crypto.impl__Algorithms__psk_mode (algs_post_server_hello handshake_state
-        <:
-        Bertie.Tls13crypto.t_Algorithms)
-    <:
-    bool
-  with
-  | false ->
-    (match
-        Bertie.Tls13formats.Handshake_data.impl__HandshakeData__to_four payload
-        <:
-        Core.Result.t_Result
-          (Bertie.Tls13formats.Handshake_data.t_HandshakeData &
-            Bertie.Tls13formats.Handshake_data.t_HandshakeData &
-            Bertie.Tls13formats.Handshake_data.t_HandshakeData &
-            Bertie.Tls13formats.Handshake_data.t_HandshakeData) u8
-      with
-      | Core.Result.Result_Ok
-        (encrypted_extensions, server_certificate, server_certificate_verify, server_finished) ->
-        (match
-            put_server_signature encrypted_extensions
-              server_certificate
-              server_certificate_verify
-              handshake_state
-            <:
-            Core.Result.t_Result t_ClientPostCertificateVerify u8
-          with
-          | Core.Result.Result_Ok client_state_certificate_verify ->
-            (match
-                put_server_finished server_finished client_state_certificate_verify
-                <:
-                Core.Result.t_Result
-                  (Bertie.Tls13record.t_DuplexCipherState1 & t_ClientPostServerFinished) u8
-              with
-              | Core.Result.Result_Ok (cipher, client_state_server_finished) ->
-                (match
-                    get_client_finished client_state_server_finished
-                    <:
-                    Core.Result.t_Result
-                      (Bertie.Tls13formats.Handshake_data.t_HandshakeData &
-                        t_ClientPostClientFinished) u8
-                  with
-                  | Core.Result.Result_Ok (client_finished, client_state) ->
-                    Core.Result.Result_Ok
-                    (client_finished, cipher, client_state
-                      <:
-                      (Bertie.Tls13formats.Handshake_data.t_HandshakeData &
-                        Bertie.Tls13record.t_DuplexCipherState1 &
-                        t_ClientPostClientFinished))
-                    <:
-                    Core.Result.t_Result
-                      (Bertie.Tls13formats.Handshake_data.t_HandshakeData &
-                        Bertie.Tls13record.t_DuplexCipherState1 &
-                        t_ClientPostClientFinished) u8
-=======
   let rng:iimpl_916461611_ = tmp0 in
   let hax_temp_output:Core.Result.t_Result
     (Bertie.Tls13formats.Handshake_data.t_HandshakeData &
@@ -2812,139 +1621,28 @@
                     Core.Result.t_Result
                       (Core.Option.t_Option Bertie.Tls13record.t_ServerCipherState0 &
                         t_ServerPostClientHello) u8
->>>>>>> 49ff3c86
                   | Core.Result.Result_Err err ->
                     Core.Result.Result_Err err
                     <:
                     Core.Result.t_Result
-<<<<<<< HEAD
-                      (Bertie.Tls13formats.Handshake_data.t_HandshakeData &
-                        Bertie.Tls13record.t_DuplexCipherState1 &
-                        t_ClientPostClientFinished) u8)
-=======
                       (Core.Option.t_Option Bertie.Tls13record.t_ServerCipherState0 &
                         t_ServerPostClientHello) u8)
->>>>>>> 49ff3c86
               | Core.Result.Result_Err err ->
                 Core.Result.Result_Err err
                 <:
                 Core.Result.t_Result
-<<<<<<< HEAD
-                  (Bertie.Tls13formats.Handshake_data.t_HandshakeData &
-                    Bertie.Tls13record.t_DuplexCipherState1 &
-                    t_ClientPostClientFinished) u8)
-=======
                   (Core.Option.t_Option Bertie.Tls13record.t_ServerCipherState0 &
                     t_ServerPostClientHello) u8)
->>>>>>> 49ff3c86
           | Core.Result.Result_Err err ->
             Core.Result.Result_Err err
             <:
             Core.Result.t_Result
-<<<<<<< HEAD
-              (Bertie.Tls13formats.Handshake_data.t_HandshakeData &
-                Bertie.Tls13record.t_DuplexCipherState1 &
-                t_ClientPostClientFinished) u8)
-=======
               (Core.Option.t_Option Bertie.Tls13record.t_ServerCipherState0 &
                 t_ServerPostClientHello) u8)
->>>>>>> 49ff3c86
       | Core.Result.Result_Err err ->
         Core.Result.Result_Err err
         <:
         Core.Result.t_Result
-<<<<<<< HEAD
-          (Bertie.Tls13formats.Handshake_data.t_HandshakeData &
-            Bertie.Tls13record.t_DuplexCipherState1 &
-            t_ClientPostClientFinished) u8)
-  | true ->
-    match
-      Bertie.Tls13formats.Handshake_data.impl__HandshakeData__to_two payload
-      <:
-      Core.Result.t_Result
-        (Bertie.Tls13formats.Handshake_data.t_HandshakeData &
-          Bertie.Tls13formats.Handshake_data.t_HandshakeData) u8
-    with
-    | Core.Result.Result_Ok (encrypted_extensions, server_finished) ->
-      (match
-          put_psk_skip_server_signature encrypted_extensions handshake_state
-          <:
-          Core.Result.t_Result t_ClientPostCertificateVerify u8
-        with
-        | Core.Result.Result_Ok client_state_certificate_verify ->
-          (match
-              put_server_finished server_finished client_state_certificate_verify
-              <:
-              Core.Result.t_Result
-                (Bertie.Tls13record.t_DuplexCipherState1 & t_ClientPostServerFinished) u8
-            with
-            | Core.Result.Result_Ok (cipher, client_state_server_finished) ->
-              (match
-                  get_client_finished client_state_server_finished
-                  <:
-                  Core.Result.t_Result
-                    (Bertie.Tls13formats.Handshake_data.t_HandshakeData & t_ClientPostClientFinished
-                    ) u8
-                with
-                | Core.Result.Result_Ok (client_finished, client_state) ->
-                  Core.Result.Result_Ok
-                  (client_finished, cipher, client_state
-                    <:
-                    (Bertie.Tls13formats.Handshake_data.t_HandshakeData &
-                      Bertie.Tls13record.t_DuplexCipherState1 &
-                      t_ClientPostClientFinished))
-                  <:
-                  Core.Result.t_Result
-                    (Bertie.Tls13formats.Handshake_data.t_HandshakeData &
-                      Bertie.Tls13record.t_DuplexCipherState1 &
-                      t_ClientPostClientFinished) u8
-                | Core.Result.Result_Err err ->
-                  Core.Result.Result_Err err
-                  <:
-                  Core.Result.t_Result
-                    (Bertie.Tls13formats.Handshake_data.t_HandshakeData &
-                      Bertie.Tls13record.t_DuplexCipherState1 &
-                      t_ClientPostClientFinished) u8)
-            | Core.Result.Result_Err err ->
-              Core.Result.Result_Err err
-              <:
-              Core.Result.t_Result
-                (Bertie.Tls13formats.Handshake_data.t_HandshakeData &
-                  Bertie.Tls13record.t_DuplexCipherState1 &
-                  t_ClientPostClientFinished) u8)
-        | Core.Result.Result_Err err ->
-          Core.Result.Result_Err err
-          <:
-          Core.Result.t_Result
-            (Bertie.Tls13formats.Handshake_data.t_HandshakeData &
-              Bertie.Tls13record.t_DuplexCipherState1 &
-              t_ClientPostClientFinished) u8)
-    | Core.Result.Result_Err err ->
-      Core.Result.Result_Err err
-      <:
-      Core.Result.t_Result
-        (Bertie.Tls13formats.Handshake_data.t_HandshakeData &
-          Bertie.Tls13record.t_DuplexCipherState1 &
-          t_ClientPostClientFinished) u8
-
-let build_client_hello
-      (#impl_916461611_: Type0)
-      (#[FStar.Tactics.Typeclasses.tcresolve ()] i1: Rand_core.t_CryptoRng impl_916461611_)
-      (#[FStar.Tactics.Typeclasses.tcresolve ()] i2: Rand_core.t_RngCore impl_916461611_)
-      (ciphersuite: Bertie.Tls13crypto.t_Algorithms)
-      (sn: Bertie.Tls13utils.t_Bytes)
-      (tkt psk: Core.Option.t_Option Bertie.Tls13utils.t_Bytes)
-      (rng: impl_916461611_)
-     =
-  let tx:Bertie.Tls13formats.t_Transcript =
-    Bertie.Tls13formats.impl__Transcript__new (Bertie.Tls13crypto.impl__Algorithms__hash ciphersuite
-        <:
-        Bertie.Tls13crypto.t_HashAlgorithm)
-  in
-  let client_random:t_Array u8 (sz 32) = Rust_primitives.Hax.repeat 0uy (sz 32) in
-  let tmp0, tmp1:(impl_916461611_ & t_Array u8 (sz 32)) =
-    Rand_core.f_fill_bytes #impl_916461611_ #FStar.Tactics.Typeclasses.solve rng client_random
-=======
           (Core.Option.t_Option Bertie.Tls13record.t_ServerCipherState0 & t_ServerPostClientHello)
           u8)
   | Core.Result.Result_Err err ->
@@ -2963,58 +1661,12 @@
   let server_random:t_Array u8 (mk_usize 32) = Rust_primitives.Hax.repeat (mk_u8 0) (mk_usize 32) in
   let tmp0, tmp1:(iimpl_916461611_ & t_Array u8 (mk_usize 32)) =
     Rand_core.f_fill_bytes #iimpl_916461611_ #FStar.Tactics.Typeclasses.solve rng server_random
->>>>>>> 49ff3c86
   in
   let rng:iimpl_916461611_ = tmp0 in
   let server_random:t_Array u8 (mk_usize 32) = tmp1 in
   let _:Prims.unit = () in
   let tmp0, out:(iimpl_916461611_ &
     Core.Result.t_Result (Bertie.Tls13utils.t_Bytes & Bertie.Tls13utils.t_Bytes) u8) =
-<<<<<<< HEAD
-    Bertie.Tls13crypto.kem_keygen #impl_916461611_
-      (Bertie.Tls13crypto.impl__Algorithms__kem ciphersuite <: Bertie.Tls13crypto.t_KemScheme)
-      rng
-  in
-  let rng:impl_916461611_ = tmp0 in
-  match out <: Core.Result.t_Result (Bertie.Tls13utils.t_Bytes & Bertie.Tls13utils.t_Bytes) u8 with
-  | Core.Result.Result_Ok (kem_sk, kem_pk) ->
-    (match
-        Bertie.Tls13formats.client_hello ciphersuite
-          (Core.Convert.f_into #(t_Array u8 (sz 32))
-              #Bertie.Tls13utils.t_Bytes
-              #FStar.Tactics.Typeclasses.solve
-              client_random
-            <:
-            Bertie.Tls13utils.t_Bytes)
-          kem_pk
-          sn
-          tkt
-        <:
-        Core.Result.t_Result (Bertie.Tls13formats.Handshake_data.t_HandshakeData & usize) u8
-      with
-      | Core.Result.Result_Ok (client_hello, trunc_len) ->
-        (match
-            compute_psk_binder_zero_rtt ciphersuite client_hello trunc_len psk tx
-            <:
-            Core.Result.t_Result
-              (Bertie.Tls13formats.Handshake_data.t_HandshakeData &
-                Core.Option.t_Option Bertie.Tls13record.t_ClientCipherState0 &
-                Bertie.Tls13formats.t_Transcript) u8
-          with
-          | Core.Result.Result_Ok (nch, cipher0, tx_ch) ->
-            let hax_temp_output:Core.Result.t_Result
-              (Bertie.Tls13formats.Handshake_data.t_HandshakeData &
-                Core.Option.t_Option Bertie.Tls13record.t_ClientCipherState0 &
-                t_ClientPostClientHello) u8 =
-              Core.Result.Result_Ok
-              (nch,
-                cipher0,
-                (ClientPostClientHello
-                    (Core.Convert.f_into #(t_Array u8 (sz 32))
-                        #Bertie.Tls13utils.t_Bytes
-                        #FStar.Tactics.Typeclasses.solve
-                        client_random) ciphersuite kem_sk psk tx_ch
-=======
     Bertie.Tls13crypto.kem_encap #iimpl_916461611_
       state.f_ciphersuite.Bertie.Tls13crypto.f_kem
       state.f_gx
@@ -3088,7 +1740,6 @@
                     (Bertie.Tls13formats.Handshake_data.t_HandshakeData &
                       Bertie.Tls13record.t_DuplexCipherStateH &
                       t_ServerPostServerHello))
->>>>>>> 49ff3c86
                   <:
                   Core.Result.t_Result
                     (Bertie.Tls13formats.Handshake_data.t_HandshakeData &
@@ -3159,82 +1810,6 @@
           Bertie.Tls13record.t_DuplexCipherStateH &
           t_ServerPostServerHello) u8)
 
-<<<<<<< HEAD
-let client_init
-      (#impl_916461611_: Type0)
-      (#[FStar.Tactics.Typeclasses.tcresolve ()] i1: Rand_core.t_CryptoRng impl_916461611_)
-      (#[FStar.Tactics.Typeclasses.tcresolve ()] i2: Rand_core.t_RngCore impl_916461611_)
-      (algs: Bertie.Tls13crypto.t_Algorithms)
-      (sn: Bertie.Tls13utils.t_Bytes)
-      (tkt psk: Core.Option.t_Option Bertie.Tls13utils.t_Bytes)
-      (rng: impl_916461611_)
-     =
-  let tmp0, out:(impl_916461611_ &
-    Core.Result.t_Result
-      (Bertie.Tls13formats.Handshake_data.t_HandshakeData &
-        Core.Option.t_Option Bertie.Tls13record.t_ClientCipherState0 &
-        t_ClientPostClientHello) u8) =
-    build_client_hello #impl_916461611_ algs sn tkt psk rng
-  in
-  let rng:impl_916461611_ = tmp0 in
-  let hax_temp_output:Core.Result.t_Result
-    (Bertie.Tls13formats.Handshake_data.t_HandshakeData &
-      Core.Option.t_Option Bertie.Tls13record.t_ClientCipherState0 &
-      t_ClientPostClientHello) u8 =
-    out
-  in
-  rng, hax_temp_output
-  <:
-  (impl_916461611_ &
-    Core.Result.t_Result
-      (Bertie.Tls13formats.Handshake_data.t_HandshakeData &
-        Core.Option.t_Option Bertie.Tls13record.t_ClientCipherState0 &
-        t_ClientPostClientHello) u8)
-
-let get_server_hello
-      (#impl_916461611_: Type0)
-      (#[FStar.Tactics.Typeclasses.tcresolve ()] i1: Rand_core.t_CryptoRng impl_916461611_)
-      (#[FStar.Tactics.Typeclasses.tcresolve ()] i2: Rand_core.t_RngCore impl_916461611_)
-      (state: t_ServerPostClientHello)
-      (rng: impl_916461611_)
-     =
-  let server_random:t_Array u8 (sz 32) = Rust_primitives.Hax.repeat 0uy (sz 32) in
-  let tmp0, tmp1:(impl_916461611_ & t_Array u8 (sz 32)) =
-    Rand_core.f_fill_bytes #impl_916461611_ #FStar.Tactics.Typeclasses.solve rng server_random
-  in
-  let rng:impl_916461611_ = tmp0 in
-  let server_random:t_Array u8 (sz 32) = tmp1 in
-  let _:Prims.unit = () in
-  let tmp0, out:(impl_916461611_ &
-    Core.Result.t_Result (Bertie.Tls13utils.t_Bytes & Bertie.Tls13utils.t_Bytes) u8) =
-    Bertie.Tls13crypto.kem_encap #impl_916461611_
-      state.f_ciphersuite.Bertie.Tls13crypto.f_kem
-      state.f_gx
-      rng
-  in
-  let rng:impl_916461611_ = tmp0 in
-  match out <: Core.Result.t_Result (Bertie.Tls13utils.t_Bytes & Bertie.Tls13utils.t_Bytes) u8 with
-  | Core.Result.Result_Ok (shared_secret, gy) ->
-    (match
-        Bertie.Tls13formats.server_hello state.f_ciphersuite
-          (Core.Convert.f_into #(t_Array u8 (sz 32))
-              #Bertie.Tls13utils.t_Bytes
-              #FStar.Tactics.Typeclasses.solve
-              server_random
-            <:
-            Bertie.Tls13utils.t_Bytes)
-          state.f_session_id
-          gy
-        <:
-        Core.Result.t_Result Bertie.Tls13formats.Handshake_data.t_HandshakeData u8
-      with
-      | Core.Result.Result_Ok sh ->
-        let transcript:Bertie.Tls13formats.t_Transcript =
-          Bertie.Tls13formats.impl__Transcript__add state.f_transcript sh
-        in
-        (match
-            Bertie.Tls13formats.impl__Transcript__transcript_hash transcript
-=======
 let get_rsa_signature
       (#iimpl_916461611_: Type0)
       (#[FStar.Tactics.Typeclasses.tcresolve ()] i1: Rand_core.t_CryptoRng iimpl_916461611_)
@@ -3306,82 +1881,10 @@
         in
         (match
             Bertie.Tls13formats.impl_Transcript__transcript_hash transcript
->>>>>>> 49ff3c86
             <:
             Core.Result.t_Result Bertie.Tls13utils.t_Bytes u8
           with
           | Core.Result.Result_Ok transcript_hash ->
-<<<<<<< HEAD
-            (match
-                derive_hk_ms state.f_ciphersuite.Bertie.Tls13crypto.f_hash
-                  state.f_ciphersuite.Bertie.Tls13crypto.f_aead
-                  shared_secret
-                  state.f_server.Bertie.Server.f_psk_opt
-                  transcript_hash
-                <:
-                Core.Result.t_Result
-                  (Bertie.Tls13crypto.t_AeadKeyIV & Bertie.Tls13crypto.t_AeadKeyIV &
-                    Bertie.Tls13utils.t_Bytes &
-                    Bertie.Tls13utils.t_Bytes &
-                    Bertie.Tls13utils.t_Bytes) u8
-              with
-              | Core.Result.Result_Ok (chk, shk, cfk, sfk, ms) ->
-                let hax_temp_output:Core.Result.t_Result
-                  (Bertie.Tls13formats.Handshake_data.t_HandshakeData &
-                    Bertie.Tls13record.t_DuplexCipherStateH &
-                    t_ServerPostServerHello) u8 =
-                  Core.Result.Result_Ok
-                  (sh,
-                    Bertie.Tls13record.impl__DuplexCipherStateH__new shk 0uL chk 0uL,
-                    ({
-                        f_client_random = state.f_client_randomness;
-                        f_server_random
-                        =
-                        Core.Convert.f_into #(t_Array u8 (sz 32))
-                          #Bertie.Tls13utils.t_Bytes
-                          #FStar.Tactics.Typeclasses.solve
-                          server_random;
-                        f_ciphersuite = state.f_ciphersuite;
-                        f_server = state.f_server;
-                        f_master_secret = ms;
-                        f_cfk = cfk;
-                        f_sfk = sfk;
-                        f_transcript = transcript
-                      }
-                      <:
-                      t_ServerPostServerHello)
-                    <:
-                    (Bertie.Tls13formats.Handshake_data.t_HandshakeData &
-                      Bertie.Tls13record.t_DuplexCipherStateH &
-                      t_ServerPostServerHello))
-                  <:
-                  Core.Result.t_Result
-                    (Bertie.Tls13formats.Handshake_data.t_HandshakeData &
-                      Bertie.Tls13record.t_DuplexCipherStateH &
-                      t_ServerPostServerHello) u8
-                in
-                rng, hax_temp_output
-                <:
-                (impl_916461611_ &
-                  Core.Result.t_Result
-                    (Bertie.Tls13formats.Handshake_data.t_HandshakeData &
-                      Bertie.Tls13record.t_DuplexCipherStateH &
-                      t_ServerPostServerHello) u8)
-              | Core.Result.Result_Err err ->
-                rng,
-                (Core.Result.Result_Err err
-                  <:
-                  Core.Result.t_Result
-                    (Bertie.Tls13formats.Handshake_data.t_HandshakeData &
-                      Bertie.Tls13record.t_DuplexCipherStateH &
-                      t_ServerPostServerHello) u8)
-                <:
-                (impl_916461611_ &
-                  Core.Result.t_Result
-                    (Bertie.Tls13formats.Handshake_data.t_HandshakeData &
-                      Bertie.Tls13record.t_DuplexCipherStateH &
-                      t_ServerPostServerHello) u8))
-=======
             let sigval:Bertie.Tls13utils.t_Bytes =
               Bertie.Tls13utils.impl_Bytes__concat (Bertie.Tls13utils.impl_Bytes__from_slice (Bertie.Tls13formats.v_PREFIX_SERVER_SIGNATURE
                       <:
@@ -3510,23 +2013,12 @@
                       Bertie.Tls13formats.Handshake_data.t_HandshakeData &
                       Bertie.Tls13formats.Handshake_data.t_HandshakeData &
                       t_ServerPostCertificateVerify) u8))
->>>>>>> 49ff3c86
           | Core.Result.Result_Err err ->
             rng,
             (Core.Result.Result_Err err
               <:
               Core.Result.t_Result
                 (Bertie.Tls13formats.Handshake_data.t_HandshakeData &
-<<<<<<< HEAD
-                  Bertie.Tls13record.t_DuplexCipherStateH &
-                  t_ServerPostServerHello) u8)
-            <:
-            (impl_916461611_ &
-              Core.Result.t_Result
-                (Bertie.Tls13formats.Handshake_data.t_HandshakeData &
-                  Bertie.Tls13record.t_DuplexCipherStateH &
-                  t_ServerPostServerHello) u8))
-=======
                   Bertie.Tls13formats.Handshake_data.t_HandshakeData &
                   Bertie.Tls13formats.Handshake_data.t_HandshakeData &
                   t_ServerPostCertificateVerify) u8)
@@ -3537,23 +2029,12 @@
                   Bertie.Tls13formats.Handshake_data.t_HandshakeData &
                   Bertie.Tls13formats.Handshake_data.t_HandshakeData &
                   t_ServerPostCertificateVerify) u8))
->>>>>>> 49ff3c86
       | Core.Result.Result_Err err ->
         rng,
         (Core.Result.Result_Err err
           <:
           Core.Result.t_Result
             (Bertie.Tls13formats.Handshake_data.t_HandshakeData &
-<<<<<<< HEAD
-              Bertie.Tls13record.t_DuplexCipherStateH &
-              t_ServerPostServerHello) u8)
-        <:
-        (impl_916461611_ &
-          Core.Result.t_Result
-            (Bertie.Tls13formats.Handshake_data.t_HandshakeData &
-              Bertie.Tls13record.t_DuplexCipherStateH &
-              t_ServerPostServerHello) u8))
-=======
               Bertie.Tls13formats.Handshake_data.t_HandshakeData &
               Bertie.Tls13formats.Handshake_data.t_HandshakeData &
               t_ServerPostCertificateVerify) u8)
@@ -3564,116 +2045,12 @@
               Bertie.Tls13formats.Handshake_data.t_HandshakeData &
               Bertie.Tls13formats.Handshake_data.t_HandshakeData &
               t_ServerPostCertificateVerify) u8))
->>>>>>> 49ff3c86
   | Core.Result.Result_Err err ->
     rng,
     (Core.Result.Result_Err err
       <:
       Core.Result.t_Result
         (Bertie.Tls13formats.Handshake_data.t_HandshakeData &
-<<<<<<< HEAD
-          Bertie.Tls13record.t_DuplexCipherStateH &
-          t_ServerPostServerHello) u8)
-    <:
-    (impl_916461611_ &
-      Core.Result.t_Result
-        (Bertie.Tls13formats.Handshake_data.t_HandshakeData &
-          Bertie.Tls13record.t_DuplexCipherStateH &
-          t_ServerPostServerHello) u8)
-
-let put_server_hello
-      (handshake: Bertie.Tls13formats.Handshake_data.t_HandshakeData)
-      (state: t_ClientPostClientHello)
-     =
-  let ClientPostClientHello client_random ciphersuite sk psk tx:t_ClientPostClientHello = state in
-  match
-    Bertie.Tls13formats.parse_server_hello ciphersuite handshake
-    <:
-    Core.Result.t_Result (Bertie.Tls13utils.t_Bytes & Bertie.Tls13utils.t_Bytes) u8
-  with
-  | Core.Result.Result_Ok (sr, ct) ->
-    let tx:Bertie.Tls13formats.t_Transcript =
-      Bertie.Tls13formats.impl__Transcript__add tx handshake
-    in
-    (match
-        Bertie.Tls13crypto.kem_decap ciphersuite.Bertie.Tls13crypto.f_kem ct sk
-        <:
-        Core.Result.t_Result Bertie.Tls13utils.t_Bytes u8
-      with
-      | Core.Result.Result_Ok shared_secret ->
-        (match
-            Bertie.Tls13formats.impl__Transcript__transcript_hash tx
-            <:
-            Core.Result.t_Result Bertie.Tls13utils.t_Bytes u8
-          with
-          | Core.Result.Result_Ok th ->
-            (match
-                derive_hk_ms ciphersuite.Bertie.Tls13crypto.f_hash
-                  ciphersuite.Bertie.Tls13crypto.f_aead
-                  shared_secret
-                  psk
-                  th
-                <:
-                Core.Result.t_Result
-                  (Bertie.Tls13crypto.t_AeadKeyIV & Bertie.Tls13crypto.t_AeadKeyIV &
-                    Bertie.Tls13utils.t_Bytes &
-                    Bertie.Tls13utils.t_Bytes &
-                    Bertie.Tls13utils.t_Bytes) u8
-              with
-              | Core.Result.Result_Ok (chk, shk, cfk, sfk, ms) ->
-                Core.Result.Result_Ok
-                (Bertie.Tls13record.impl__DuplexCipherStateH__new chk 0uL shk 0uL,
-                  (ClientPostServerHello client_random sr ciphersuite ms cfk sfk tx
-                    <:
-                    t_ClientPostServerHello)
-                  <:
-                  (Bertie.Tls13record.t_DuplexCipherStateH & t_ClientPostServerHello))
-                <:
-                Core.Result.t_Result
-                  (Bertie.Tls13record.t_DuplexCipherStateH & t_ClientPostServerHello) u8
-              | Core.Result.Result_Err err ->
-                Core.Result.Result_Err err
-                <:
-                Core.Result.t_Result
-                  (Bertie.Tls13record.t_DuplexCipherStateH & t_ClientPostServerHello) u8)
-          | Core.Result.Result_Err err ->
-            Core.Result.Result_Err err
-            <:
-            Core.Result.t_Result (Bertie.Tls13record.t_DuplexCipherStateH & t_ClientPostServerHello)
-              u8)
-      | Core.Result.Result_Err err ->
-        Core.Result.Result_Err err
-        <:
-        Core.Result.t_Result (Bertie.Tls13record.t_DuplexCipherStateH & t_ClientPostServerHello) u8)
-  | Core.Result.Result_Err err ->
-    Core.Result.Result_Err err
-    <:
-    Core.Result.t_Result (Bertie.Tls13record.t_DuplexCipherStateH & t_ClientPostServerHello) u8
-
-let client_set_params
-      (payload: Bertie.Tls13formats.Handshake_data.t_HandshakeData)
-      (st: t_ClientPostClientHello)
-     = put_server_hello payload st
-
-let put_client_hello
-      (ciphersuite: Bertie.Tls13crypto.t_Algorithms)
-      (ch: Bertie.Tls13formats.Handshake_data.t_HandshakeData)
-      (db: Bertie.Server.t_ServerDB)
-     =
-  match
-    Bertie.Tls13formats.parse_client_hello ciphersuite ch
-    <:
-    Core.Result.t_Result
-      (Bertie.Tls13utils.t_Bytes & Bertie.Tls13utils.t_Bytes & Bertie.Tls13utils.t_Bytes &
-        Bertie.Tls13utils.t_Bytes &
-        Core.Option.t_Option Bertie.Tls13utils.t_Bytes &
-        Core.Option.t_Option Bertie.Tls13utils.t_Bytes &
-        usize) u8
-  with
-  | Core.Result.Result_Ok (client_randomness, session_id, sni, gx, tkto, bindero, trunc_len) ->
-    let tx:Bertie.Tls13formats.t_Transcript =
-      Bertie.Tls13formats.impl__Transcript__new (Bertie.Tls13crypto.impl__Algorithms__hash ciphersuite
-=======
           Bertie.Tls13formats.Handshake_data.t_HandshakeData &
           Bertie.Tls13formats.Handshake_data.t_HandshakeData &
           t_ServerPostCertificateVerify) u8)
@@ -3794,7 +2171,6 @@
     <:
     Core.Result.t_Result
       (Bertie.Tls13formats.Handshake_data.t_HandshakeData & t_ServerPostCertificateVerify) u8
->>>>>>> 49ff3c86
 
 let get_server_finished (st: t_ServerPostCertificateVerify) =
   let ServerPostCertificateVerify cr sr algs ms cfk sfk tx:t_ServerPostCertificateVerify = st in
@@ -3814,37 +2190,6 @@
   with
   | Core.Result.Result_Ok th_scv ->
     (match
-<<<<<<< HEAD
-        Bertie.Tls13formats.impl__Transcript__transcript_hash_without_client_hello tx ch trunc_len
-        <:
-        Core.Result.t_Result Bertie.Tls13utils.t_Bytes u8
-      with
-      | Core.Result.Result_Ok th_trunc ->
-        let transcript:Bertie.Tls13formats.t_Transcript =
-          Bertie.Tls13formats.impl__Transcript__add tx ch
-        in
-        (match
-            Bertie.Tls13formats.impl__Transcript__transcript_hash transcript
-            <:
-            Core.Result.t_Result Bertie.Tls13utils.t_Bytes u8
-          with
-          | Core.Result.Result_Ok th ->
-            (match
-                Bertie.Server.lookup_db ciphersuite db sni tkto
-                <:
-                Core.Result.t_Result Bertie.Server.t_ServerInfo u8
-              with
-              | Core.Result.Result_Ok server ->
-                (match
-                    process_psk_binder_zero_rtt ciphersuite
-                      th_trunc
-                      th
-                      server.Bertie.Server.f_psk_opt
-                      bindero
-                    <:
-                    Core.Result.t_Result
-                      (Core.Option.t_Option Bertie.Tls13record.t_ServerCipherState0) u8
-=======
         Bertie.Tls13crypto.hmac_tag ha sfk th_scv
         <:
         Core.Result.t_Result Bertie.Tls13utils.t_Bytes u8
@@ -3871,7 +2216,6 @@
                     Core.Result.t_Result
                       (Bertie.Tls13crypto.t_AeadKeyIV & Bertie.Tls13crypto.t_AeadKeyIV &
                         Bertie.Tls13utils.t_Bytes) u8
->>>>>>> 49ff3c86
                   with
                   | Core.Result.Result_Ok (cak, sak, exp) ->
                     let cipher1:Bertie.Tls13record.t_DuplexCipherState1 =
@@ -3987,15 +2331,9 @@
     Core.Result.Result_Err err <: Core.Result.t_Result t_ServerPostClientFinished u8
 
 let server_init_no_psk
-<<<<<<< HEAD
-      (#impl_916461611_: Type0)
-      (#[FStar.Tactics.Typeclasses.tcresolve ()] i1: Rand_core.t_CryptoRng impl_916461611_)
-      (#[FStar.Tactics.Typeclasses.tcresolve ()] i2: Rand_core.t_RngCore impl_916461611_)
-=======
       (#iimpl_916461611_: Type0)
       (#[FStar.Tactics.Typeclasses.tcresolve ()] i1: Rand_core.t_CryptoRng iimpl_916461611_)
       (#[FStar.Tactics.Typeclasses.tcresolve ()] i2: Rand_core.t_RngCore iimpl_916461611_)
->>>>>>> 49ff3c86
       (algs: Bertie.Tls13crypto.t_Algorithms)
       (ch: Bertie.Tls13formats.Handshake_data.t_HandshakeData)
       (db: Bertie.Server.t_ServerDB)
@@ -4013,15 +2351,9 @@
         (Bertie.Tls13formats.Handshake_data.t_HandshakeData &
           Bertie.Tls13record.t_DuplexCipherStateH &
           t_ServerPostServerHello) u8) =
-<<<<<<< HEAD
-      get_server_hello #impl_916461611_ st rng
-    in
-    let rng:impl_916461611_ = tmp0 in
-=======
       get_server_hello #iimpl_916461611_ st rng
     in
     let rng:iimpl_916461611_ = tmp0 in
->>>>>>> 49ff3c86
     (match
         out
         <:
@@ -4037,15 +2369,9 @@
               Bertie.Tls13formats.Handshake_data.t_HandshakeData &
               Bertie.Tls13formats.Handshake_data.t_HandshakeData &
               t_ServerPostCertificateVerify) u8) =
-<<<<<<< HEAD
-          get_server_signature #impl_916461611_ st rng
-        in
-        let rng:impl_916461611_ = tmp0 in
-=======
           get_server_signature #iimpl_916461611_ st rng
         in
         let rng:iimpl_916461611_ = tmp0 in
->>>>>>> 49ff3c86
         (match
             out
             <:
@@ -4192,15 +2518,9 @@
           t_ServerPostServerFinished) u8)
 
 let server_init_psk
-<<<<<<< HEAD
-      (#impl_916461611_: Type0)
-      (#[FStar.Tactics.Typeclasses.tcresolve ()] i1: Rand_core.t_CryptoRng impl_916461611_)
-      (#[FStar.Tactics.Typeclasses.tcresolve ()] i2: Rand_core.t_RngCore impl_916461611_)
-=======
       (#iimpl_916461611_: Type0)
       (#[FStar.Tactics.Typeclasses.tcresolve ()] i1: Rand_core.t_CryptoRng iimpl_916461611_)
       (#[FStar.Tactics.Typeclasses.tcresolve ()] i2: Rand_core.t_RngCore iimpl_916461611_)
->>>>>>> 49ff3c86
       (algs: Bertie.Tls13crypto.t_Algorithms)
       (ch: Bertie.Tls13formats.Handshake_data.t_HandshakeData)
       (db: Bertie.Server.t_ServerDB)
@@ -4218,15 +2538,9 @@
         (Bertie.Tls13formats.Handshake_data.t_HandshakeData &
           Bertie.Tls13record.t_DuplexCipherStateH &
           t_ServerPostServerHello) u8) =
-<<<<<<< HEAD
-      get_server_hello #impl_916461611_ st rng
-    in
-    let rng:impl_916461611_ = tmp0 in
-=======
       get_server_hello #iimpl_916461611_ st rng
     in
     let rng:iimpl_916461611_ = tmp0 in
->>>>>>> 49ff3c86
     (match
         out
         <:
@@ -4373,15 +2687,9 @@
           t_ServerPostServerFinished) u8)
 
 let server_init
-<<<<<<< HEAD
-      (#impl_916461611_: Type0)
-      (#[FStar.Tactics.Typeclasses.tcresolve ()] i1: Rand_core.t_CryptoRng impl_916461611_)
-      (#[FStar.Tactics.Typeclasses.tcresolve ()] i2: Rand_core.t_RngCore impl_916461611_)
-=======
       (#iimpl_916461611_: Type0)
       (#[FStar.Tactics.Typeclasses.tcresolve ()] i1: Rand_core.t_CryptoRng iimpl_916461611_)
       (#[FStar.Tactics.Typeclasses.tcresolve ()] i2: Rand_core.t_RngCore iimpl_916461611_)
->>>>>>> 49ff3c86
       (algs: Bertie.Tls13crypto.t_Algorithms)
       (ch: Bertie.Tls13formats.Handshake_data.t_HandshakeData)
       (db: Bertie.Server.t_ServerDB)
@@ -4395,11 +2703,7 @@
         Bertie.Tls13record.t_DuplexCipherStateH &
         Bertie.Tls13record.t_DuplexCipherState1 &
         t_ServerPostServerFinished) u8) =
-<<<<<<< HEAD
-    match Bertie.Tls13crypto.impl__Algorithms__psk_mode algs <: bool with
-=======
     match Bertie.Tls13crypto.impl_Algorithms__psk_mode algs <: bool with
->>>>>>> 49ff3c86
     | false ->
       let tmp0, out:(iimpl_916461611_ &
         Core.Result.t_Result
@@ -4409,11 +2713,7 @@
             Bertie.Tls13record.t_DuplexCipherStateH &
             Bertie.Tls13record.t_DuplexCipherState1 &
             t_ServerPostServerFinished) u8) =
-<<<<<<< HEAD
-        server_init_no_psk #impl_916461611_ algs ch db rng
-=======
         server_init_no_psk #iimpl_916461611_ algs ch db rng
->>>>>>> 49ff3c86
       in
       let rng:iimpl_916461611_ = tmp0 in
       rng, out
@@ -4435,11 +2735,7 @@
             Bertie.Tls13record.t_DuplexCipherStateH &
             Bertie.Tls13record.t_DuplexCipherState1 &
             t_ServerPostServerFinished) u8) =
-<<<<<<< HEAD
-        server_init_psk #impl_916461611_ algs ch db rng
-=======
         server_init_psk #iimpl_916461611_ algs ch db rng
->>>>>>> 49ff3c86
       in
       let rng:iimpl_916461611_ = tmp0 in
       rng, out
