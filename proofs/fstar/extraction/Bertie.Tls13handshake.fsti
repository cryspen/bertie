--- conflicted
+++ resolved
@@ -145,14 +145,9 @@
       (sn: Bertie.Tls13utils.t_Bytes)
       (tkt psk: Core.Option.t_Option Bertie.Tls13utils.t_Bytes)
       (rng: iimpl_447424039_)
-<<<<<<< HEAD
-      (ks: Bertie.Tls13keyscheduler.Key_schedule.t_TLSkeyscheduler)
-    : Prims.Pure
-      (iimpl_447424039_ & Bertie.Tls13keyscheduler.Key_schedule.t_TLSkeyscheduler &
-=======
-    : Prims.Pure
-      (iimpl_447424039_ &
->>>>>>> 46a08ad9
+      (ks: Bertie.Tls13keyscheduler.Key_schedule.t_TLSkeyscheduler)
+    : Prims.Pure
+      (iimpl_447424039_ & Bertie.Tls13keyscheduler.Key_schedule.t_TLSkeyscheduler &
         Core.Result.t_Result
           (Bertie.Tls13formats.Handshake_data.t_HandshakeData &
             Core.Option.t_Option Bertie.Tls13record.t_ClientCipherState0 &
@@ -209,14 +204,9 @@
       (sn: Bertie.Tls13utils.t_Bytes)
       (tkt psk: Core.Option.t_Option Bertie.Tls13utils.t_Bytes)
       (rng: iimpl_447424039_)
-<<<<<<< HEAD
-      (ks: Bertie.Tls13keyscheduler.Key_schedule.t_TLSkeyscheduler)
-    : Prims.Pure
-      (iimpl_447424039_ & Bertie.Tls13keyscheduler.Key_schedule.t_TLSkeyscheduler &
-=======
-    : Prims.Pure
-      (iimpl_447424039_ &
->>>>>>> 46a08ad9
+      (ks: Bertie.Tls13keyscheduler.Key_schedule.t_TLSkeyscheduler)
+    : Prims.Pure
+      (iimpl_447424039_ & Bertie.Tls13keyscheduler.Key_schedule.t_TLSkeyscheduler &
         Core.Result.t_Result
           (Bertie.Tls13formats.Handshake_data.t_HandshakeData &
             Core.Option.t_Option Bertie.Tls13record.t_ClientCipherState0 &
@@ -272,14 +262,9 @@
       {| i1: Rand_core.t_CryptoRng iimpl_447424039_ |}
       (state: t_ServerPostClientHello)
       (rng: iimpl_447424039_)
-<<<<<<< HEAD
-      (ks: Bertie.Tls13keyscheduler.Key_schedule.t_TLSkeyscheduler)
-    : Prims.Pure
-      (iimpl_447424039_ & Bertie.Tls13keyscheduler.Key_schedule.t_TLSkeyscheduler &
-=======
-    : Prims.Pure
-      (iimpl_447424039_ &
->>>>>>> 46a08ad9
+      (ks: Bertie.Tls13keyscheduler.Key_schedule.t_TLSkeyscheduler)
+    : Prims.Pure
+      (iimpl_447424039_ & Bertie.Tls13keyscheduler.Key_schedule.t_TLSkeyscheduler &
         Core.Result.t_Result
           (Bertie.Tls13formats.Handshake_data.t_HandshakeData &
             Bertie.Tls13record.t_DuplexCipherStateH &
@@ -359,14 +344,9 @@
       (ch: Bertie.Tls13formats.Handshake_data.t_HandshakeData)
       (db: Bertie.Server.t_ServerDB)
       (rng: iimpl_447424039_)
-<<<<<<< HEAD
-      (ks: Bertie.Tls13keyscheduler.Key_schedule.t_TLSkeyscheduler)
-    : Prims.Pure
-      (iimpl_447424039_ & Bertie.Tls13keyscheduler.Key_schedule.t_TLSkeyscheduler &
-=======
-    : Prims.Pure
-      (iimpl_447424039_ &
->>>>>>> 46a08ad9
+      (ks: Bertie.Tls13keyscheduler.Key_schedule.t_TLSkeyscheduler)
+    : Prims.Pure
+      (iimpl_447424039_ & Bertie.Tls13keyscheduler.Key_schedule.t_TLSkeyscheduler &
         Core.Result.t_Result
           (Bertie.Tls13formats.Handshake_data.t_HandshakeData &
             Bertie.Tls13formats.Handshake_data.t_HandshakeData &
@@ -382,14 +362,9 @@
       (ch: Bertie.Tls13formats.Handshake_data.t_HandshakeData)
       (db: Bertie.Server.t_ServerDB)
       (rng: iimpl_447424039_)
-<<<<<<< HEAD
-      (ks: Bertie.Tls13keyscheduler.Key_schedule.t_TLSkeyscheduler)
-    : Prims.Pure
-      (iimpl_447424039_ & Bertie.Tls13keyscheduler.Key_schedule.t_TLSkeyscheduler &
-=======
-    : Prims.Pure
-      (iimpl_447424039_ &
->>>>>>> 46a08ad9
+      (ks: Bertie.Tls13keyscheduler.Key_schedule.t_TLSkeyscheduler)
+    : Prims.Pure
+      (iimpl_447424039_ & Bertie.Tls13keyscheduler.Key_schedule.t_TLSkeyscheduler &
         Core.Result.t_Result
           (Bertie.Tls13formats.Handshake_data.t_HandshakeData &
             Bertie.Tls13formats.Handshake_data.t_HandshakeData &
@@ -405,14 +380,9 @@
       (ch: Bertie.Tls13formats.Handshake_data.t_HandshakeData)
       (db: Bertie.Server.t_ServerDB)
       (rng: iimpl_447424039_)
-<<<<<<< HEAD
-      (ks: Bertie.Tls13keyscheduler.Key_schedule.t_TLSkeyscheduler)
-    : Prims.Pure
-      (iimpl_447424039_ & Bertie.Tls13keyscheduler.Key_schedule.t_TLSkeyscheduler &
-=======
-    : Prims.Pure
-      (iimpl_447424039_ &
->>>>>>> 46a08ad9
+      (ks: Bertie.Tls13keyscheduler.Key_schedule.t_TLSkeyscheduler)
+    : Prims.Pure
+      (iimpl_447424039_ & Bertie.Tls13keyscheduler.Key_schedule.t_TLSkeyscheduler &
         Core.Result.t_Result
           (Bertie.Tls13formats.Handshake_data.t_HandshakeData &
             Bertie.Tls13formats.Handshake_data.t_HandshakeData &
