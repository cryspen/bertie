--- conflicted
+++ resolved
@@ -11,9 +11,6 @@
   let open Bertie.Tls13utils in
   ()
 
-<<<<<<< HEAD
-let impl__DuplexCipherStateH__new
-=======
 let client_cipher_state0
       (ae: Bertie.Tls13crypto.t_AeadAlgorithm)
       (kiv: Bertie.Tls13crypto.t_AeadKeyIV)
@@ -31,7 +28,6 @@
   t_ServerCipherState0
 
 let impl_DuplexCipherStateH__new
->>>>>>> 49ff3c86
       (sender_key_iv: Bertie.Tls13crypto.t_AeadKeyIV)
       (sender_counter: u64)
       (receiver_key_iv: Bertie.Tls13crypto.t_AeadKeyIV)
@@ -46,16 +42,6 @@
   <:
   t_DuplexCipherStateH
 
-<<<<<<< HEAD
-let client_cipher_state0
-      (ae: Bertie.Tls13crypto.t_AeadAlgorithm)
-      (kiv: Bertie.Tls13crypto.t_AeadKeyIV)
-      (c: u64)
-      (k: Bertie.Tls13utils.t_Bytes)
-     = ClientCipherState0 ae kiv c k <: t_ClientCipherState0
-
-=======
->>>>>>> 49ff3c86
 let duplex_cipher_state1
       (ae: Bertie.Tls13crypto.t_AeadAlgorithm)
       (kiv1: Bertie.Tls13crypto.t_AeadKeyIV)
@@ -65,42 +51,19 @@
       (k: Bertie.Tls13utils.t_Bytes)
      = DuplexCipherState1 ae kiv1 c1 kiv2 c2 k <: t_DuplexCipherState1
 
-<<<<<<< HEAD
-let server_cipher_state0
-      (key_iv: Bertie.Tls13crypto.t_AeadKeyIV)
-      (counter: u64)
-      (early_exporter_ms: Bertie.Tls13utils.t_Bytes)
-     =
-  { f_key_iv = key_iv; f_counter = counter; f_early_exporter_ms = early_exporter_ms }
-  <:
-  t_ServerCipherState0
-
-let derive_iv_ctr (iv: Bertie.Tls13utils.t_Bytes) (n: u64) =
-  let (counter: Bertie.Tls13utils.t_Bytes):Bertie.Tls13utils.t_Bytes =
-    Core.Convert.f_into #(t_Array u8 (sz 8))
-      #Bertie.Tls13utils.t_Bytes
-      #FStar.Tactics.Typeclasses.solve
-      (Core.Num.impl__u64__to_be_bytes n <: t_Array u8 (sz 8))
-=======
 let derive_iv_ctr (iv: Bertie.Tls13utils.t_Bytes) (n: u64) =
   let (counter: Bertie.Tls13utils.t_Bytes):Bertie.Tls13utils.t_Bytes =
     Core.Convert.f_into #(t_Array u8 (mk_usize 8))
       #Bertie.Tls13utils.t_Bytes
       #FStar.Tactics.Typeclasses.solve
       (Core.Num.impl_u64__to_be_bytes n <: t_Array u8 (mk_usize 8))
->>>>>>> 49ff3c86
   in
   let iv_ctr:Bertie.Tls13utils.t_Bytes =
     Bertie.Tls13utils.impl_Bytes__zeroes (Bertie.Tls13utils.impl_Bytes__len iv <: usize)
   in
   let iv_ctr:Bertie.Tls13utils.t_Bytes =
-<<<<<<< HEAD
-    Rust_primitives.Hax.Folds.fold_range (sz 0)
-      ((Bertie.Tls13utils.impl__Bytes__len iv <: usize) -! sz 8 <: usize)
-=======
     Rust_primitives.Hax.Folds.fold_range (mk_usize 0)
       ((Bertie.Tls13utils.impl_Bytes__len iv <: usize) -! mk_usize 8 <: usize)
->>>>>>> 49ff3c86
       (fun iv_ctr temp_1_ ->
           let iv_ctr:Bertie.Tls13utils.t_Bytes = iv_ctr in
           let _:usize = temp_1_ in
@@ -112,13 +75,8 @@
           Rust_primitives.Hax.update_at iv_ctr i (iv.[ i ] <: u8) <: Bertie.Tls13utils.t_Bytes)
   in
   let iv_ctr:Bertie.Tls13utils.t_Bytes =
-<<<<<<< HEAD
-    Rust_primitives.Hax.Folds.fold_range (sz 0)
-      (sz 8)
-=======
     Rust_primitives.Hax.Folds.fold_range (mk_usize 0)
       (mk_usize 8)
->>>>>>> 49ff3c86
       (fun iv_ctr temp_1_ ->
           let iv_ctr:Bertie.Tls13utils.t_Bytes = iv_ctr in
           let _:usize = temp_1_ in
@@ -151,29 +109,12 @@
      =
   let iv_ctr:Bertie.Tls13utils.t_Bytes = derive_iv_ctr key_iv.Bertie.Tls13crypto.f_iv n in
   let inner_plaintext:Bertie.Tls13utils.t_Bytes =
-<<<<<<< HEAD
-    Bertie.Tls13utils.impl__Bytes__concat (Bertie.Tls13utils.impl__Bytes__concat payload
-=======
     Bertie.Tls13utils.impl_Bytes__concat (Bertie.Tls13utils.impl_Bytes__concat payload
->>>>>>> 49ff3c86
           (Bertie.Tls13utils.bytes1 (Bertie.Tls13formats.t_ContentType_cast_to_repr ct <: u8)
             <:
             Bertie.Tls13utils.t_Bytes)
         <:
         Bertie.Tls13utils.t_Bytes)
-<<<<<<< HEAD
-      (Bertie.Tls13utils.impl__Bytes__zeroes pad <: Bertie.Tls13utils.t_Bytes)
-  in
-  let clen:usize = (Bertie.Tls13utils.impl__Bytes__len inner_plaintext <: usize) +! sz 16 in
-  if clen <=. sz 65536
-  then
-    let clenb:t_Array u8 (sz 2) = Core.Num.impl__u16__to_be_bytes (cast (clen <: usize) <: u16) in
-    let ad:Bertie.Tls13utils.t_Bytes =
-      Core.Convert.f_into #(t_Array u8 (sz 5))
-        #Bertie.Tls13utils.t_Bytes
-        #FStar.Tactics.Typeclasses.solve
-        (let list = [23uy; 3uy; 3uy; clenb.[ sz 0 ] <: u8; clenb.[ sz 1 ] <: u8] in
-=======
       (Bertie.Tls13utils.impl_Bytes__zeroes pad <: Bertie.Tls13utils.t_Bytes)
   in
   let clen:usize = (Bertie.Tls13utils.impl_Bytes__len inner_plaintext <: usize) +! mk_usize 16 in
@@ -189,7 +130,6 @@
         (let list =
             [mk_u8 23; mk_u8 3; mk_u8 3; clenb.[ mk_usize 0 ] <: u8; clenb.[ mk_usize 1 ] <: u8]
           in
->>>>>>> 49ff3c86
           FStar.Pervasives.assert_norm (Prims.eq2 (List.Tot.length list) 5);
           Rust_primitives.Hax.array_of_list 5 list)
     in
@@ -199,11 +139,7 @@
       Core.Result.t_Result Bertie.Tls13utils.t_Bytes u8
     with
     | Core.Result.Result_Ok cip ->
-<<<<<<< HEAD
-      let v_rec:Bertie.Tls13utils.t_Bytes = Bertie.Tls13utils.impl__Bytes__concat ad cip in
-=======
       let v_rec:Bertie.Tls13utils.t_Bytes = Bertie.Tls13utils.impl_Bytes__concat ad cip in
->>>>>>> 49ff3c86
       Core.Result.Result_Ok v_rec <: Core.Result.t_Result Bertie.Tls13utils.t_Bytes u8
     | Core.Result.Result_Err err ->
       Core.Result.Result_Err err <: Core.Result.t_Result Bertie.Tls13utils.t_Bytes u8
@@ -212,39 +148,19 @@
     <:
     Core.Result.t_Result Bertie.Tls13utils.t_Bytes u8
 
-<<<<<<< HEAD
-let encrypt_data (payload: Bertie.Tls13utils.t_AppData) (pad: usize) (st: t_DuplexCipherState1) =
-  let DuplexCipherState1 ae kiv n x y exp:t_DuplexCipherState1 = st in
-=======
 let encrypt_zerortt (payload: Bertie.Tls13utils.t_AppData) (pad: usize) (st: t_ClientCipherState0) =
   let ClientCipherState0 ae kiv n exp:t_ClientCipherState0 = st in
->>>>>>> 49ff3c86
   match
     encrypt_record_payload kiv
       n
       (Bertie.Tls13formats.ContentType_ApplicationData <: Bertie.Tls13formats.t_ContentType)
-<<<<<<< HEAD
-      (Bertie.Tls13utils.impl__AppData__into_raw payload <: Bertie.Tls13utils.t_Bytes)
-=======
       (Bertie.Tls13utils.impl_AppData__into_raw payload <: Bertie.Tls13utils.t_Bytes)
->>>>>>> 49ff3c86
       pad
     <:
     Core.Result.t_Result Bertie.Tls13utils.t_Bytes u8
   with
   | Core.Result.Result_Ok v_rec ->
     Core.Result.Result_Ok
-<<<<<<< HEAD
-    (v_rec, (DuplexCipherState1 ae kiv (n +! 1uL) x y exp <: t_DuplexCipherState1)
-      <:
-      (Bertie.Tls13utils.t_Bytes & t_DuplexCipherState1))
-    <:
-    Core.Result.t_Result (Bertie.Tls13utils.t_Bytes & t_DuplexCipherState1) u8
-  | Core.Result.Result_Err err ->
-    Core.Result.Result_Err err
-    <:
-    Core.Result.t_Result (Bertie.Tls13utils.t_Bytes & t_DuplexCipherState1) u8
-=======
     (v_rec, (ClientCipherState0 ae kiv (n +! mk_u64 1) exp <: t_ClientCipherState0)
       <:
       (Bertie.Tls13utils.t_Bytes & t_ClientCipherState0))
@@ -254,7 +170,6 @@
     Core.Result.Result_Err err
     <:
     Core.Result.t_Result (Bertie.Tls13utils.t_Bytes & t_ClientCipherState0) u8
->>>>>>> 49ff3c86
 
 let encrypt_handshake
       (payload: Bertie.Tls13formats.Handshake_data.t_HandshakeData)
@@ -262,11 +177,7 @@
       (state: t_DuplexCipherStateH)
      =
   let payload:Bertie.Tls13utils.t_Bytes =
-<<<<<<< HEAD
-    Bertie.Tls13formats.Handshake_data.impl__HandshakeData__to_bytes payload
-=======
     Bertie.Tls13formats.Handshake_data.impl_HandshakeData__to_bytes payload
->>>>>>> 49ff3c86
   in
   match
     encrypt_record_payload state.f_sender_key_iv
@@ -279,11 +190,7 @@
   with
   | Core.Result.Result_Ok v_rec ->
     let state:t_DuplexCipherStateH =
-<<<<<<< HEAD
-      { state with f_sender_counter = state.f_sender_counter +! 1uL } <: t_DuplexCipherStateH
-=======
       { state with f_sender_counter = state.f_sender_counter +! mk_u64 1 } <: t_DuplexCipherStateH
->>>>>>> 49ff3c86
     in
     Core.Result.Result_Ok (v_rec, state <: (Bertie.Tls13utils.t_Bytes & t_DuplexCipherStateH))
     <:
@@ -293,52 +200,19 @@
     <:
     Core.Result.t_Result (Bertie.Tls13utils.t_Bytes & t_DuplexCipherStateH) u8
 
-<<<<<<< HEAD
-let encrypt_zerortt (payload: Bertie.Tls13utils.t_AppData) (pad: usize) (st: t_ClientCipherState0) =
-  let ClientCipherState0 ae kiv n exp:t_ClientCipherState0 = st in
-=======
 let encrypt_data (payload: Bertie.Tls13utils.t_AppData) (pad: usize) (st: t_DuplexCipherState1) =
   let DuplexCipherState1 ae kiv n x y exp:t_DuplexCipherState1 = st in
->>>>>>> 49ff3c86
   match
     encrypt_record_payload kiv
       n
       (Bertie.Tls13formats.ContentType_ApplicationData <: Bertie.Tls13formats.t_ContentType)
-<<<<<<< HEAD
-      (Bertie.Tls13utils.impl__AppData__into_raw payload <: Bertie.Tls13utils.t_Bytes)
-=======
       (Bertie.Tls13utils.impl_AppData__into_raw payload <: Bertie.Tls13utils.t_Bytes)
->>>>>>> 49ff3c86
       pad
     <:
     Core.Result.t_Result Bertie.Tls13utils.t_Bytes u8
   with
   | Core.Result.Result_Ok v_rec ->
     Core.Result.Result_Ok
-<<<<<<< HEAD
-    (v_rec, (ClientCipherState0 ae kiv (n +! 1uL) exp <: t_ClientCipherState0)
-      <:
-      (Bertie.Tls13utils.t_Bytes & t_ClientCipherState0))
-    <:
-    Core.Result.t_Result (Bertie.Tls13utils.t_Bytes & t_ClientCipherState0) u8
-  | Core.Result.Result_Err err ->
-    Core.Result.Result_Err err
-    <:
-    Core.Result.t_Result (Bertie.Tls13utils.t_Bytes & t_ClientCipherState0) u8
-
-let rec padlen (b: Bertie.Tls13utils.t_Bytes) (n: usize) =
-  if
-    n >. sz 0 &&
-    (Bertie.Tls13utils.f_declassify #u8
-        #u8
-        #FStar.Tactics.Typeclasses.solve
-        (b.[ n -! sz 1 <: usize ] <: u8)
-      <:
-      u8) =.
-    0uy
-  then sz 1 +! (padlen b (n -! sz 1 <: usize) <: usize)
-  else sz 0
-=======
     (v_rec, (DuplexCipherState1 ae kiv (n +! mk_u64 1) x y exp <: t_DuplexCipherState1)
       <:
       (Bertie.Tls13utils.t_Bytes & t_DuplexCipherState1))
@@ -361,7 +235,6 @@
     mk_u8 0
   then mk_usize 1 +! (padlen b (n -! mk_usize 1 <: usize) <: usize)
   else mk_usize 0
->>>>>>> 49ff3c86
 
 let decrypt_record_payload
       (kiv: Bertie.Tls13crypto.t_AeadKeyIV)
@@ -376,12 +249,6 @@
       Core.Num.impl_u16__to_be_bytes (cast (clen <: usize) <: u16)
     in
     let ad:Bertie.Tls13utils.t_Bytes =
-<<<<<<< HEAD
-      Core.Convert.f_into #(t_Array u8 (sz 5))
-        #Bertie.Tls13utils.t_Bytes
-        #FStar.Tactics.Typeclasses.solve
-        (let list = [23uy; 3uy; 3uy; clen_bytes.[ sz 0 ] <: u8; clen_bytes.[ sz 1 ] <: u8] in
-=======
       Core.Convert.f_into #(t_Array u8 (mk_usize 5))
         #Bertie.Tls13utils.t_Bytes
         #FStar.Tactics.Typeclasses.solve
@@ -394,7 +261,6 @@
               clen_bytes.[ mk_usize 1 ] <: u8
             ]
           in
->>>>>>> 49ff3c86
           FStar.Pervasives.assert_norm (Prims.eq2 (List.Tot.length list) 5);
           Rust_primitives.Hax.array_of_list 5 list)
     in
@@ -433,11 +299,7 @@
             mk_usize 1
           in
           (match
-<<<<<<< HEAD
-              Bertie.Tls13formats.impl__ContentType__try_from_u8 (Bertie.Tls13utils.f_declassify #u8
-=======
               Bertie.Tls13formats.impl_ContentType__try_from_u8 (Bertie.Tls13utils.f_declassify #u8
->>>>>>> 49ff3c86
                     #u8
                     #FStar.Tactics.Typeclasses.solve
                     (plain.[ payload_len ] <: u8)
@@ -476,16 +338,9 @@
     <:
     Core.Result.t_Result (Bertie.Tls13formats.t_ContentType & Bertie.Tls13utils.t_Bytes) u8
 
-<<<<<<< HEAD
-let decrypt_data (ciphertext: Bertie.Tls13utils.t_Bytes) (st: t_DuplexCipherState1) =
-  let DuplexCipherState1 ae x y kiv n exp:t_DuplexCipherState1 = st in
-  match
-    decrypt_record_payload kiv n ciphertext
-=======
 let decrypt_zerortt (ciphertext: Bertie.Tls13utils.t_Bytes) (state: t_ServerCipherState0) =
   match
     decrypt_record_payload state.f_key_iv state.f_counter ciphertext
->>>>>>> 49ff3c86
     <:
     Core.Result.t_Result (Bertie.Tls13formats.t_ContentType & Bertie.Tls13utils.t_Bytes) u8
   with
@@ -515,31 +370,7 @@
       | Core.Result.Result_Err err ->
         Core.Result.Result_Err err
         <:
-<<<<<<< HEAD
-        Core.Result.t_Result (Bertie.Tls13utils.t_AppData & t_DuplexCipherState1) u8)
-  | Core.Result.Result_Err err ->
-    Core.Result.Result_Err err
-    <:
-    Core.Result.t_Result (Bertie.Tls13utils.t_AppData & t_DuplexCipherState1) u8
-
-let decrypt_data_or_hs (ciphertext: Bertie.Tls13utils.t_Bytes) (st: t_DuplexCipherState1) =
-  let DuplexCipherState1 ae x y kiv n exp:t_DuplexCipherState1 = st in
-  match
-    decrypt_record_payload kiv n ciphertext
-    <:
-    Core.Result.t_Result (Bertie.Tls13formats.t_ContentType & Bertie.Tls13utils.t_Bytes) u8
-  with
-  | Core.Result.Result_Ok (ct, payload) ->
-    Core.Result.Result_Ok
-    (ct, payload, (DuplexCipherState1 ae x y kiv (n +! 1uL) exp <: t_DuplexCipherState1)
-      <:
-      (Bertie.Tls13formats.t_ContentType & Bertie.Tls13utils.t_Bytes & t_DuplexCipherState1))
-    <:
-    Core.Result.t_Result
-      (Bertie.Tls13formats.t_ContentType & Bertie.Tls13utils.t_Bytes & t_DuplexCipherState1) u8
-=======
         Core.Result.t_Result (Bertie.Tls13utils.t_AppData & t_ServerCipherState0) u8)
->>>>>>> 49ff3c86
   | Core.Result.Result_Err err ->
     Core.Result.Result_Err err
     <:
@@ -595,11 +426,6 @@
     Core.Result.t_Result (Bertie.Tls13formats.Handshake_data.t_HandshakeData & t_DuplexCipherStateH)
       u8
 
-<<<<<<< HEAD
-let decrypt_zerortt (ciphertext: Bertie.Tls13utils.t_Bytes) (state: t_ServerCipherState0) =
-  match
-    decrypt_record_payload state.f_key_iv state.f_counter ciphertext
-=======
 let decrypt_data_or_hs (ciphertext: Bertie.Tls13utils.t_Bytes) (st: t_DuplexCipherState1) =
   let DuplexCipherState1 ae x y kiv n exp:t_DuplexCipherState1 = st in
   match
@@ -625,7 +451,6 @@
   let DuplexCipherState1 ae x y kiv n exp:t_DuplexCipherState1 = st in
   match
     decrypt_record_payload kiv n ciphertext
->>>>>>> 49ff3c86
     <:
     Core.Result.t_Result (Bertie.Tls13formats.t_ContentType & Bertie.Tls13utils.t_Bytes) u8
   with
@@ -649,16 +474,8 @@
       | Core.Result.Result_Err err ->
         Core.Result.Result_Err err
         <:
-<<<<<<< HEAD
-        Core.Result.t_Result (Bertie.Tls13utils.t_AppData & t_ServerCipherState0) u8)
-  | Core.Result.Result_Err err ->
-    Core.Result.Result_Err err
-    <:
-    Core.Result.t_Result (Bertie.Tls13utils.t_AppData & t_ServerCipherState0) u8
-=======
         Core.Result.t_Result (Bertie.Tls13utils.t_AppData & t_DuplexCipherState1) u8)
   | Core.Result.Result_Err err ->
     Core.Result.Result_Err err
     <:
-    Core.Result.t_Result (Bertie.Tls13utils.t_AppData & t_DuplexCipherState1) u8
->>>>>>> 49ff3c86
+    Core.Result.t_Result (Bertie.Tls13utils.t_AppData & t_DuplexCipherState1) u8