module Bertie.Tls13record
#set-options "--fuel 0 --ifuel 1 --z3rlimit 15"
open Core
open FStar.Mul

let _ =
  (* This module has implicit dependencies, here we make them explicit. *)
  (* The implicit dependencies arise from typeclasses instances. *)
  let open Bertie.Tls13formats in
  let open Bertie.Tls13formats.Handshake_data in
  let open Bertie.Tls13utils in
  ()

type t_ClientCipherState0 =
  | ClientCipherState0 :
      Bertie.Tls13crypto.t_AeadAlgorithm ->
      Bertie.Tls13crypto.t_AeadKeyIV ->
      u64 ->
      Bertie.Tls13utils.t_Bytes
    -> t_ClientCipherState0

/// Build the initial client cipher state.
val client_cipher_state0
      (ae: Bertie.Tls13crypto.t_AeadAlgorithm)
      (kiv: Bertie.Tls13crypto.t_AeadKeyIV)
      (c: u64)
      (k: Bertie.Tls13utils.t_Bytes)
    : Prims.Pure t_ClientCipherState0 Prims.l_True (fun _ -> Prims.l_True)

/// The AEAD state of the server with the key, iv, and counter.
type t_ServerCipherState0 = {
  f_key_iv:Bertie.Tls13crypto.t_AeadKeyIV;
  f_counter:u64;
  f_early_exporter_ms:Bertie.Tls13utils.t_Bytes
}

<<<<<<< HEAD
=======
/// Create the initial cipher state for the server.
val server_cipher_state0
      (key_iv: Bertie.Tls13crypto.t_AeadKeyIV)
      (counter: u64)
      (early_exporter_ms: Bertie.Tls13utils.t_Bytes)
    : Prims.Pure t_ServerCipherState0 Prims.l_True (fun _ -> Prims.l_True)

>>>>>>> 49ff3c86
/// Duplex cipher state with hello keys.
type t_DuplexCipherStateH = {
  f_sender_key_iv:Bertie.Tls13crypto.t_AeadKeyIV;
  f_sender_counter:u64;
  f_receiver_key_iv:Bertie.Tls13crypto.t_AeadKeyIV;
  f_receiver_counter:u64
}

/// Create a new state
<<<<<<< HEAD
val impl__DuplexCipherStateH__new
=======
val impl_DuplexCipherStateH__new
>>>>>>> 49ff3c86
      (sender_key_iv: Bertie.Tls13crypto.t_AeadKeyIV)
      (sender_counter: u64)
      (receiver_key_iv: Bertie.Tls13crypto.t_AeadKeyIV)
      (receiver_counter: u64)
    : Prims.Pure t_DuplexCipherStateH Prims.l_True (fun _ -> Prims.l_True)

<<<<<<< HEAD
/// The AEAD state of the server with the key, iv, and counter.
type t_ServerCipherState0 = {
  f_key_iv:Bertie.Tls13crypto.t_AeadKeyIV;
  f_counter:u64;
  f_early_exporter_ms:Bertie.Tls13utils.t_Bytes
}

/// Build the initial client cipher state.
val client_cipher_state0
=======
type t_DuplexCipherState1 =
  | DuplexCipherState1 :
      Bertie.Tls13crypto.t_AeadAlgorithm ->
      Bertie.Tls13crypto.t_AeadKeyIV ->
      u64 ->
      Bertie.Tls13crypto.t_AeadKeyIV ->
      u64 ->
      Bertie.Tls13utils.t_Bytes
    -> t_DuplexCipherState1

/// Create the next cipher state.
val duplex_cipher_state1
>>>>>>> 49ff3c86
      (ae: Bertie.Tls13crypto.t_AeadAlgorithm)
      (kiv1: Bertie.Tls13crypto.t_AeadKeyIV)
      (c1: u64)
      (kiv2: Bertie.Tls13crypto.t_AeadKeyIV)
      (c2: u64)
      (k: Bertie.Tls13utils.t_Bytes)
    : Prims.Pure t_DuplexCipherState1 Prims.l_True (fun _ -> Prims.l_True)

<<<<<<< HEAD
/// Create the next cipher state.
val duplex_cipher_state1
      (ae: Bertie.Tls13crypto.t_AeadAlgorithm)
      (kiv1: Bertie.Tls13crypto.t_AeadKeyIV)
      (c1: u64)
      (kiv2: Bertie.Tls13crypto.t_AeadKeyIV)
      (c2: u64)
      (k: Bertie.Tls13utils.t_Bytes)
    : Prims.Pure t_DuplexCipherState1 Prims.l_True (fun _ -> Prims.l_True)

/// Create the initial cipher state for the server.
val server_cipher_state0
      (key_iv: Bertie.Tls13crypto.t_AeadKeyIV)
      (counter: u64)
      (early_exporter_ms: Bertie.Tls13utils.t_Bytes)
    : Prims.Pure t_ServerCipherState0 Prims.l_True (fun _ -> Prims.l_True)

/// Derive the AEAD IV with counter `n`
val derive_iv_ctr (iv: Bertie.Tls13utils.t_Bytes) (n: u64)
    : Prims.Pure Bertie.Tls13utils.t_Bytes
      (requires (Bertie.Tls13utils.impl__Bytes__len iv <: usize) >=. sz 8)
      (fun _ -> Prims.l_True)

/// Encrypt the record `payload` with the given `key_iv`.
val encrypt_record_payload
      (key_iv: Bertie.Tls13crypto.t_AeadKeyIV)
      (n: u64)
      (ct: Bertie.Tls13formats.t_ContentType)
      (payload: Bertie.Tls13utils.t_Bytes)
      (pad: usize)
    : Prims.Pure (Core.Result.t_Result Bertie.Tls13utils.t_Bytes u8)
      Prims.l_True
      (fun _ -> Prims.l_True)

val encrypt_data (payload: Bertie.Tls13utils.t_AppData) (pad: usize) (st: t_DuplexCipherState1)
    : Prims.Pure (Core.Result.t_Result (Bertie.Tls13utils.t_Bytes & t_DuplexCipherState1) u8)
      Prims.l_True
      (fun _ -> Prims.l_True)

/// Encrypt the `payload` [`HandshakeData`].
/// Returns the ciphertext, new [`DuplexCipherStateH`] if successful, or a
/// [`TLSError`] otherwise.
val encrypt_handshake
      (payload: Bertie.Tls13formats.Handshake_data.t_HandshakeData)
      (pad: usize)
      (state: t_DuplexCipherStateH)
    : Prims.Pure (Core.Result.t_Result (Bertie.Tls13utils.t_Bytes & t_DuplexCipherStateH) u8)
      Prims.l_True
      (fun _ -> Prims.l_True)

/// Encrypt 0-RTT `payload`.
/// TODO: Implement 0-RTT
val encrypt_zerortt (payload: Bertie.Tls13utils.t_AppData) (pad: usize) (st: t_ClientCipherState0)
    : Prims.Pure (Core.Result.t_Result (Bertie.Tls13utils.t_Bytes & t_ClientCipherState0) u8)
      Prims.l_True
      (fun _ -> Prims.l_True)

val padlen (b: Bertie.Tls13utils.t_Bytes) (n: usize)
    : Prims.Pure usize Prims.l_True (fun _ -> Prims.l_True)

/// AEAD decrypt the record `ciphertext`
val decrypt_record_payload
      (kiv: Bertie.Tls13crypto.t_AeadKeyIV)
      (n: u64)
      (ciphertext: Bertie.Tls13utils.t_Bytes)
    : Prims.Pure
      (Core.Result.t_Result (Bertie.Tls13formats.t_ContentType & Bertie.Tls13utils.t_Bytes) u8)
      Prims.l_True
      (fun _ -> Prims.l_True)

val decrypt_data (ciphertext: Bertie.Tls13utils.t_Bytes) (st: t_DuplexCipherState1)
    : Prims.Pure (Core.Result.t_Result (Bertie.Tls13utils.t_AppData & t_DuplexCipherState1) u8)
      Prims.l_True
      (fun _ -> Prims.l_True)

=======
/// Derive the AEAD IV with counter `n`
val derive_iv_ctr (iv: Bertie.Tls13utils.t_Bytes) (n: u64)
    : Prims.Pure Bertie.Tls13utils.t_Bytes Prims.l_True (fun _ -> Prims.l_True)

/// Encrypt the record `payload` with the given `key_iv`.
val encrypt_record_payload
      (key_iv: Bertie.Tls13crypto.t_AeadKeyIV)
      (n: u64)
      (ct: Bertie.Tls13formats.t_ContentType)
      (payload: Bertie.Tls13utils.t_Bytes)
      (pad: usize)
    : Prims.Pure (Core.Result.t_Result Bertie.Tls13utils.t_Bytes u8)
      Prims.l_True
      (fun _ -> Prims.l_True)

/// Encrypt 0-RTT `payload`.
/// TODO: Implement 0-RTT
val encrypt_zerortt (payload: Bertie.Tls13utils.t_AppData) (pad: usize) (st: t_ClientCipherState0)
    : Prims.Pure (Core.Result.t_Result (Bertie.Tls13utils.t_Bytes & t_ClientCipherState0) u8)
      Prims.l_True
      (fun _ -> Prims.l_True)

/// Encrypt the `payload` [`HandshakeData`].
/// Returns the ciphertext, new [`DuplexCipherStateH`] if successful, or a
/// [`TLSError`] otherwise.
val encrypt_handshake
      (payload: Bertie.Tls13formats.Handshake_data.t_HandshakeData)
      (pad: usize)
      (state: t_DuplexCipherStateH)
    : Prims.Pure (Core.Result.t_Result (Bertie.Tls13utils.t_Bytes & t_DuplexCipherStateH) u8)
      Prims.l_True
      (fun _ -> Prims.l_True)

val encrypt_data (payload: Bertie.Tls13utils.t_AppData) (pad: usize) (st: t_DuplexCipherState1)
    : Prims.Pure (Core.Result.t_Result (Bertie.Tls13utils.t_Bytes & t_DuplexCipherState1) u8)
      Prims.l_True
      (fun _ -> Prims.l_True)

val padlen (b: Bertie.Tls13utils.t_Bytes) (n: usize)
    : Prims.Pure usize Prims.l_True (fun _ -> Prims.l_True)

/// AEAD decrypt the record `ciphertext`
val decrypt_record_payload
      (kiv: Bertie.Tls13crypto.t_AeadKeyIV)
      (n: u64)
      (ciphertext: Bertie.Tls13utils.t_Bytes)
    : Prims.Pure
      (Core.Result.t_Result (Bertie.Tls13formats.t_ContentType & Bertie.Tls13utils.t_Bytes) u8)
      Prims.l_True
      (fun _ -> Prims.l_True)

/// Decrypt 0-RTT `ciphertext`.
/// TODO: Implement 0-RTT
val decrypt_zerortt (ciphertext: Bertie.Tls13utils.t_Bytes) (state: t_ServerCipherState0)
    : Prims.Pure (Core.Result.t_Result (Bertie.Tls13utils.t_AppData & t_ServerCipherState0) u8)
      Prims.l_True
      (fun _ -> Prims.l_True)

/// Decrypt a handshake message.
val decrypt_handshake (ciphertext: Bertie.Tls13utils.t_Bytes) (state: t_DuplexCipherStateH)
    : Prims.Pure
      (Core.Result.t_Result
          (Bertie.Tls13formats.Handshake_data.t_HandshakeData & t_DuplexCipherStateH) u8)
      Prims.l_True
      (fun _ -> Prims.l_True)

>>>>>>> 49ff3c86
val decrypt_data_or_hs (ciphertext: Bertie.Tls13utils.t_Bytes) (st: t_DuplexCipherState1)
    : Prims.Pure
      (Core.Result.t_Result
          (Bertie.Tls13formats.t_ContentType & Bertie.Tls13utils.t_Bytes & t_DuplexCipherState1) u8)
      Prims.l_True
      (fun _ -> Prims.l_True)

<<<<<<< HEAD
/// Decrypt a handshake message.
val decrypt_handshake (ciphertext: Bertie.Tls13utils.t_Bytes) (state: t_DuplexCipherStateH)
    : Prims.Pure
      (Core.Result.t_Result
          (Bertie.Tls13formats.Handshake_data.t_HandshakeData & t_DuplexCipherStateH) u8)
      Prims.l_True
      (fun _ -> Prims.l_True)

/// Decrypt 0-RTT `ciphertext`.
/// TODO: Implement 0-RTT
val decrypt_zerortt (ciphertext: Bertie.Tls13utils.t_Bytes) (state: t_ServerCipherState0)
    : Prims.Pure (Core.Result.t_Result (Bertie.Tls13utils.t_AppData & t_ServerCipherState0) u8)
=======
val decrypt_data (ciphertext: Bertie.Tls13utils.t_Bytes) (st: t_DuplexCipherState1)
    : Prims.Pure (Core.Result.t_Result (Bertie.Tls13utils.t_AppData & t_DuplexCipherState1) u8)
>>>>>>> 49ff3c86
      Prims.l_True
      (fun _ -> Prims.l_True)<|MERGE_RESOLUTION|>--- conflicted
+++ resolved
@@ -34,8 +34,6 @@
   f_early_exporter_ms:Bertie.Tls13utils.t_Bytes
 }
 
-<<<<<<< HEAD
-=======
 /// Create the initial cipher state for the server.
 val server_cipher_state0
       (key_iv: Bertie.Tls13crypto.t_AeadKeyIV)
@@ -43,7 +41,6 @@
       (early_exporter_ms: Bertie.Tls13utils.t_Bytes)
     : Prims.Pure t_ServerCipherState0 Prims.l_True (fun _ -> Prims.l_True)
 
->>>>>>> 49ff3c86
 /// Duplex cipher state with hello keys.
 type t_DuplexCipherStateH = {
   f_sender_key_iv:Bertie.Tls13crypto.t_AeadKeyIV;
@@ -53,28 +50,13 @@
 }
 
 /// Create a new state
-<<<<<<< HEAD
-val impl__DuplexCipherStateH__new
-=======
 val impl_DuplexCipherStateH__new
->>>>>>> 49ff3c86
       (sender_key_iv: Bertie.Tls13crypto.t_AeadKeyIV)
       (sender_counter: u64)
       (receiver_key_iv: Bertie.Tls13crypto.t_AeadKeyIV)
       (receiver_counter: u64)
     : Prims.Pure t_DuplexCipherStateH Prims.l_True (fun _ -> Prims.l_True)
 
-<<<<<<< HEAD
-/// The AEAD state of the server with the key, iv, and counter.
-type t_ServerCipherState0 = {
-  f_key_iv:Bertie.Tls13crypto.t_AeadKeyIV;
-  f_counter:u64;
-  f_early_exporter_ms:Bertie.Tls13utils.t_Bytes
-}
-
-/// Build the initial client cipher state.
-val client_cipher_state0
-=======
 type t_DuplexCipherState1 =
   | DuplexCipherState1 :
       Bertie.Tls13crypto.t_AeadAlgorithm ->
@@ -87,7 +69,6 @@
 
 /// Create the next cipher state.
 val duplex_cipher_state1
->>>>>>> 49ff3c86
       (ae: Bertie.Tls13crypto.t_AeadAlgorithm)
       (kiv1: Bertie.Tls13crypto.t_AeadKeyIV)
       (c1: u64)
@@ -96,83 +77,6 @@
       (k: Bertie.Tls13utils.t_Bytes)
     : Prims.Pure t_DuplexCipherState1 Prims.l_True (fun _ -> Prims.l_True)
 
-<<<<<<< HEAD
-/// Create the next cipher state.
-val duplex_cipher_state1
-      (ae: Bertie.Tls13crypto.t_AeadAlgorithm)
-      (kiv1: Bertie.Tls13crypto.t_AeadKeyIV)
-      (c1: u64)
-      (kiv2: Bertie.Tls13crypto.t_AeadKeyIV)
-      (c2: u64)
-      (k: Bertie.Tls13utils.t_Bytes)
-    : Prims.Pure t_DuplexCipherState1 Prims.l_True (fun _ -> Prims.l_True)
-
-/// Create the initial cipher state for the server.
-val server_cipher_state0
-      (key_iv: Bertie.Tls13crypto.t_AeadKeyIV)
-      (counter: u64)
-      (early_exporter_ms: Bertie.Tls13utils.t_Bytes)
-    : Prims.Pure t_ServerCipherState0 Prims.l_True (fun _ -> Prims.l_True)
-
-/// Derive the AEAD IV with counter `n`
-val derive_iv_ctr (iv: Bertie.Tls13utils.t_Bytes) (n: u64)
-    : Prims.Pure Bertie.Tls13utils.t_Bytes
-      (requires (Bertie.Tls13utils.impl__Bytes__len iv <: usize) >=. sz 8)
-      (fun _ -> Prims.l_True)
-
-/// Encrypt the record `payload` with the given `key_iv`.
-val encrypt_record_payload
-      (key_iv: Bertie.Tls13crypto.t_AeadKeyIV)
-      (n: u64)
-      (ct: Bertie.Tls13formats.t_ContentType)
-      (payload: Bertie.Tls13utils.t_Bytes)
-      (pad: usize)
-    : Prims.Pure (Core.Result.t_Result Bertie.Tls13utils.t_Bytes u8)
-      Prims.l_True
-      (fun _ -> Prims.l_True)
-
-val encrypt_data (payload: Bertie.Tls13utils.t_AppData) (pad: usize) (st: t_DuplexCipherState1)
-    : Prims.Pure (Core.Result.t_Result (Bertie.Tls13utils.t_Bytes & t_DuplexCipherState1) u8)
-      Prims.l_True
-      (fun _ -> Prims.l_True)
-
-/// Encrypt the `payload` [`HandshakeData`].
-/// Returns the ciphertext, new [`DuplexCipherStateH`] if successful, or a
-/// [`TLSError`] otherwise.
-val encrypt_handshake
-      (payload: Bertie.Tls13formats.Handshake_data.t_HandshakeData)
-      (pad: usize)
-      (state: t_DuplexCipherStateH)
-    : Prims.Pure (Core.Result.t_Result (Bertie.Tls13utils.t_Bytes & t_DuplexCipherStateH) u8)
-      Prims.l_True
-      (fun _ -> Prims.l_True)
-
-/// Encrypt 0-RTT `payload`.
-/// TODO: Implement 0-RTT
-val encrypt_zerortt (payload: Bertie.Tls13utils.t_AppData) (pad: usize) (st: t_ClientCipherState0)
-    : Prims.Pure (Core.Result.t_Result (Bertie.Tls13utils.t_Bytes & t_ClientCipherState0) u8)
-      Prims.l_True
-      (fun _ -> Prims.l_True)
-
-val padlen (b: Bertie.Tls13utils.t_Bytes) (n: usize)
-    : Prims.Pure usize Prims.l_True (fun _ -> Prims.l_True)
-
-/// AEAD decrypt the record `ciphertext`
-val decrypt_record_payload
-      (kiv: Bertie.Tls13crypto.t_AeadKeyIV)
-      (n: u64)
-      (ciphertext: Bertie.Tls13utils.t_Bytes)
-    : Prims.Pure
-      (Core.Result.t_Result (Bertie.Tls13formats.t_ContentType & Bertie.Tls13utils.t_Bytes) u8)
-      Prims.l_True
-      (fun _ -> Prims.l_True)
-
-val decrypt_data (ciphertext: Bertie.Tls13utils.t_Bytes) (st: t_DuplexCipherState1)
-    : Prims.Pure (Core.Result.t_Result (Bertie.Tls13utils.t_AppData & t_DuplexCipherState1) u8)
-      Prims.l_True
-      (fun _ -> Prims.l_True)
-
-=======
 /// Derive the AEAD IV with counter `n`
 val derive_iv_ctr (iv: Bertie.Tls13utils.t_Bytes) (n: u64)
     : Prims.Pure Bertie.Tls13utils.t_Bytes Prims.l_True (fun _ -> Prims.l_True)
@@ -239,7 +143,6 @@
       Prims.l_True
       (fun _ -> Prims.l_True)
 
->>>>>>> 49ff3c86
 val decrypt_data_or_hs (ciphertext: Bertie.Tls13utils.t_Bytes) (st: t_DuplexCipherState1)
     : Prims.Pure
       (Core.Result.t_Result
@@ -247,22 +150,7 @@
       Prims.l_True
       (fun _ -> Prims.l_True)
 
-<<<<<<< HEAD
-/// Decrypt a handshake message.
-val decrypt_handshake (ciphertext: Bertie.Tls13utils.t_Bytes) (state: t_DuplexCipherStateH)
-    : Prims.Pure
-      (Core.Result.t_Result
-          (Bertie.Tls13formats.Handshake_data.t_HandshakeData & t_DuplexCipherStateH) u8)
-      Prims.l_True
-      (fun _ -> Prims.l_True)
-
-/// Decrypt 0-RTT `ciphertext`.
-/// TODO: Implement 0-RTT
-val decrypt_zerortt (ciphertext: Bertie.Tls13utils.t_Bytes) (state: t_ServerCipherState0)
-    : Prims.Pure (Core.Result.t_Result (Bertie.Tls13utils.t_AppData & t_ServerCipherState0) u8)
-=======
 val decrypt_data (ciphertext: Bertie.Tls13utils.t_Bytes) (st: t_DuplexCipherState1)
     : Prims.Pure (Core.Result.t_Result (Bertie.Tls13utils.t_AppData & t_DuplexCipherState1) u8)
->>>>>>> 49ff3c86
       Prims.l_True
       (fun _ -> Prims.l_True)