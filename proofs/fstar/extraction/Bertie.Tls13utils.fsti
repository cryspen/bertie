module Bertie.Tls13utils
#set-options "--fuel 0 --ifuel 1 --z3rlimit 15"
open Core
open FStar.Mul

let _ =
  (* This module has implicit dependencies, here we make them explicit. *)
  (* The implicit dependencies arise from typeclasses instances. *)
  let open Rand.Distr.Distribution in
  let open Rand.Distr.Integer in
  ()

type t_Error = | Error_UnknownCiphersuite : Alloc.String.t_String -> t_Error

[@@ FStar.Tactics.Typeclasses.tcinstance]
<<<<<<< HEAD
val impl_14:Core.Fmt.t_Debug t_Error

[@@ FStar.Tactics.Typeclasses.tcinstance]
val impl_15:Core.Clone.t_Clone t_Error
=======
val impl_10:Core.Fmt.t_Debug t_Error

[@@ FStar.Tactics.Typeclasses.tcinstance]
val impl_11:Core.Clone.t_Clone t_Error
>>>>>>> 46a08ad9

let v_UNSUPPORTED_ALGORITHM: u8 = mk_u8 1

let v_CRYPTO_ERROR: u8 = mk_u8 2

let v_INSUFFICIENT_ENTROPY: u8 = mk_u8 3

let v_INCORRECT_ARRAY_LENGTH: u8 = mk_u8 4

let v_INCORRECT_STATE: u8 = mk_u8 128

let v_ZERO_RTT_DISABLED: u8 = mk_u8 129

let v_PAYLOAD_TOO_LONG: u8 = mk_u8 130

let v_PSK_MODE_MISMATCH: u8 = mk_u8 131

let v_NEGOTIATION_MISMATCH: u8 = mk_u8 132

let v_PARSE_FAILED: u8 = mk_u8 133

val parse_failed: Prims.unit -> Prims.Pure u8 Prims.l_True (fun _ -> Prims.l_True)

let v_INSUFFICIENT_DATA: u8 = mk_u8 134

let v_UNSUPPORTED: u8 = mk_u8 135

let v_INVALID_COMPRESSION_LIST: u8 = mk_u8 136

let v_PROTOCOL_VERSION_ALERT: u8 = mk_u8 137

let v_APPLICATION_DATA_INSTEAD_OF_HANDSHAKE: u8 = mk_u8 138

let v_MISSING_KEY_SHARE: u8 = mk_u8 139

let v_INVALID_SIGNATURE: u8 = mk_u8 140

let v_GOT_HANDSHAKE_FAILURE_ALERT: u8 = mk_u8 141

let v_DECODE_ERROR: u8 = mk_u8 142

val error_string (c: u8) : Prims.Pure Alloc.String.t_String Prims.l_True (fun _ -> Prims.l_True)

val tlserr (#v_T: Type0) (err: u8)
    : Prims.Pure (Core.Result.t_Result v_T u8)
      Prims.l_True
      (ensures
        fun result ->
          let result:Core.Result.t_Result v_T u8 = result in
          not (Core.Result.Result_Ok? result))

class t_Declassify (v_Self: Type0) (v_T: Type0) = {
  f_declassify_pre:self_: v_Self -> pred: Type0{true ==> pred};
  f_declassify_post:v_Self -> v_T -> Type0;
  f_declassify:x0: v_Self
    -> Prims.Pure v_T (f_declassify_pre x0) (fun result -> f_declassify_post x0 result)
}

[@@ FStar.Tactics.Typeclasses.tcinstance]
val impl:t_Declassify u8 u8

val v_U8 (x: u8) : Prims.Pure u8 Prims.l_True (fun _ -> Prims.l_True)

val v_U16 (x: u16) : Prims.Pure u16 Prims.l_True (fun _ -> Prims.l_True)

val v_U32 (x: u32) : Prims.Pure u32 Prims.l_True (fun _ -> Prims.l_True)

[@@ FStar.Tactics.Typeclasses.tcinstance]
val impl_1:t_Declassify u32 u32

/// Bytes used in Bertie.
type t_Bytes = | Bytes : Alloc.Vec.t_Vec u8 Alloc.Alloc.t_Global -> t_Bytes

[@@ FStar.Tactics.Typeclasses.tcinstance]
<<<<<<< HEAD
val impl_16:Core.Clone.t_Clone t_Bytes

[@@ FStar.Tactics.Typeclasses.tcinstance]
val impl_17:Core.Marker.t_StructuralPartialEq t_Bytes

[@@ FStar.Tactics.Typeclasses.tcinstance]
val impl_18:Core.Cmp.t_PartialEq t_Bytes t_Bytes

[@@ FStar.Tactics.Typeclasses.tcinstance]
val impl_19:Core.Fmt.t_Debug t_Bytes

[@@ FStar.Tactics.Typeclasses.tcinstance]
val impl_20:Core.Default.t_Default t_Bytes
=======
val impl_12:Core.Clone.t_Clone t_Bytes

[@@ FStar.Tactics.Typeclasses.tcinstance]
val impl_13:Core.Marker.t_StructuralPartialEq t_Bytes

[@@ FStar.Tactics.Typeclasses.tcinstance]
val impl_14:Core.Cmp.t_PartialEq t_Bytes t_Bytes

[@@ FStar.Tactics.Typeclasses.tcinstance]
val impl_15:Core.Fmt.t_Debug t_Bytes

[@@ FStar.Tactics.Typeclasses.tcinstance]
val impl_16:Core.Default.t_Default t_Bytes
>>>>>>> 46a08ad9

[@@ FStar.Tactics.Typeclasses.tcinstance]
val impl_2:Core.Convert.t_From t_Bytes (Alloc.Vec.t_Vec u8 Alloc.Alloc.t_Global)

val impl_2_lemma (x: Alloc.Vec.t_Vec u8 Alloc.Alloc.t_Global):
  Lemma (let b = impl_2.f_from x in b._0 == x)
  
/// Declassify these bytes and return a copy of [`u8`].
val impl_Bytes__declassify (self: t_Bytes)
    : Prims.Pure (Alloc.Vec.t_Vec u8 Alloc.Alloc.t_Global) Prims.l_True (fun _ -> Prims.l_True)

/// Convert the bytes into raw bytes
val impl_Bytes__into_raw (self: t_Bytes)
    : Prims.Pure (Alloc.Vec.t_Vec u8 Alloc.Alloc.t_Global) Prims.l_True (fun _ -> Prims.l_True)

/// Get a reference to the raw bytes.
val impl_Bytes__as_raw (self: t_Bytes)
    : Prims.Pure (t_Slice u8)
      Prims.l_True
      (ensures
        fun result ->
          let result:t_Slice u8 = result in
          Seq.length result == Seq.length self._0)

val impl_Bytes__declassify_array (v_C: usize) (self: t_Bytes)
    : Prims.Pure (Core.Result.t_Result (t_Array u8 v_C) u8) Prims.l_True (fun _ -> Prims.l_True)

val u16_as_be_bytes (v_val: u16)
    : Prims.Pure (t_Array u8 (mk_usize 2)) Prims.l_True (fun _ -> Prims.l_True)

val u32_as_be_bytes (v_val: u32)
    : Prims.Pure (t_Array u8 (mk_usize 4)) Prims.l_True (fun _ -> Prims.l_True)

val u32_from_be_bytes (v_val: t_Array u8 (mk_usize 4))
    : Prims.Pure u32 Prims.l_True (fun _ -> Prims.l_True)

[@@ FStar.Tactics.Typeclasses.tcinstance]
let impl_21: Core.Ops.Index.t_Index t_Bytes usize =
  {
    f_Output = u8;
    f_index_pre
    =
    (fun (self_: t_Bytes) (x: usize) ->
        x <. (Alloc.Vec.impl_1__len #u8 #Alloc.Alloc.t_Global self_._0 <: usize));
    f_index_post = (fun (self: t_Bytes) (x: usize) (out: u8) -> true);
    f_index = fun (self: t_Bytes) (x: usize) -> self._0.[ x ]
  }

[@@ FStar.Tactics.Typeclasses.tcinstance]
let impl_22: Core.Ops.Index.t_Index t_Bytes (Core.Ops.Range.t_Range usize) =
  {
    f_Output = t_Slice u8;
    f_index_pre
    =
    (fun (self_: t_Bytes) (x: Core.Ops.Range.t_Range usize) ->
        x.Core.Ops.Range.f_start <=.
        (Alloc.Vec.impl_1__len #u8 #Alloc.Alloc.t_Global self_._0 <: usize) &&
        x.Core.Ops.Range.f_end <=.
        (Alloc.Vec.impl_1__len #u8 #Alloc.Alloc.t_Global self_._0 <: usize));
    f_index_post
    =
    (fun (self_: t_Bytes) (x: Core.Ops.Range.t_Range usize) (result: t_Slice u8) ->
        if x.Core.Ops.Range.f_end >=. x.Core.Ops.Range.f_start
        then
          (Core.Slice.impl__len #u8 result <: usize) =.
          (x.Core.Ops.Range.f_end -! x.Core.Ops.Range.f_start <: usize)
        else (Core.Slice.impl__len #u8 result <: usize) =. mk_usize 0);
    f_index = fun (self: t_Bytes) (x: Core.Ops.Range.t_Range usize) -> self._0.[ x ]
  }

/// Create new [`Bytes`].
val impl_Bytes__new: Prims.unit -> Prims.Pure t_Bytes Prims.l_True (fun _ -> Prims.l_True)

/// Create new [`Bytes`].
val impl_Bytes__new_alloc (len: usize) : Prims.Pure t_Bytes Prims.l_True (fun _ -> Prims.l_True)

<<<<<<< HEAD
/// Generate `len` bytes of `0`.
val impl_Bytes__zeroes (len: usize) : Prims.Pure t_Bytes Prims.l_True (fun _ -> Prims.l_True)

=======
>>>>>>> 46a08ad9
/// Push `x` into these [`Bytes`].
val impl_Bytes__push (self: t_Bytes) (x: u8)
    : Prims.Pure t_Bytes Prims.l_True (fun _ -> Prims.l_True)

/// Extend `self` with the slice `x`.
val impl_Bytes__extend_from_slice (self x: t_Bytes)
    : Prims.Pure t_Bytes Prims.l_True (fun _ -> Prims.l_True)

/// Extend `self` with the bytes `x`.
val impl_Bytes__append (self x: t_Bytes) : Prims.Pure t_Bytes Prims.l_True (fun _ -> Prims.l_True)

<<<<<<< HEAD
val concat_inner (bytes other: t_Bytes) : Prims.Pure t_Bytes Prims.l_True (fun _ -> Prims.l_True)

/// Generate a new [`Bytes`] struct from slice `s`.
val impl_Bytes__from_slice (s: t_Slice u8) : Prims.Pure t_Bytes Prims.l_True (fun _ -> Prims.l_True)

=======
>>>>>>> 46a08ad9
/// Read a hex string into [`Bytes`].
val impl_Bytes__from_hex (s: string) : Prims.Pure t_Bytes Prims.l_True (fun _ -> Prims.l_True)

/// Concatenate `other` with these bytes and return a copy as [`Bytes`].
val impl_Bytes__concat_array (v_N: usize) (self: t_Bytes) (other: t_Array u8 v_N)
    : Prims.Pure t_Bytes Prims.l_True (fun _ -> Prims.l_True)

/// Update the slice `self[start..start+len] = other[beg..beg+len]` and return
/// a copy as [`Bytes`].
val impl_Bytes__update_slice (self: t_Bytes) (start: usize) (other: t_Bytes) (beg len: usize)
    : Prims.Pure t_Bytes Prims.l_True (fun _ -> Prims.l_True)

<<<<<<< HEAD
=======
/// Generate `len` bytes of `0`.
val impl_Bytes__zeroes (len: usize)
    : Prims.Pure t_Bytes
      Prims.l_True
      (ensures
        fun result ->
          let result:t_Bytes = result in
          Seq.length result._0 == v len)

>>>>>>> 46a08ad9
/// Get the length of these [`Bytes`].
val impl_Bytes__len (self: t_Bytes)
    : Prims.Pure usize
      Prims.l_True
      (ensures
        fun result ->
          let result:usize = result in
          v result == Seq.length self._0)

/// Add a prefix to these bytes and return it.
val impl_Bytes__prefix (self: t_Bytes) (prefix: t_Slice u8)
    : Prims.Pure t_Bytes Prims.l_True (fun _ -> Prims.l_True)

<<<<<<< HEAD
=======
[@@ FStar.Tactics.Typeclasses.tcinstance]
val impl_18:Core.Convert.t_From t_Bytes (t_Slice u8)

[@@ FStar.Tactics.Typeclasses.tcinstance]
val impl_19 (v_C: usize) : Core.Convert.t_From t_Bytes (t_Array u8 v_C)

[@@ FStar.Tactics.Typeclasses.tcinstance]
val impl_20 (v_C: usize) : Core.Convert.t_From t_Bytes (t_Array u8 v_C)

>>>>>>> 46a08ad9
val bytes (x: t_Slice u8)
    : Prims.Pure t_Bytes
      Prims.l_True
      (ensures
        fun result ->
          let result:t_Bytes = result in
          (impl_Bytes__len result <: usize) =. (Core.Slice.impl__len #u8 x <: usize))

val bytes1 (x: u8)
    : Prims.Pure t_Bytes
      Prims.l_True
      (ensures
        fun result ->
          let result:t_Bytes = result in
          (impl_Bytes__len result <: usize) =. mk_usize 1)

val bytes2 (x y: u8)
    : Prims.Pure t_Bytes
      Prims.l_True
      (ensures
        fun result ->
          let result:t_Bytes = result in
          (impl_Bytes__len result <: usize) =. mk_usize 2)

[@@ FStar.Tactics.Typeclasses.tcinstance]
let update_at_usize_bytes: Rust_primitives.Hax.update_at_tc t_Bytes usize =
   {
     super_index = impl_21;
     update_at = fun s (i:usize{v i < Seq.length s._0}) x -> Bytes (Seq.upd s._0 (v i) x)
   }

/// This is needed only for hax, so should likely be guarded by a feature flag.
val e_update_at_usize_bytes_test (b: t_Bytes)
    : Prims.Pure t_Bytes Prims.l_True (fun _ -> Prims.l_True)

<<<<<<< HEAD
=======
/// Generate a new [`Bytes`] struct from slice `s`.
val impl_Bytes__from_slice (s: t_Slice u8) : Prims.Pure t_Bytes Prims.l_True (fun _ -> Prims.l_True)

>>>>>>> 46a08ad9
/// Get a slice of the given `range`.
val impl_Bytes__raw_slice (self: t_Bytes) (range: Core.Ops.Range.t_Range usize)
    : Prims.Pure (t_Slice u8)
      (requires
        v range.Core.Ops.Range.f_start <= Seq.length self._0 &&
        v range.Core.Ops.Range.f_end <= Seq.length self._0)
      (ensures
        fun result ->
          let result:t_Slice u8 = result in
          if range.Core.Ops.Range.f_end >=. range.Core.Ops.Range.f_start
          then
            (Core.Slice.impl__len #u8 result <: usize) =.
            (range.Core.Ops.Range.f_end -! range.Core.Ops.Range.f_start <: usize)
          else (Core.Slice.impl__len #u8 result <: usize) =. mk_usize 0)

/// Get a new copy of the given `range` as [`Bytes`].
val impl_Bytes__slice_range (self: t_Bytes) (range: Core.Ops.Range.t_Range usize)
    : Prims.Pure t_Bytes
      (requires
        v range.Core.Ops.Range.f_start <= Seq.length self._0 &&
        v range.Core.Ops.Range.f_end <= Seq.length self._0)
      (ensures
        fun result ->
          let result:t_Bytes = result in
          if range.Core.Ops.Range.f_end >=. range.Core.Ops.Range.f_start
          then
            (Alloc.Vec.impl_1__len #u8 #Alloc.Alloc.t_Global result._0 <: usize) =.
            (range.Core.Ops.Range.f_end -! range.Core.Ops.Range.f_start <: usize)
          else (Alloc.Vec.impl_1__len #u8 #Alloc.Alloc.t_Global result._0 <: usize) =. mk_usize 0)

/// Get a new copy of the given range `[start..start+len]` as [`Bytes`].
val impl_Bytes__slice (self: t_Bytes) (start len: usize)
    : Prims.Pure t_Bytes
      (requires v start <= Seq.length self._0 && v start + v len <= Seq.length self._0)
      (ensures
        fun result ->
          let result:t_Bytes = result in
          (Alloc.Vec.impl_1__len #u8 #Alloc.Alloc.t_Global result._0 <: usize) =. len)

/// Concatenate `other` with these bytes and return a copy as [`Bytes`].
val impl_Bytes__concat (self other: t_Bytes)
    : Prims.Pure t_Bytes
      Prims.l_True
      (ensures
        fun result ->
          let result:t_Bytes = result in
          Seq.length result._0 == Seq.length self._0 + Seq.length other._0)

/// Convert the bool `b` into a Result.
val check (b: bool)
    : Prims.Pure (Core.Result.t_Result Prims.unit u8)
      Prims.l_True
      (ensures
        fun result ->
          let result:Core.Result.t_Result Prims.unit u8 = result in
          match result <: Core.Result.t_Result Prims.unit u8 with
          | Core.Result.Result_Ok () -> b =. true
          | _ -> true)

/// Test if [Bytes] `b1` and `b2` have the same value.
val eq1 (b1 b2: u8) : Prims.Pure bool Prims.l_True (fun _ -> Prims.l_True)

/// Parser function to check if [Bytes] `b1` and `b2` have the same value,
/// returning a [TLSError] otherwise.
val check_eq1 (b1 b2: u8)
    : Prims.Pure (Core.Result.t_Result Prims.unit u8) Prims.l_True (fun _ -> Prims.l_True)

/// Check if [U8] slices `b1` and `b2` are of the same
/// length and agree on all positions.
val eq_slice (b1 b2: t_Slice u8) : Prims.Pure bool Prims.l_True (fun _ -> Prims.l_True)

val eq_inner (b1 b2: t_Bytes) : Prims.Pure bool Prims.l_True (fun _ -> Prims.l_True)

/// Check if [Bytes] slices `b1` and `b2` are of the same
/// length and agree on all positions.
val eq (b1 b2: t_Bytes) : Prims.Pure bool Prims.l_True (fun _ -> Prims.l_True)

/// Parse function to check if two slices `b1` and `b2` are of the same
/// length and agree on all positions, returning a [TLSError] otherwise.
val check_eq_slice (b1 b2: t_Slice u8)
    : Prims.Pure (Core.Result.t_Result Prims.unit u8) Prims.l_True (fun _ -> Prims.l_True)

val check_eq_inner (b1 b2: t_Bytes)
    : Prims.Pure (Core.Result.t_Result Prims.unit u8) Prims.l_True (fun _ -> Prims.l_True)

/// Parse function to check if two slices `b1` and `b2` are of the same
/// length and agree on all positions, returning a [TLSError] otherwise.
val check_eq_with_slice (b1 b2: t_Slice u8) (start v_end: usize)
    : Prims.Pure (Core.Result.t_Result Prims.unit u8) Prims.l_True (fun _ -> Prims.l_True)

/// Parse function to check if [Bytes] slices `b1` and `b2` are of the same
/// length and agree on all positions, returning a [TLSError] otherwise.
val check_eq (b1 b2: t_Bytes)
    : Prims.Pure (Core.Result.t_Result Prims.unit u8) Prims.l_True (fun _ -> Prims.l_True)

/// Compare the two provided byte slices.
/// Returns `Ok(())` when they are equal, and a [`TLSError`] otherwise.
val check_mem (b1 b2: t_Slice u8)
    : Prims.Pure (Core.Result.t_Result Prims.unit u8) Prims.l_True (fun _ -> Prims.l_True)

/// Attempt to TLS encode the `bytes` with [`u8`] length.
/// On success, return a new [Bytes] slice such that its first byte encodes the
/// length of `bytes` and the remainder equals `bytes`. Return a [TLSError] if
/// the length of `bytes` exceeds what can be encoded in one byte.
val encode_length_u8 (bytes: t_Slice u8)
    : Prims.Pure (Core.Result.t_Result t_Bytes u8)
      Prims.l_True
      (ensures
        fun result ->
          let result:Core.Result.t_Result t_Bytes u8 = result in
          match result <: Core.Result.t_Result t_Bytes u8 with
          | Core.Result.Result_Ok lenb ->
            (Core.Slice.impl__len #u8 bytes <: usize) <. mk_usize 256 &&
            (impl_Bytes__len lenb <: usize) >=. mk_usize 1 &&
            ((impl_Bytes__len lenb <: usize) -! mk_usize 1 <: usize) =.
            (Core.Slice.impl__len #u8 bytes <: usize)
          | _ -> true)

/// Attempt to TLS encode the `bytes` with [`u16`] length.
/// On success, return a new [Bytes] slice such that its first two bytes encode the
/// big-endian length of `bytes` and the remainder equals `bytes`. Return a [TLSError] if
/// the length of `bytes` exceeds what can be encoded in two bytes.
val encode_length_u16 (bytes: t_Bytes)
    : Prims.Pure (Core.Result.t_Result t_Bytes u8)
      Prims.l_True
      (ensures
        fun result ->
          let result:Core.Result.t_Result t_Bytes u8 = result in
          match result <: Core.Result.t_Result t_Bytes u8 with
          | Core.Result.Result_Ok lenb ->
            (impl_Bytes__len bytes <: usize) <. mk_usize 65536 &&
            (impl_Bytes__len lenb <: usize) >=. mk_usize 2 &&
            ((impl_Bytes__len lenb <: usize) -! mk_usize 2 <: usize) =.
            (impl_Bytes__len bytes <: usize)
          | _ -> true)

/// Attempt to TLS encode the `bytes` with [`u24`] length.
/// On success, return a new [Bytes] slice such that its first three bytes encode the
/// big-endian length of `bytes` and the remainder equals `bytes`. Return a [TLSError] if
/// the length of `bytes` exceeds what can be encoded in three bytes.
val encode_length_u24 (bytes: t_Bytes)
    : Prims.Pure (Core.Result.t_Result t_Bytes u8)
      Prims.l_True
      (ensures
        fun result ->
          let result:Core.Result.t_Result t_Bytes u8 = result in
          match result <: Core.Result.t_Result t_Bytes u8 with
          | Core.Result.Result_Ok lenb ->
            (impl_Bytes__len bytes <: usize) <. mk_usize 16777216 &&
            (impl_Bytes__len lenb <: usize) >=. mk_usize 3 &&
            ((impl_Bytes__len lenb <: usize) -! mk_usize 3 <: usize) =.
            (impl_Bytes__len bytes <: usize)
          | _ -> true)

/// Check if `bytes[1..]` is at least as long as the length encoded by
/// `bytes[0]` in big-endian order.
/// On success, return the encoded length. Return a [TLSError] if `bytes` is
/// empty or if the encoded length exceeds the length of the remainder of
/// `bytes`.
val length_u8_encoded (bytes: t_Slice u8)
    : Prims.Pure (Core.Result.t_Result usize u8)
      Prims.l_True
      (ensures
        fun result ->
          let result:Core.Result.t_Result usize u8 = result in
          match result <: Core.Result.t_Result usize u8 with
          | Core.Result.Result_Ok l ->
            (Core.Slice.impl__len #u8 bytes <: usize) >=. mk_usize 1 &&
            ((Core.Slice.impl__len #u8 bytes <: usize) -! mk_usize 1 <: usize) >=. l &&
            l <. mk_usize 256
          | _ -> true)

/// Check if `bytes[2..]` is at least as long as the length encoded by `bytes[0..2]`
/// in big-endian order.
/// On success, return the encoded length. Return a [TLSError] if `bytes` is less than 2
/// bytes long or if the encoded length exceeds the length of the remainder of
/// `bytes`.
val length_u16_encoded_slice (bytes: t_Slice u8)
    : Prims.Pure (Core.Result.t_Result usize u8)
      Prims.l_True
      (ensures
        fun result ->
          let result:Core.Result.t_Result usize u8 = result in
          match result <: Core.Result.t_Result usize u8 with
          | Core.Result.Result_Ok l ->
            (Core.Slice.impl__len #u8 bytes <: usize) >=. mk_usize 2 &&
            ((Core.Slice.impl__len #u8 bytes <: usize) -! mk_usize 2 <: usize) >=. l &&
            l <. mk_usize 65536
          | _ -> true)

/// Check if `bytes[2..]` is at least as long as the length encoded by `bytes[0..2]`
/// in big-endian order.
/// On success, return the encoded length. Return a [TLSError] if `bytes` is less than 2
/// bytes long or if the encoded length exceeds the length of the remainder of
/// `bytes`.
val length_u16_encoded (bytes: t_Slice u8)
    : Prims.Pure (Core.Result.t_Result usize u8)
      Prims.l_True
      (ensures
        fun result ->
          let result:Core.Result.t_Result usize u8 = result in
          match result <: Core.Result.t_Result usize u8 with
          | Core.Result.Result_Ok l ->
            (Core.Slice.impl__len #u8 bytes <: usize) >=. mk_usize 2 &&
            ((Core.Slice.impl__len #u8 bytes <: usize) -! mk_usize 2 <: usize) >=. l &&
            l <. mk_usize 65536
          | _ -> true)

/// Check if `bytes[3..]` is at least as long as the length encoded by `bytes[0..3]`
/// in big-endian order.
/// On success, return the encoded length. Return a [TLSError] if `bytes` is less than 3
/// bytes long or if the encoded length exceeds the length of the remainder of
/// `bytes`.
val length_u24_encoded (bytes: t_Slice u8)
    : Prims.Pure (Core.Result.t_Result usize u8)
      Prims.l_True
      (ensures
        fun result ->
          let result:Core.Result.t_Result usize u8 = result in
          match result <: Core.Result.t_Result usize u8 with
          | Core.Result.Result_Ok l ->
            (Core.Slice.impl__len #u8 bytes <: usize) >=. mk_usize 3 &&
            ((Core.Slice.impl__len #u8 bytes <: usize) -! mk_usize 3 <: usize) >=. l &&
            l <. mk_usize 16777216
          | _ -> true)

val check_length_encoding_u8_slice (bytes: t_Slice u8)
    : Prims.Pure (Core.Result.t_Result Prims.unit u8)
      Prims.l_True
      (ensures
        fun result ->
          let result:Core.Result.t_Result Prims.unit u8 = result in
          match result <: Core.Result.t_Result Prims.unit u8 with
          | Core.Result.Result_Ok _ ->
            (Core.Slice.impl__len #u8 bytes <: usize) >=. mk_usize 1 &&
            (Core.Slice.impl__len #u8 bytes <: usize) <=. mk_usize 256
          | _ -> true)

/// Check if `bytes` contains exactly the TLS `u8` length encoded content.
/// Returns `Ok(())` if there are no bytes left, and a [`TLSError`] if there are
/// more bytes in the `bytes`.
val check_length_encoding_u8 (bytes: t_Bytes)
    : Prims.Pure (Core.Result.t_Result Prims.unit u8)
      Prims.l_True
      (ensures
        fun result ->
          let result:Core.Result.t_Result Prims.unit u8 = result in
          match result <: Core.Result.t_Result Prims.unit u8 with
          | Core.Result.Result_Ok _ ->
            (impl_Bytes__len bytes <: usize) >=. mk_usize 1 &&
            (impl_Bytes__len bytes <: usize) <=. mk_usize 256
          | _ -> true)

val check_length_encoding_u16_slice (bytes: t_Slice u8)
    : Prims.Pure (Core.Result.t_Result Prims.unit u8)
      Prims.l_True
      (ensures
        fun result ->
          let result:Core.Result.t_Result Prims.unit u8 = result in
          match result <: Core.Result.t_Result Prims.unit u8 with
          | Core.Result.Result_Ok _ ->
            (Core.Slice.impl__len #u8 bytes <: usize) >=. mk_usize 2 &&
            (Core.Slice.impl__len #u8 bytes <: usize) <=. mk_usize 65537
          | _ -> true)

/// Check if `bytes` contains exactly as many bytes of content as encoded by its
/// first two bytes.
/// Returns `Ok(())` if there are no bytes left, and a [`TLSError`] if there are
/// more bytes in the `bytes`.
val check_length_encoding_u16 (bytes: t_Bytes)
    : Prims.Pure (Core.Result.t_Result Prims.unit u8)
      Prims.l_True
      (ensures
        fun result ->
          let result:Core.Result.t_Result Prims.unit u8 = result in
          match result <: Core.Result.t_Result Prims.unit u8 with
          | Core.Result.Result_Ok _ ->
            (impl_Bytes__len bytes <: usize) >=. mk_usize 2 &&
            (impl_Bytes__len bytes <: usize) <=. mk_usize 65537
          | _ -> true)

/// Check if `bytes` contains exactly as many bytes of content as encoded by its
/// first three bytes.
/// Returns `Ok(())` if there are no bytes left, and a [`TLSError`] if there are
/// more bytes in the `bytes`.
val check_length_encoding_u24 (bytes: t_Slice u8)
    : Prims.Pure (Core.Result.t_Result Prims.unit u8)
      Prims.l_True
      (ensures
        fun result ->
          let result:Core.Result.t_Result Prims.unit u8 = result in
          match result <: Core.Result.t_Result Prims.unit u8 with
          | Core.Result.Result_Ok _ ->
            (Core.Slice.impl__len #u8 bytes <: usize) >=. mk_usize 3 &&
            (Core.Slice.impl__len #u8 bytes <: usize) <=. mk_usize 16777218
          | _ -> true)

type t_AppData = | AppData : t_Bytes -> t_AppData

[@@ FStar.Tactics.Typeclasses.tcinstance]
val impl_24:Core.Marker.t_StructuralPartialEq t_AppData

[@@ FStar.Tactics.Typeclasses.tcinstance]
val impl_25:Core.Cmp.t_PartialEq t_AppData t_AppData

/// Create new application data from raw bytes.
val impl_AppData__new (b: t_Bytes) : Prims.Pure t_AppData Prims.l_True (fun _ -> Prims.l_True)

/// Convert this application data into raw bytes
val impl_AppData__into_raw (self: t_AppData)
    : Prims.Pure t_Bytes Prims.l_True (fun _ -> Prims.l_True)

/// Get a reference to the raw bytes.
val impl_AppData__as_raw (self: t_AppData) : Prims.Pure t_Bytes Prims.l_True (fun _ -> Prims.l_True)

[@@ FStar.Tactics.Typeclasses.tcinstance]
<<<<<<< HEAD
val impl_10:Core.Convert.t_From t_AppData (t_Slice u8)

[@@ FStar.Tactics.Typeclasses.tcinstance]
val impl_11 (v_N: usize) : Core.Convert.t_From t_AppData (t_Array u8 v_N)

[@@ FStar.Tactics.Typeclasses.tcinstance]
val impl_12:Core.Convert.t_From t_AppData (Alloc.Vec.t_Vec u8 Alloc.Alloc.t_Global)

[@@ FStar.Tactics.Typeclasses.tcinstance]
val impl_13:Core.Convert.t_From t_AppData t_Bytes
=======
val impl_6:Core.Convert.t_From t_AppData (t_Slice u8)

[@@ FStar.Tactics.Typeclasses.tcinstance]
val impl_7 (v_N: usize) : Core.Convert.t_From t_AppData (t_Array u8 v_N)

[@@ FStar.Tactics.Typeclasses.tcinstance]
val impl_8:Core.Convert.t_From t_AppData (Alloc.Vec.t_Vec u8 Alloc.Alloc.t_Global)

[@@ FStar.Tactics.Typeclasses.tcinstance]
val impl_9:Core.Convert.t_From t_AppData t_Bytes
>>>>>>> 46a08ad9

val random_bytes (len: usize) : Prims.Pure t_Bytes Prims.l_True (fun _ -> Prims.l_True)<|MERGE_RESOLUTION|>--- conflicted
+++ resolved
@@ -13,17 +13,10 @@
 type t_Error = | Error_UnknownCiphersuite : Alloc.String.t_String -> t_Error
 
 [@@ FStar.Tactics.Typeclasses.tcinstance]
-<<<<<<< HEAD
-val impl_14:Core.Fmt.t_Debug t_Error
-
-[@@ FStar.Tactics.Typeclasses.tcinstance]
-val impl_15:Core.Clone.t_Clone t_Error
-=======
 val impl_10:Core.Fmt.t_Debug t_Error
 
 [@@ FStar.Tactics.Typeclasses.tcinstance]
 val impl_11:Core.Clone.t_Clone t_Error
->>>>>>> 46a08ad9
 
 let v_UNSUPPORTED_ALGORITHM: u8 = mk_u8 1
 
@@ -98,21 +91,6 @@
 type t_Bytes = | Bytes : Alloc.Vec.t_Vec u8 Alloc.Alloc.t_Global -> t_Bytes
 
 [@@ FStar.Tactics.Typeclasses.tcinstance]
-<<<<<<< HEAD
-val impl_16:Core.Clone.t_Clone t_Bytes
-
-[@@ FStar.Tactics.Typeclasses.tcinstance]
-val impl_17:Core.Marker.t_StructuralPartialEq t_Bytes
-
-[@@ FStar.Tactics.Typeclasses.tcinstance]
-val impl_18:Core.Cmp.t_PartialEq t_Bytes t_Bytes
-
-[@@ FStar.Tactics.Typeclasses.tcinstance]
-val impl_19:Core.Fmt.t_Debug t_Bytes
-
-[@@ FStar.Tactics.Typeclasses.tcinstance]
-val impl_20:Core.Default.t_Default t_Bytes
-=======
 val impl_12:Core.Clone.t_Clone t_Bytes
 
 [@@ FStar.Tactics.Typeclasses.tcinstance]
@@ -126,14 +104,10 @@
 
 [@@ FStar.Tactics.Typeclasses.tcinstance]
 val impl_16:Core.Default.t_Default t_Bytes
->>>>>>> 46a08ad9
 
 [@@ FStar.Tactics.Typeclasses.tcinstance]
 val impl_2:Core.Convert.t_From t_Bytes (Alloc.Vec.t_Vec u8 Alloc.Alloc.t_Global)
 
-val impl_2_lemma (x: Alloc.Vec.t_Vec u8 Alloc.Alloc.t_Global):
-  Lemma (let b = impl_2.f_from x in b._0 == x)
-  
 /// Declassify these bytes and return a copy of [`u8`].
 val impl_Bytes__declassify (self: t_Bytes)
     : Prims.Pure (Alloc.Vec.t_Vec u8 Alloc.Alloc.t_Global) Prims.l_True (fun _ -> Prims.l_True)
@@ -203,12 +177,6 @@
 /// Create new [`Bytes`].
 val impl_Bytes__new_alloc (len: usize) : Prims.Pure t_Bytes Prims.l_True (fun _ -> Prims.l_True)
 
-<<<<<<< HEAD
-/// Generate `len` bytes of `0`.
-val impl_Bytes__zeroes (len: usize) : Prims.Pure t_Bytes Prims.l_True (fun _ -> Prims.l_True)
-
-=======
->>>>>>> 46a08ad9
 /// Push `x` into these [`Bytes`].
 val impl_Bytes__push (self: t_Bytes) (x: u8)
     : Prims.Pure t_Bytes Prims.l_True (fun _ -> Prims.l_True)
@@ -220,14 +188,8 @@
 /// Extend `self` with the bytes `x`.
 val impl_Bytes__append (self x: t_Bytes) : Prims.Pure t_Bytes Prims.l_True (fun _ -> Prims.l_True)
 
-<<<<<<< HEAD
 val concat_inner (bytes other: t_Bytes) : Prims.Pure t_Bytes Prims.l_True (fun _ -> Prims.l_True)
 
-/// Generate a new [`Bytes`] struct from slice `s`.
-val impl_Bytes__from_slice (s: t_Slice u8) : Prims.Pure t_Bytes Prims.l_True (fun _ -> Prims.l_True)
-
-=======
->>>>>>> 46a08ad9
 /// Read a hex string into [`Bytes`].
 val impl_Bytes__from_hex (s: string) : Prims.Pure t_Bytes Prims.l_True (fun _ -> Prims.l_True)
 
@@ -240,8 +202,6 @@
 val impl_Bytes__update_slice (self: t_Bytes) (start: usize) (other: t_Bytes) (beg len: usize)
     : Prims.Pure t_Bytes Prims.l_True (fun _ -> Prims.l_True)
 
-<<<<<<< HEAD
-=======
 /// Generate `len` bytes of `0`.
 val impl_Bytes__zeroes (len: usize)
     : Prims.Pure t_Bytes
@@ -251,7 +211,6 @@
           let result:t_Bytes = result in
           Seq.length result._0 == v len)
 
->>>>>>> 46a08ad9
 /// Get the length of these [`Bytes`].
 val impl_Bytes__len (self: t_Bytes)
     : Prims.Pure usize
@@ -263,10 +222,15 @@
 
 /// Add a prefix to these bytes and return it.
 val impl_Bytes__prefix (self: t_Bytes) (prefix: t_Slice u8)
-    : Prims.Pure t_Bytes Prims.l_True (fun _ -> Prims.l_True)
-
-<<<<<<< HEAD
-=======
+    : Prims.Pure t_Bytes
+      Prims.l_True
+      (ensures
+        fun result ->
+          let result:t_Bytes = result in
+          (impl_Bytes__len result <: usize) >=. (impl_Bytes__len self <: usize) &&
+          ((impl_Bytes__len result <: usize) -! (impl_Bytes__len self <: usize) <: usize) =.
+          (Core.Slice.impl__len #u8 prefix <: usize))
+
 [@@ FStar.Tactics.Typeclasses.tcinstance]
 val impl_18:Core.Convert.t_From t_Bytes (t_Slice u8)
 
@@ -276,7 +240,6 @@
 [@@ FStar.Tactics.Typeclasses.tcinstance]
 val impl_20 (v_C: usize) : Core.Convert.t_From t_Bytes (t_Array u8 v_C)
 
->>>>>>> 46a08ad9
 val bytes (x: t_Slice u8)
     : Prims.Pure t_Bytes
       Prims.l_True
@@ -312,12 +275,9 @@
 val e_update_at_usize_bytes_test (b: t_Bytes)
     : Prims.Pure t_Bytes Prims.l_True (fun _ -> Prims.l_True)
 
-<<<<<<< HEAD
-=======
 /// Generate a new [`Bytes`] struct from slice `s`.
 val impl_Bytes__from_slice (s: t_Slice u8) : Prims.Pure t_Bytes Prims.l_True (fun _ -> Prims.l_True)
 
->>>>>>> 46a08ad9
 /// Get a slice of the given `range`.
 val impl_Bytes__raw_slice (self: t_Bytes) (range: Core.Ops.Range.t_Range usize)
     : Prims.Pure (t_Slice u8)
@@ -364,7 +324,8 @@
       (ensures
         fun result ->
           let result:t_Bytes = result in
-          Seq.length result._0 == Seq.length self._0 + Seq.length other._0)
+          (impl_Bytes__len result <: usize) =.
+          ((impl_Bytes__len self <: usize) +! (impl_Bytes__len other <: usize) <: usize))
 
 /// Convert the bool `b` into a Result.
 val check (b: bool)
@@ -634,18 +595,6 @@
 val impl_AppData__as_raw (self: t_AppData) : Prims.Pure t_Bytes Prims.l_True (fun _ -> Prims.l_True)
 
 [@@ FStar.Tactics.Typeclasses.tcinstance]
-<<<<<<< HEAD
-val impl_10:Core.Convert.t_From t_AppData (t_Slice u8)
-
-[@@ FStar.Tactics.Typeclasses.tcinstance]
-val impl_11 (v_N: usize) : Core.Convert.t_From t_AppData (t_Array u8 v_N)
-
-[@@ FStar.Tactics.Typeclasses.tcinstance]
-val impl_12:Core.Convert.t_From t_AppData (Alloc.Vec.t_Vec u8 Alloc.Alloc.t_Global)
-
-[@@ FStar.Tactics.Typeclasses.tcinstance]
-val impl_13:Core.Convert.t_From t_AppData t_Bytes
-=======
 val impl_6:Core.Convert.t_From t_AppData (t_Slice u8)
 
 [@@ FStar.Tactics.Typeclasses.tcinstance]
@@ -656,6 +605,5 @@
 
 [@@ FStar.Tactics.Typeclasses.tcinstance]
 val impl_9:Core.Convert.t_From t_AppData t_Bytes
->>>>>>> 46a08ad9
 
 val random_bytes (len: usize) : Prims.Pure t_Bytes Prims.l_True (fun _ -> Prims.l_True)