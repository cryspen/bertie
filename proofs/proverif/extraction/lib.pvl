(*****************************************)
(* Preamble *)
(*****************************************)

channel c.

fun construct_fail() : bitstring
reduc construct_fail() = fail.

type Option.
fun Some(bitstring): Option [data].
fun None(): Option [data].
letfun Option_err() = let x = construct_fail() in None().

const empty: bitstring.
letfun bitstring_default() = empty.
letfun bitstring_err() = let x = construct_fail() in bitstring_default().

letfun nat_default() = 0.
fun nat_to_bitstring(nat): bitstring.

letfun bool_default() = false.


(*****************************************)
(* Types and Constructors *)
(*****************************************)

type bertie__tls13crypto__t_AeadAlgorithm.

fun bertie__tls13crypto__t_AeadAlgorithm_to_bitstring(
      bertie__tls13crypto__t_AeadAlgorithm
    )
    : bitstring [typeConverter].
fun bertie__tls13crypto__t_AeadAlgorithm_from_bitstring(bitstring)
    : bertie__tls13crypto__t_AeadAlgorithm [typeConverter].
const bertie__tls13crypto__t_AeadAlgorithm_default_value: bertie__tls13crypto__t_AeadAlgorithm.
letfun bertie__tls13crypto__t_AeadAlgorithm_default() =
       bertie__tls13crypto__t_AeadAlgorithm_default_value.
letfun bertie__tls13crypto__t_AeadAlgorithm_err() =
       let x = construct_fail() in bertie__tls13crypto__t_AeadAlgorithm_default_value.
fun bertie__tls13crypto__AeadAlgorithm_AeadAlgorithm_Chacha20Poly1305_c()
    : bertie__tls13crypto__t_AeadAlgorithm [data].

fun bertie__tls13crypto__AeadAlgorithm_AeadAlgorithm_Aes128Gcm_c()
    : bertie__tls13crypto__t_AeadAlgorithm [data].

fun bertie__tls13crypto__AeadAlgorithm_AeadAlgorithm_Aes256Gcm_c()
    : bertie__tls13crypto__t_AeadAlgorithm [data].


type bertie__tls13crypto__t_HashAlgorithm.

fun bertie__tls13crypto__t_HashAlgorithm_to_bitstring(
      bertie__tls13crypto__t_HashAlgorithm
    )
    : bitstring [typeConverter].
fun bertie__tls13crypto__t_HashAlgorithm_from_bitstring(bitstring)
    : bertie__tls13crypto__t_HashAlgorithm [typeConverter].
const bertie__tls13crypto__t_HashAlgorithm_default_value: bertie__tls13crypto__t_HashAlgorithm.
letfun bertie__tls13crypto__t_HashAlgorithm_default() =
       bertie__tls13crypto__t_HashAlgorithm_default_value.
letfun bertie__tls13crypto__t_HashAlgorithm_err() =
       let x = construct_fail() in bertie__tls13crypto__t_HashAlgorithm_default_value.
fun bertie__tls13crypto__HashAlgorithm_HashAlgorithm_SHA256_c()
    : bertie__tls13crypto__t_HashAlgorithm [data].

fun bertie__tls13crypto__HashAlgorithm_HashAlgorithm_SHA384_c()
    : bertie__tls13crypto__t_HashAlgorithm [data].

fun bertie__tls13crypto__HashAlgorithm_HashAlgorithm_SHA512_c()
    : bertie__tls13crypto__t_HashAlgorithm [data].


type bertie__tls13crypto__t_KemScheme.

fun bertie__tls13crypto__t_KemScheme_to_bitstring(
      bertie__tls13crypto__t_KemScheme
    )
    : bitstring [typeConverter].
fun bertie__tls13crypto__t_KemScheme_from_bitstring(bitstring)
    : bertie__tls13crypto__t_KemScheme [typeConverter].
const bertie__tls13crypto__t_KemScheme_default_value: bertie__tls13crypto__t_KemScheme.
letfun bertie__tls13crypto__t_KemScheme_default() =
       bertie__tls13crypto__t_KemScheme_default_value.
letfun bertie__tls13crypto__t_KemScheme_err() =
       let x = construct_fail() in bertie__tls13crypto__t_KemScheme_default_value.
fun bertie__tls13crypto__KemScheme_KemScheme_X25519_c()
    : bertie__tls13crypto__t_KemScheme [data].

fun bertie__tls13crypto__KemScheme_KemScheme_Secp256r1_c()
    : bertie__tls13crypto__t_KemScheme [data].

fun bertie__tls13crypto__KemScheme_KemScheme_X448_c()
    : bertie__tls13crypto__t_KemScheme [data].

fun bertie__tls13crypto__KemScheme_KemScheme_Secp384r1_c()
    : bertie__tls13crypto__t_KemScheme [data].

fun bertie__tls13crypto__KemScheme_KemScheme_Secp521r1_c()
    : bertie__tls13crypto__t_KemScheme [data].


type bertie__tls13crypto__t_SignatureScheme.

fun bertie__tls13crypto__t_SignatureScheme_to_bitstring(
      bertie__tls13crypto__t_SignatureScheme
    )
    : bitstring [typeConverter].
fun bertie__tls13crypto__t_SignatureScheme_from_bitstring(bitstring)
    : bertie__tls13crypto__t_SignatureScheme [typeConverter].
const bertie__tls13crypto__t_SignatureScheme_default_value: bertie__tls13crypto__t_SignatureScheme.
letfun bertie__tls13crypto__t_SignatureScheme_default() =
       bertie__tls13crypto__t_SignatureScheme_default_value.
letfun bertie__tls13crypto__t_SignatureScheme_err() =
       let x = construct_fail() in bertie__tls13crypto__t_SignatureScheme_default_value.
fun bertie__tls13crypto__SignatureScheme_SignatureScheme_RsaPssRsaSha256_c()
    : bertie__tls13crypto__t_SignatureScheme [data].

fun bertie__tls13crypto__SignatureScheme_SignatureScheme_EcdsaSecp256r1Sha256_c(
    )
    : bertie__tls13crypto__t_SignatureScheme [data].

fun bertie__tls13crypto__SignatureScheme_SignatureScheme_ED25519_c()
    : bertie__tls13crypto__t_SignatureScheme [data].


type bertie__tls13cert__t_CertificateKey.

fun bertie__tls13cert__t_CertificateKey_to_bitstring(
      bertie__tls13cert__t_CertificateKey
    )
    : bitstring [typeConverter].
fun bertie__tls13cert__t_CertificateKey_from_bitstring(bitstring)
    : bertie__tls13cert__t_CertificateKey [typeConverter].
const bertie__tls13cert__t_CertificateKey_default_value: bertie__tls13cert__t_CertificateKey.
letfun bertie__tls13cert__t_CertificateKey_default() =
       bertie__tls13cert__t_CertificateKey_default_value.
letfun bertie__tls13cert__t_CertificateKey_err() =
       let x = construct_fail() in bertie__tls13cert__t_CertificateKey_default_value.
fun bertie__tls13cert__CertificateKey_c(nat, nat)
    : bertie__tls13cert__t_CertificateKey [data].
reduc forall 
  bertie__tls13cert__CertificateKey_0: nat,
  bertie__tls13cert__CertificateKey_1: nat
;
    accessor_bertie__tls13cert__CertificateKey_0(
      bertie__tls13cert__CertificateKey_c(
        bertie__tls13cert__CertificateKey_0, bertie__tls13cert__CertificateKey_1
      )
    ) = bertie__tls13cert__CertificateKey_0.
reduc forall 
  bertie__tls13cert__CertificateKey_0: nat,
  bertie__tls13cert__CertificateKey_1: nat
;
    accessor_bertie__tls13cert__CertificateKey_1(
      bertie__tls13cert__CertificateKey_c(
        bertie__tls13cert__CertificateKey_0, bertie__tls13cert__CertificateKey_1
      )
    ) = bertie__tls13cert__CertificateKey_1.

type bertie__tls13crypto__t_Algorithms.

fun bertie__tls13crypto__t_Algorithms_to_bitstring(
      bertie__tls13crypto__t_Algorithms
    )
    : bitstring [typeConverter].
fun bertie__tls13crypto__t_Algorithms_from_bitstring(bitstring)
    : bertie__tls13crypto__t_Algorithms [typeConverter].
const bertie__tls13crypto__t_Algorithms_default_value: bertie__tls13crypto__t_Algorithms.
letfun bertie__tls13crypto__t_Algorithms_default() =
       bertie__tls13crypto__t_Algorithms_default_value.
letfun bertie__tls13crypto__t_Algorithms_err() =
       let x = construct_fail() in bertie__tls13crypto__t_Algorithms_default_value.
fun bertie__tls13crypto__Algorithms_c(
      bertie__tls13crypto__t_HashAlgorithm,
      bertie__tls13crypto__t_AeadAlgorithm,
      bertie__tls13crypto__t_SignatureScheme,
      bertie__tls13crypto__t_KemScheme,
      bool,
      bool
    )
    : bertie__tls13crypto__t_Algorithms [data].
reduc forall 
  bertie__tls13crypto__Algorithms_f_hash: bertie__tls13crypto__t_HashAlgorithm,
  bertie__tls13crypto__Algorithms_f_aead: bertie__tls13crypto__t_AeadAlgorithm,
  bertie__tls13crypto__Algorithms_f_signature: bertie__tls13crypto__t_SignatureScheme,
  bertie__tls13crypto__Algorithms_f_kem: bertie__tls13crypto__t_KemScheme,
  bertie__tls13crypto__Algorithms_f_psk_mode: bool,
  bertie__tls13crypto__Algorithms_f_zero_rtt: bool
;
    accessor_bertie__tls13crypto__Algorithms_f_hash(
      bertie__tls13crypto__Algorithms_c(
        bertie__tls13crypto__Algorithms_f_hash,
        bertie__tls13crypto__Algorithms_f_aead,
        bertie__tls13crypto__Algorithms_f_signature,
        bertie__tls13crypto__Algorithms_f_kem,
        bertie__tls13crypto__Algorithms_f_psk_mode,
        bertie__tls13crypto__Algorithms_f_zero_rtt
      )
    ) = bertie__tls13crypto__Algorithms_f_hash.
reduc forall 
  bertie__tls13crypto__Algorithms_f_hash: bertie__tls13crypto__t_HashAlgorithm,
  bertie__tls13crypto__Algorithms_f_aead: bertie__tls13crypto__t_AeadAlgorithm,
  bertie__tls13crypto__Algorithms_f_signature: bertie__tls13crypto__t_SignatureScheme,
  bertie__tls13crypto__Algorithms_f_kem: bertie__tls13crypto__t_KemScheme,
  bertie__tls13crypto__Algorithms_f_psk_mode: bool,
  bertie__tls13crypto__Algorithms_f_zero_rtt: bool
;
    accessor_bertie__tls13crypto__Algorithms_f_aead(
      bertie__tls13crypto__Algorithms_c(
        bertie__tls13crypto__Algorithms_f_hash,
        bertie__tls13crypto__Algorithms_f_aead,
        bertie__tls13crypto__Algorithms_f_signature,
        bertie__tls13crypto__Algorithms_f_kem,
        bertie__tls13crypto__Algorithms_f_psk_mode,
        bertie__tls13crypto__Algorithms_f_zero_rtt
      )
    ) = bertie__tls13crypto__Algorithms_f_aead.
reduc forall 
  bertie__tls13crypto__Algorithms_f_hash: bertie__tls13crypto__t_HashAlgorithm,
  bertie__tls13crypto__Algorithms_f_aead: bertie__tls13crypto__t_AeadAlgorithm,
  bertie__tls13crypto__Algorithms_f_signature: bertie__tls13crypto__t_SignatureScheme,
  bertie__tls13crypto__Algorithms_f_kem: bertie__tls13crypto__t_KemScheme,
  bertie__tls13crypto__Algorithms_f_psk_mode: bool,
  bertie__tls13crypto__Algorithms_f_zero_rtt: bool
;
    accessor_bertie__tls13crypto__Algorithms_f_signature(
      bertie__tls13crypto__Algorithms_c(
        bertie__tls13crypto__Algorithms_f_hash,
        bertie__tls13crypto__Algorithms_f_aead,
        bertie__tls13crypto__Algorithms_f_signature,
        bertie__tls13crypto__Algorithms_f_kem,
        bertie__tls13crypto__Algorithms_f_psk_mode,
        bertie__tls13crypto__Algorithms_f_zero_rtt
      )
    ) = bertie__tls13crypto__Algorithms_f_signature.
reduc forall 
  bertie__tls13crypto__Algorithms_f_hash: bertie__tls13crypto__t_HashAlgorithm,
  bertie__tls13crypto__Algorithms_f_aead: bertie__tls13crypto__t_AeadAlgorithm,
  bertie__tls13crypto__Algorithms_f_signature: bertie__tls13crypto__t_SignatureScheme,
  bertie__tls13crypto__Algorithms_f_kem: bertie__tls13crypto__t_KemScheme,
  bertie__tls13crypto__Algorithms_f_psk_mode: bool,
  bertie__tls13crypto__Algorithms_f_zero_rtt: bool
;
    accessor_bertie__tls13crypto__Algorithms_f_kem(
      bertie__tls13crypto__Algorithms_c(
        bertie__tls13crypto__Algorithms_f_hash,
        bertie__tls13crypto__Algorithms_f_aead,
        bertie__tls13crypto__Algorithms_f_signature,
        bertie__tls13crypto__Algorithms_f_kem,
        bertie__tls13crypto__Algorithms_f_psk_mode,
        bertie__tls13crypto__Algorithms_f_zero_rtt
      )
    ) = bertie__tls13crypto__Algorithms_f_kem.
reduc forall 
  bertie__tls13crypto__Algorithms_f_hash: bertie__tls13crypto__t_HashAlgorithm,
  bertie__tls13crypto__Algorithms_f_aead: bertie__tls13crypto__t_AeadAlgorithm,
  bertie__tls13crypto__Algorithms_f_signature: bertie__tls13crypto__t_SignatureScheme,
  bertie__tls13crypto__Algorithms_f_kem: bertie__tls13crypto__t_KemScheme,
  bertie__tls13crypto__Algorithms_f_psk_mode: bool,
  bertie__tls13crypto__Algorithms_f_zero_rtt: bool
;
    accessor_bertie__tls13crypto__Algorithms_f_psk_mode(
      bertie__tls13crypto__Algorithms_c(
        bertie__tls13crypto__Algorithms_f_hash,
        bertie__tls13crypto__Algorithms_f_aead,
        bertie__tls13crypto__Algorithms_f_signature,
        bertie__tls13crypto__Algorithms_f_kem,
        bertie__tls13crypto__Algorithms_f_psk_mode,
        bertie__tls13crypto__Algorithms_f_zero_rtt
      )
    ) = bertie__tls13crypto__Algorithms_f_psk_mode.
reduc forall 
  bertie__tls13crypto__Algorithms_f_hash: bertie__tls13crypto__t_HashAlgorithm,
  bertie__tls13crypto__Algorithms_f_aead: bertie__tls13crypto__t_AeadAlgorithm,
  bertie__tls13crypto__Algorithms_f_signature: bertie__tls13crypto__t_SignatureScheme,
  bertie__tls13crypto__Algorithms_f_kem: bertie__tls13crypto__t_KemScheme,
  bertie__tls13crypto__Algorithms_f_psk_mode: bool,
  bertie__tls13crypto__Algorithms_f_zero_rtt: bool
;
    accessor_bertie__tls13crypto__Algorithms_f_zero_rtt(
      bertie__tls13crypto__Algorithms_c(
        bertie__tls13crypto__Algorithms_f_hash,
        bertie__tls13crypto__Algorithms_f_aead,
        bertie__tls13crypto__Algorithms_f_signature,
        bertie__tls13crypto__Algorithms_f_kem,
        bertie__tls13crypto__Algorithms_f_psk_mode,
        bertie__tls13crypto__Algorithms_f_zero_rtt
      )
    ) = bertie__tls13crypto__Algorithms_f_zero_rtt.

type bertie__tls13utils__t_Bytes.

fun bertie__tls13utils__t_Bytes_to_bitstring(bertie__tls13utils__t_Bytes)
    : bitstring [typeConverter].
fun bertie__tls13utils__t_Bytes_from_bitstring(bitstring)
    : bertie__tls13utils__t_Bytes [typeConverter].
const bertie__tls13utils__t_Bytes_default_value: bertie__tls13utils__t_Bytes.
letfun bertie__tls13utils__t_Bytes_default() =
       bertie__tls13utils__t_Bytes_default_value.
letfun bertie__tls13utils__t_Bytes_err() =
       let x = construct_fail() in bertie__tls13utils__t_Bytes_default_value.
fun bertie__tls13utils__Bytes_c(bitstring)
    : bertie__tls13utils__t_Bytes [data].
reduc forall bertie__tls13utils__Bytes_0: bitstring;
    accessor_bertie__tls13utils__Bytes_0(
      bertie__tls13utils__Bytes_c(bertie__tls13utils__Bytes_0)
    ) = bertie__tls13utils__Bytes_0.

type bertie__server__t_ServerDB.

fun bertie__server__t_ServerDB_to_bitstring(bertie__server__t_ServerDB)
    : bitstring [typeConverter].
fun bertie__server__t_ServerDB_from_bitstring(bitstring)
    : bertie__server__t_ServerDB [typeConverter].
const bertie__server__t_ServerDB_default_value: bertie__server__t_ServerDB.
letfun bertie__server__t_ServerDB_default() =
       bertie__server__t_ServerDB_default_value.
letfun bertie__server__t_ServerDB_err() =
       let x = construct_fail() in bertie__server__t_ServerDB_default_value.
fun bertie__server__ServerDB_c(
      bertie__tls13utils__t_Bytes,
      bertie__tls13utils__t_Bytes,
      bertie__tls13utils__t_Bytes,
      Option
    )
    : bertie__server__t_ServerDB [data].
reduc forall 
  bertie__server__ServerDB_f_server_name: bertie__tls13utils__t_Bytes,
  bertie__server__ServerDB_f_cert: bertie__tls13utils__t_Bytes,
  bertie__server__ServerDB_f_sk: bertie__tls13utils__t_Bytes,
  bertie__server__ServerDB_f_psk_opt: Option
;
    accessor_bertie__server__ServerDB_f_server_name(
      bertie__server__ServerDB_c(
        bertie__server__ServerDB_f_server_name,
        bertie__server__ServerDB_f_cert,
        bertie__server__ServerDB_f_sk,
        bertie__server__ServerDB_f_psk_opt
      )
    ) = bertie__server__ServerDB_f_server_name.
reduc forall 
  bertie__server__ServerDB_f_server_name: bertie__tls13utils__t_Bytes,
  bertie__server__ServerDB_f_cert: bertie__tls13utils__t_Bytes,
  bertie__server__ServerDB_f_sk: bertie__tls13utils__t_Bytes,
  bertie__server__ServerDB_f_psk_opt: Option
;
    accessor_bertie__server__ServerDB_f_cert(
      bertie__server__ServerDB_c(
        bertie__server__ServerDB_f_server_name,
        bertie__server__ServerDB_f_cert,
        bertie__server__ServerDB_f_sk,
        bertie__server__ServerDB_f_psk_opt
      )
    ) = bertie__server__ServerDB_f_cert.
reduc forall 
  bertie__server__ServerDB_f_server_name: bertie__tls13utils__t_Bytes,
  bertie__server__ServerDB_f_cert: bertie__tls13utils__t_Bytes,
  bertie__server__ServerDB_f_sk: bertie__tls13utils__t_Bytes,
  bertie__server__ServerDB_f_psk_opt: Option
;
    accessor_bertie__server__ServerDB_f_sk(
      bertie__server__ServerDB_c(
        bertie__server__ServerDB_f_server_name,
        bertie__server__ServerDB_f_cert,
        bertie__server__ServerDB_f_sk,
        bertie__server__ServerDB_f_psk_opt
      )
    ) = bertie__server__ServerDB_f_sk.
reduc forall 
  bertie__server__ServerDB_f_server_name: bertie__tls13utils__t_Bytes,
  bertie__server__ServerDB_f_cert: bertie__tls13utils__t_Bytes,
  bertie__server__ServerDB_f_sk: bertie__tls13utils__t_Bytes,
  bertie__server__ServerDB_f_psk_opt: Option
;
    accessor_bertie__server__ServerDB_f_psk_opt(
      bertie__server__ServerDB_c(
        bertie__server__ServerDB_f_server_name,
        bertie__server__ServerDB_f_cert,
        bertie__server__ServerDB_f_sk,
        bertie__server__ServerDB_f_psk_opt
      )
    ) = bertie__server__ServerDB_f_psk_opt.

type bertie__server__t_ServerInfo.

fun bertie__server__t_ServerInfo_to_bitstring(bertie__server__t_ServerInfo)
    : bitstring [typeConverter].
fun bertie__server__t_ServerInfo_from_bitstring(bitstring)
    : bertie__server__t_ServerInfo [typeConverter].
const bertie__server__t_ServerInfo_default_value: bertie__server__t_ServerInfo.
letfun bertie__server__t_ServerInfo_default() =
       bertie__server__t_ServerInfo_default_value.
letfun bertie__server__t_ServerInfo_err() =
       let x = construct_fail() in bertie__server__t_ServerInfo_default_value.
fun bertie__server__ServerInfo_c(
      bertie__tls13utils__t_Bytes, bertie__tls13utils__t_Bytes, Option
    )
    : bertie__server__t_ServerInfo [data].
reduc forall 
  bertie__server__ServerInfo_f_cert: bertie__tls13utils__t_Bytes,
  bertie__server__ServerInfo_f_sk: bertie__tls13utils__t_Bytes,
  bertie__server__ServerInfo_f_psk_opt: Option
;
    accessor_bertie__server__ServerInfo_f_cert(
      bertie__server__ServerInfo_c(
        bertie__server__ServerInfo_f_cert,
        bertie__server__ServerInfo_f_sk,
        bertie__server__ServerInfo_f_psk_opt
      )
    ) = bertie__server__ServerInfo_f_cert.
reduc forall 
  bertie__server__ServerInfo_f_cert: bertie__tls13utils__t_Bytes,
  bertie__server__ServerInfo_f_sk: bertie__tls13utils__t_Bytes,
  bertie__server__ServerInfo_f_psk_opt: Option
;
    accessor_bertie__server__ServerInfo_f_sk(
      bertie__server__ServerInfo_c(
        bertie__server__ServerInfo_f_cert,
        bertie__server__ServerInfo_f_sk,
        bertie__server__ServerInfo_f_psk_opt
      )
    ) = bertie__server__ServerInfo_f_sk.
reduc forall 
  bertie__server__ServerInfo_f_cert: bertie__tls13utils__t_Bytes,
  bertie__server__ServerInfo_f_sk: bertie__tls13utils__t_Bytes,
  bertie__server__ServerInfo_f_psk_opt: Option
;
    accessor_bertie__server__ServerInfo_f_psk_opt(
      bertie__server__ServerInfo_c(
        bertie__server__ServerInfo_f_cert,
        bertie__server__ServerInfo_f_sk,
        bertie__server__ServerInfo_f_psk_opt
      )
    ) = bertie__server__ServerInfo_f_psk_opt.

type bertie__tls13crypto__t_AeadKey.

fun bertie__tls13crypto__t_AeadKey_to_bitstring(bertie__tls13crypto__t_AeadKey)
    : bitstring [typeConverter].
fun bertie__tls13crypto__t_AeadKey_from_bitstring(bitstring)
    : bertie__tls13crypto__t_AeadKey [typeConverter].
const bertie__tls13crypto__t_AeadKey_default_value: bertie__tls13crypto__t_AeadKey.
letfun bertie__tls13crypto__t_AeadKey_default() =
       bertie__tls13crypto__t_AeadKey_default_value.
letfun bertie__tls13crypto__t_AeadKey_err() =
       let x = construct_fail() in bertie__tls13crypto__t_AeadKey_default_value.
fun bertie__tls13crypto__AeadKey_c(
      bertie__tls13utils__t_Bytes, bertie__tls13crypto__t_AeadAlgorithm
    )
    : bertie__tls13crypto__t_AeadKey [data].
reduc forall 
  bertie__tls13crypto__AeadKey_f_bytes: bertie__tls13utils__t_Bytes,
  bertie__tls13crypto__AeadKey_f_alg: bertie__tls13crypto__t_AeadAlgorithm
;
    accessor_bertie__tls13crypto__AeadKey_f_bytes(
      bertie__tls13crypto__AeadKey_c(
        bertie__tls13crypto__AeadKey_f_bytes, bertie__tls13crypto__AeadKey_f_alg
      )
    ) = bertie__tls13crypto__AeadKey_f_bytes.
reduc forall 
  bertie__tls13crypto__AeadKey_f_bytes: bertie__tls13utils__t_Bytes,
  bertie__tls13crypto__AeadKey_f_alg: bertie__tls13crypto__t_AeadAlgorithm
;
    accessor_bertie__tls13crypto__AeadKey_f_alg(
      bertie__tls13crypto__AeadKey_c(
        bertie__tls13crypto__AeadKey_f_bytes, bertie__tls13crypto__AeadKey_f_alg
      )
    ) = bertie__tls13crypto__AeadKey_f_alg.

type bertie__tls13crypto__t_RsaVerificationKey.

fun bertie__tls13crypto__t_RsaVerificationKey_to_bitstring(
      bertie__tls13crypto__t_RsaVerificationKey
    )
    : bitstring [typeConverter].
fun bertie__tls13crypto__t_RsaVerificationKey_from_bitstring(bitstring)
    : bertie__tls13crypto__t_RsaVerificationKey [typeConverter].
const bertie__tls13crypto__t_RsaVerificationKey_default_value: bertie__tls13crypto__t_RsaVerificationKey.
letfun bertie__tls13crypto__t_RsaVerificationKey_default() =
       bertie__tls13crypto__t_RsaVerificationKey_default_value.
letfun bertie__tls13crypto__t_RsaVerificationKey_err() =
       let x = construct_fail() in bertie__tls13crypto__t_RsaVerificationKey_default_value.
fun bertie__tls13crypto__RsaVerificationKey_c(
      bertie__tls13utils__t_Bytes, bertie__tls13utils__t_Bytes
    )
    : bertie__tls13crypto__t_RsaVerificationKey [data].
reduc forall 
  bertie__tls13crypto__RsaVerificationKey_f_modulus: bertie__tls13utils__t_Bytes,
  bertie__tls13crypto__RsaVerificationKey_f_exponent: bertie__tls13utils__t_Bytes
;
    accessor_bertie__tls13crypto__RsaVerificationKey_f_modulus(
      bertie__tls13crypto__RsaVerificationKey_c(
        bertie__tls13crypto__RsaVerificationKey_f_modulus,
        bertie__tls13crypto__RsaVerificationKey_f_exponent
      )
    ) = bertie__tls13crypto__RsaVerificationKey_f_modulus.
reduc forall 
  bertie__tls13crypto__RsaVerificationKey_f_modulus: bertie__tls13utils__t_Bytes,
  bertie__tls13crypto__RsaVerificationKey_f_exponent: bertie__tls13utils__t_Bytes
;
    accessor_bertie__tls13crypto__RsaVerificationKey_f_exponent(
      bertie__tls13crypto__RsaVerificationKey_c(
        bertie__tls13crypto__RsaVerificationKey_f_modulus,
        bertie__tls13crypto__RsaVerificationKey_f_exponent
      )
    ) = bertie__tls13crypto__RsaVerificationKey_f_exponent.

type bertie__tls13crypto__t_PublicVerificationKey.

fun bertie__tls13crypto__t_PublicVerificationKey_to_bitstring(
      bertie__tls13crypto__t_PublicVerificationKey
    )
    : bitstring [typeConverter].
fun bertie__tls13crypto__t_PublicVerificationKey_from_bitstring(bitstring)
    : bertie__tls13crypto__t_PublicVerificationKey [typeConverter].
const bertie__tls13crypto__t_PublicVerificationKey_default_value: bertie__tls13crypto__t_PublicVerificationKey.
letfun bertie__tls13crypto__t_PublicVerificationKey_default() =
       bertie__tls13crypto__t_PublicVerificationKey_default_value.
letfun bertie__tls13crypto__t_PublicVerificationKey_err() =
       let x = construct_fail() in bertie__tls13crypto__t_PublicVerificationKey_default_value.
fun bertie__tls13crypto__PublicVerificationKey_PublicVerificationKey_EcDsa_c(
      bertie__tls13utils__t_Bytes
    )
    : bertie__tls13crypto__t_PublicVerificationKey [data].
reduc forall 
  bertie__tls13crypto__PublicVerificationKey__EcDsa_0: bertie__tls13utils__t_Bytes
;
    accessor_bertie__tls13crypto__PublicVerificationKey__EcDsa_0(
      bertie__tls13crypto__PublicVerificationKey_PublicVerificationKey_EcDsa_c(
        bertie__tls13crypto__PublicVerificationKey__EcDsa_0
      )
    ) = bertie__tls13crypto__PublicVerificationKey__EcDsa_0.
fun bertie__tls13crypto__PublicVerificationKey_PublicVerificationKey_Rsa_c(
      bertie__tls13crypto__t_RsaVerificationKey
    )
    : bertie__tls13crypto__t_PublicVerificationKey [data].
reduc forall 
  bertie__tls13crypto__PublicVerificationKey__Rsa_0: bertie__tls13crypto__t_RsaVerificationKey
;
    accessor_bertie__tls13crypto__PublicVerificationKey__Rsa_0(
      bertie__tls13crypto__PublicVerificationKey_PublicVerificationKey_Rsa_c(
        bertie__tls13crypto__PublicVerificationKey__Rsa_0
      )
    ) = bertie__tls13crypto__PublicVerificationKey__Rsa_0.

type bertie__tls13formats__handshake_data__t_HandshakeData.

fun bertie__tls13formats__handshake_data__t_HandshakeData_to_bitstring(
      bertie__tls13formats__handshake_data__t_HandshakeData
    )
    : bitstring [typeConverter].
fun bertie__tls13formats__handshake_data__t_HandshakeData_from_bitstring(
      bitstring
    )
    : bertie__tls13formats__handshake_data__t_HandshakeData [typeConverter].
const bertie__tls13formats__handshake_data__t_HandshakeData_default_value: bertie__tls13formats__handshake_data__t_HandshakeData.
letfun bertie__tls13formats__handshake_data__t_HandshakeData_default() =
       bertie__tls13formats__handshake_data__t_HandshakeData_default_value.
letfun bertie__tls13formats__handshake_data__t_HandshakeData_err() =
       let x = construct_fail() in bertie__tls13formats__handshake_data__t_HandshakeData_default_value.
fun bertie__tls13formats__handshake_data__HandshakeData_c(
      bertie__tls13utils__t_Bytes
    )
    : bertie__tls13formats__handshake_data__t_HandshakeData [data].
reduc forall 
  bertie__tls13formats__handshake_data__HandshakeData_0: bertie__tls13utils__t_Bytes
;
    accessor_bertie__tls13formats__handshake_data__HandshakeData_0(
      bertie__tls13formats__handshake_data__HandshakeData_c(
        bertie__tls13formats__handshake_data__HandshakeData_0
      )
    ) = bertie__tls13formats__handshake_data__HandshakeData_0.

type bertie__tls13crypto__t_AeadKeyIV.

fun bertie__tls13crypto__t_AeadKeyIV_to_bitstring(
      bertie__tls13crypto__t_AeadKeyIV
    )
    : bitstring [typeConverter].
fun bertie__tls13crypto__t_AeadKeyIV_from_bitstring(bitstring)
    : bertie__tls13crypto__t_AeadKeyIV [typeConverter].
const bertie__tls13crypto__t_AeadKeyIV_default_value: bertie__tls13crypto__t_AeadKeyIV.
letfun bertie__tls13crypto__t_AeadKeyIV_default() =
       bertie__tls13crypto__t_AeadKeyIV_default_value.
letfun bertie__tls13crypto__t_AeadKeyIV_err() =
       let x = construct_fail() in bertie__tls13crypto__t_AeadKeyIV_default_value.
fun bertie__tls13crypto__AeadKeyIV_c(
      bertie__tls13crypto__t_AeadKey, bertie__tls13utils__t_Bytes
    )
    : bertie__tls13crypto__t_AeadKeyIV [data].
reduc forall 
  bertie__tls13crypto__AeadKeyIV_f_key: bertie__tls13crypto__t_AeadKey,
  bertie__tls13crypto__AeadKeyIV_f_iv: bertie__tls13utils__t_Bytes
;
    accessor_bertie__tls13crypto__AeadKeyIV_f_key(
      bertie__tls13crypto__AeadKeyIV_c(
        bertie__tls13crypto__AeadKeyIV_f_key,
        bertie__tls13crypto__AeadKeyIV_f_iv
      )
    ) = bertie__tls13crypto__AeadKeyIV_f_key.
reduc forall 
  bertie__tls13crypto__AeadKeyIV_f_key: bertie__tls13crypto__t_AeadKey,
  bertie__tls13crypto__AeadKeyIV_f_iv: bertie__tls13utils__t_Bytes
;
    accessor_bertie__tls13crypto__AeadKeyIV_f_iv(
      bertie__tls13crypto__AeadKeyIV_c(
        bertie__tls13crypto__AeadKeyIV_f_key,
        bertie__tls13crypto__AeadKeyIV_f_iv
      )
    ) = bertie__tls13crypto__AeadKeyIV_f_iv.

type bertie__tls13formats__t_Transcript.

fun bertie__tls13formats__t_Transcript_to_bitstring(
      bertie__tls13formats__t_Transcript
    )
    : bitstring [typeConverter].
fun bertie__tls13formats__t_Transcript_from_bitstring(bitstring)
    : bertie__tls13formats__t_Transcript [typeConverter].
const bertie__tls13formats__t_Transcript_default_value: bertie__tls13formats__t_Transcript.
letfun bertie__tls13formats__t_Transcript_default() =
       bertie__tls13formats__t_Transcript_default_value.
letfun bertie__tls13formats__t_Transcript_err() =
       let x = construct_fail() in bertie__tls13formats__t_Transcript_default_value.
fun bertie__tls13formats__Transcript_c(
      bertie__tls13crypto__t_HashAlgorithm,
      bertie__tls13formats__handshake_data__t_HandshakeData
    )
    : bertie__tls13formats__t_Transcript [data].
reduc forall 
  bertie__tls13formats__Transcript_f_hash_algorithm: bertie__tls13crypto__t_HashAlgorithm,
  bertie__tls13formats__Transcript_f_transcript: bertie__tls13formats__handshake_data__t_HandshakeData
;
    accessor_bertie__tls13formats__Transcript_f_hash_algorithm(
      bertie__tls13formats__Transcript_c(
        bertie__tls13formats__Transcript_f_hash_algorithm,
        bertie__tls13formats__Transcript_f_transcript
      )
    ) = bertie__tls13formats__Transcript_f_hash_algorithm.
reduc forall 
  bertie__tls13formats__Transcript_f_hash_algorithm: bertie__tls13crypto__t_HashAlgorithm,
  bertie__tls13formats__Transcript_f_transcript: bertie__tls13formats__handshake_data__t_HandshakeData
;
    accessor_bertie__tls13formats__Transcript_f_transcript(
      bertie__tls13formats__Transcript_c(
        bertie__tls13formats__Transcript_f_hash_algorithm,
        bertie__tls13formats__Transcript_f_transcript
      )
    ) = bertie__tls13formats__Transcript_f_transcript.

type bertie__tls13handshake__t_ClientPostCertificateVerify.

fun bertie__tls13handshake__t_ClientPostCertificateVerify_to_bitstring(
      bertie__tls13handshake__t_ClientPostCertificateVerify
    )
    : bitstring [typeConverter].
fun bertie__tls13handshake__t_ClientPostCertificateVerify_from_bitstring(
      bitstring
    )
    : bertie__tls13handshake__t_ClientPostCertificateVerify [typeConverter].
const bertie__tls13handshake__t_ClientPostCertificateVerify_default_value: bertie__tls13handshake__t_ClientPostCertificateVerify.
letfun bertie__tls13handshake__t_ClientPostCertificateVerify_default() =
       bertie__tls13handshake__t_ClientPostCertificateVerify_default_value.
letfun bertie__tls13handshake__t_ClientPostCertificateVerify_err() =
       let x = construct_fail() in bertie__tls13handshake__t_ClientPostCertificateVerify_default_value.
fun bertie__tls13handshake__ClientPostCertificateVerify_c(
      bertie__tls13utils__t_Bytes,
      bertie__tls13utils__t_Bytes,
      bertie__tls13crypto__t_Algorithms,
      bertie__tls13utils__t_Bytes,
      bertie__tls13utils__t_Bytes,
      bertie__tls13utils__t_Bytes,
      bertie__tls13formats__t_Transcript
    )
    : bertie__tls13handshake__t_ClientPostCertificateVerify [data].
reduc forall 
  bertie__tls13handshake__ClientPostCertificateVerify_0: bertie__tls13utils__t_Bytes,
  bertie__tls13handshake__ClientPostCertificateVerify_1: bertie__tls13utils__t_Bytes,
  bertie__tls13handshake__ClientPostCertificateVerify_2: bertie__tls13crypto__t_Algorithms,
  bertie__tls13handshake__ClientPostCertificateVerify_3: bertie__tls13utils__t_Bytes,
  bertie__tls13handshake__ClientPostCertificateVerify_4: bertie__tls13utils__t_Bytes,
  bertie__tls13handshake__ClientPostCertificateVerify_5: bertie__tls13utils__t_Bytes,
  bertie__tls13handshake__ClientPostCertificateVerify_6: bertie__tls13formats__t_Transcript
;
    accessor_bertie__tls13handshake__ClientPostCertificateVerify_0(
      bertie__tls13handshake__ClientPostCertificateVerify_c(
        bertie__tls13handshake__ClientPostCertificateVerify_0,
        bertie__tls13handshake__ClientPostCertificateVerify_1,
        bertie__tls13handshake__ClientPostCertificateVerify_2,
        bertie__tls13handshake__ClientPostCertificateVerify_3,
        bertie__tls13handshake__ClientPostCertificateVerify_4,
        bertie__tls13handshake__ClientPostCertificateVerify_5,
        bertie__tls13handshake__ClientPostCertificateVerify_6
      )
    ) = bertie__tls13handshake__ClientPostCertificateVerify_0.
reduc forall 
  bertie__tls13handshake__ClientPostCertificateVerify_0: bertie__tls13utils__t_Bytes,
  bertie__tls13handshake__ClientPostCertificateVerify_1: bertie__tls13utils__t_Bytes,
  bertie__tls13handshake__ClientPostCertificateVerify_2: bertie__tls13crypto__t_Algorithms,
  bertie__tls13handshake__ClientPostCertificateVerify_3: bertie__tls13utils__t_Bytes,
  bertie__tls13handshake__ClientPostCertificateVerify_4: bertie__tls13utils__t_Bytes,
  bertie__tls13handshake__ClientPostCertificateVerify_5: bertie__tls13utils__t_Bytes,
  bertie__tls13handshake__ClientPostCertificateVerify_6: bertie__tls13formats__t_Transcript
;
    accessor_bertie__tls13handshake__ClientPostCertificateVerify_1(
      bertie__tls13handshake__ClientPostCertificateVerify_c(
        bertie__tls13handshake__ClientPostCertificateVerify_0,
        bertie__tls13handshake__ClientPostCertificateVerify_1,
        bertie__tls13handshake__ClientPostCertificateVerify_2,
        bertie__tls13handshake__ClientPostCertificateVerify_3,
        bertie__tls13handshake__ClientPostCertificateVerify_4,
        bertie__tls13handshake__ClientPostCertificateVerify_5,
        bertie__tls13handshake__ClientPostCertificateVerify_6
      )
    ) = bertie__tls13handshake__ClientPostCertificateVerify_1.
reduc forall 
  bertie__tls13handshake__ClientPostCertificateVerify_0: bertie__tls13utils__t_Bytes,
  bertie__tls13handshake__ClientPostCertificateVerify_1: bertie__tls13utils__t_Bytes,
  bertie__tls13handshake__ClientPostCertificateVerify_2: bertie__tls13crypto__t_Algorithms,
  bertie__tls13handshake__ClientPostCertificateVerify_3: bertie__tls13utils__t_Bytes,
  bertie__tls13handshake__ClientPostCertificateVerify_4: bertie__tls13utils__t_Bytes,
  bertie__tls13handshake__ClientPostCertificateVerify_5: bertie__tls13utils__t_Bytes,
  bertie__tls13handshake__ClientPostCertificateVerify_6: bertie__tls13formats__t_Transcript
;
    accessor_bertie__tls13handshake__ClientPostCertificateVerify_2(
      bertie__tls13handshake__ClientPostCertificateVerify_c(
        bertie__tls13handshake__ClientPostCertificateVerify_0,
        bertie__tls13handshake__ClientPostCertificateVerify_1,
        bertie__tls13handshake__ClientPostCertificateVerify_2,
        bertie__tls13handshake__ClientPostCertificateVerify_3,
        bertie__tls13handshake__ClientPostCertificateVerify_4,
        bertie__tls13handshake__ClientPostCertificateVerify_5,
        bertie__tls13handshake__ClientPostCertificateVerify_6
      )
    ) = bertie__tls13handshake__ClientPostCertificateVerify_2.
reduc forall 
  bertie__tls13handshake__ClientPostCertificateVerify_0: bertie__tls13utils__t_Bytes,
  bertie__tls13handshake__ClientPostCertificateVerify_1: bertie__tls13utils__t_Bytes,
  bertie__tls13handshake__ClientPostCertificateVerify_2: bertie__tls13crypto__t_Algorithms,
  bertie__tls13handshake__ClientPostCertificateVerify_3: bertie__tls13utils__t_Bytes,
  bertie__tls13handshake__ClientPostCertificateVerify_4: bertie__tls13utils__t_Bytes,
  bertie__tls13handshake__ClientPostCertificateVerify_5: bertie__tls13utils__t_Bytes,
  bertie__tls13handshake__ClientPostCertificateVerify_6: bertie__tls13formats__t_Transcript
;
    accessor_bertie__tls13handshake__ClientPostCertificateVerify_3(
      bertie__tls13handshake__ClientPostCertificateVerify_c(
        bertie__tls13handshake__ClientPostCertificateVerify_0,
        bertie__tls13handshake__ClientPostCertificateVerify_1,
        bertie__tls13handshake__ClientPostCertificateVerify_2,
        bertie__tls13handshake__ClientPostCertificateVerify_3,
        bertie__tls13handshake__ClientPostCertificateVerify_4,
        bertie__tls13handshake__ClientPostCertificateVerify_5,
        bertie__tls13handshake__ClientPostCertificateVerify_6
      )
    ) = bertie__tls13handshake__ClientPostCertificateVerify_3.
reduc forall 
  bertie__tls13handshake__ClientPostCertificateVerify_0: bertie__tls13utils__t_Bytes,
  bertie__tls13handshake__ClientPostCertificateVerify_1: bertie__tls13utils__t_Bytes,
  bertie__tls13handshake__ClientPostCertificateVerify_2: bertie__tls13crypto__t_Algorithms,
  bertie__tls13handshake__ClientPostCertificateVerify_3: bertie__tls13utils__t_Bytes,
  bertie__tls13handshake__ClientPostCertificateVerify_4: bertie__tls13utils__t_Bytes,
  bertie__tls13handshake__ClientPostCertificateVerify_5: bertie__tls13utils__t_Bytes,
  bertie__tls13handshake__ClientPostCertificateVerify_6: bertie__tls13formats__t_Transcript
;
    accessor_bertie__tls13handshake__ClientPostCertificateVerify_4(
      bertie__tls13handshake__ClientPostCertificateVerify_c(
        bertie__tls13handshake__ClientPostCertificateVerify_0,
        bertie__tls13handshake__ClientPostCertificateVerify_1,
        bertie__tls13handshake__ClientPostCertificateVerify_2,
        bertie__tls13handshake__ClientPostCertificateVerify_3,
        bertie__tls13handshake__ClientPostCertificateVerify_4,
        bertie__tls13handshake__ClientPostCertificateVerify_5,
        bertie__tls13handshake__ClientPostCertificateVerify_6
      )
    ) = bertie__tls13handshake__ClientPostCertificateVerify_4.
reduc forall 
  bertie__tls13handshake__ClientPostCertificateVerify_0: bertie__tls13utils__t_Bytes,
  bertie__tls13handshake__ClientPostCertificateVerify_1: bertie__tls13utils__t_Bytes,
  bertie__tls13handshake__ClientPostCertificateVerify_2: bertie__tls13crypto__t_Algorithms,
  bertie__tls13handshake__ClientPostCertificateVerify_3: bertie__tls13utils__t_Bytes,
  bertie__tls13handshake__ClientPostCertificateVerify_4: bertie__tls13utils__t_Bytes,
  bertie__tls13handshake__ClientPostCertificateVerify_5: bertie__tls13utils__t_Bytes,
  bertie__tls13handshake__ClientPostCertificateVerify_6: bertie__tls13formats__t_Transcript
;
    accessor_bertie__tls13handshake__ClientPostCertificateVerify_5(
      bertie__tls13handshake__ClientPostCertificateVerify_c(
        bertie__tls13handshake__ClientPostCertificateVerify_0,
        bertie__tls13handshake__ClientPostCertificateVerify_1,
        bertie__tls13handshake__ClientPostCertificateVerify_2,
        bertie__tls13handshake__ClientPostCertificateVerify_3,
        bertie__tls13handshake__ClientPostCertificateVerify_4,
        bertie__tls13handshake__ClientPostCertificateVerify_5,
        bertie__tls13handshake__ClientPostCertificateVerify_6
      )
    ) = bertie__tls13handshake__ClientPostCertificateVerify_5.
reduc forall 
  bertie__tls13handshake__ClientPostCertificateVerify_0: bertie__tls13utils__t_Bytes,
  bertie__tls13handshake__ClientPostCertificateVerify_1: bertie__tls13utils__t_Bytes,
  bertie__tls13handshake__ClientPostCertificateVerify_2: bertie__tls13crypto__t_Algorithms,
  bertie__tls13handshake__ClientPostCertificateVerify_3: bertie__tls13utils__t_Bytes,
  bertie__tls13handshake__ClientPostCertificateVerify_4: bertie__tls13utils__t_Bytes,
  bertie__tls13handshake__ClientPostCertificateVerify_5: bertie__tls13utils__t_Bytes,
  bertie__tls13handshake__ClientPostCertificateVerify_6: bertie__tls13formats__t_Transcript
;
    accessor_bertie__tls13handshake__ClientPostCertificateVerify_6(
      bertie__tls13handshake__ClientPostCertificateVerify_c(
        bertie__tls13handshake__ClientPostCertificateVerify_0,
        bertie__tls13handshake__ClientPostCertificateVerify_1,
        bertie__tls13handshake__ClientPostCertificateVerify_2,
        bertie__tls13handshake__ClientPostCertificateVerify_3,
        bertie__tls13handshake__ClientPostCertificateVerify_4,
        bertie__tls13handshake__ClientPostCertificateVerify_5,
        bertie__tls13handshake__ClientPostCertificateVerify_6
      )
    ) = bertie__tls13handshake__ClientPostCertificateVerify_6.

type bertie__tls13handshake__t_ClientPostClientFinished.

fun bertie__tls13handshake__t_ClientPostClientFinished_to_bitstring(
      bertie__tls13handshake__t_ClientPostClientFinished
    )
    : bitstring [typeConverter].
fun bertie__tls13handshake__t_ClientPostClientFinished_from_bitstring(bitstring)
    : bertie__tls13handshake__t_ClientPostClientFinished [typeConverter].
const bertie__tls13handshake__t_ClientPostClientFinished_default_value: bertie__tls13handshake__t_ClientPostClientFinished.
letfun bertie__tls13handshake__t_ClientPostClientFinished_default() =
       bertie__tls13handshake__t_ClientPostClientFinished_default_value.
letfun bertie__tls13handshake__t_ClientPostClientFinished_err() =
       let x = construct_fail() in bertie__tls13handshake__t_ClientPostClientFinished_default_value.
fun bertie__tls13handshake__ClientPostClientFinished_c(
      bertie__tls13utils__t_Bytes,
      bertie__tls13utils__t_Bytes,
      bertie__tls13crypto__t_Algorithms,
      bertie__tls13utils__t_Bytes,
      bertie__tls13formats__t_Transcript
    )
    : bertie__tls13handshake__t_ClientPostClientFinished [data].
reduc forall 
  bertie__tls13handshake__ClientPostClientFinished_0: bertie__tls13utils__t_Bytes,
  bertie__tls13handshake__ClientPostClientFinished_1: bertie__tls13utils__t_Bytes,
  bertie__tls13handshake__ClientPostClientFinished_2: bertie__tls13crypto__t_Algorithms,
  bertie__tls13handshake__ClientPostClientFinished_3: bertie__tls13utils__t_Bytes,
  bertie__tls13handshake__ClientPostClientFinished_4: bertie__tls13formats__t_Transcript
;
    accessor_bertie__tls13handshake__ClientPostClientFinished_0(
      bertie__tls13handshake__ClientPostClientFinished_c(
        bertie__tls13handshake__ClientPostClientFinished_0,
        bertie__tls13handshake__ClientPostClientFinished_1,
        bertie__tls13handshake__ClientPostClientFinished_2,
        bertie__tls13handshake__ClientPostClientFinished_3,
        bertie__tls13handshake__ClientPostClientFinished_4
      )
    ) = bertie__tls13handshake__ClientPostClientFinished_0.
reduc forall 
  bertie__tls13handshake__ClientPostClientFinished_0: bertie__tls13utils__t_Bytes,
  bertie__tls13handshake__ClientPostClientFinished_1: bertie__tls13utils__t_Bytes,
  bertie__tls13handshake__ClientPostClientFinished_2: bertie__tls13crypto__t_Algorithms,
  bertie__tls13handshake__ClientPostClientFinished_3: bertie__tls13utils__t_Bytes,
  bertie__tls13handshake__ClientPostClientFinished_4: bertie__tls13formats__t_Transcript
;
    accessor_bertie__tls13handshake__ClientPostClientFinished_1(
      bertie__tls13handshake__ClientPostClientFinished_c(
        bertie__tls13handshake__ClientPostClientFinished_0,
        bertie__tls13handshake__ClientPostClientFinished_1,
        bertie__tls13handshake__ClientPostClientFinished_2,
        bertie__tls13handshake__ClientPostClientFinished_3,
        bertie__tls13handshake__ClientPostClientFinished_4
      )
    ) = bertie__tls13handshake__ClientPostClientFinished_1.
reduc forall 
  bertie__tls13handshake__ClientPostClientFinished_0: bertie__tls13utils__t_Bytes,
  bertie__tls13handshake__ClientPostClientFinished_1: bertie__tls13utils__t_Bytes,
  bertie__tls13handshake__ClientPostClientFinished_2: bertie__tls13crypto__t_Algorithms,
  bertie__tls13handshake__ClientPostClientFinished_3: bertie__tls13utils__t_Bytes,
  bertie__tls13handshake__ClientPostClientFinished_4: bertie__tls13formats__t_Transcript
;
    accessor_bertie__tls13handshake__ClientPostClientFinished_2(
      bertie__tls13handshake__ClientPostClientFinished_c(
        bertie__tls13handshake__ClientPostClientFinished_0,
        bertie__tls13handshake__ClientPostClientFinished_1,
        bertie__tls13handshake__ClientPostClientFinished_2,
        bertie__tls13handshake__ClientPostClientFinished_3,
        bertie__tls13handshake__ClientPostClientFinished_4
      )
    ) = bertie__tls13handshake__ClientPostClientFinished_2.
reduc forall 
  bertie__tls13handshake__ClientPostClientFinished_0: bertie__tls13utils__t_Bytes,
  bertie__tls13handshake__ClientPostClientFinished_1: bertie__tls13utils__t_Bytes,
  bertie__tls13handshake__ClientPostClientFinished_2: bertie__tls13crypto__t_Algorithms,
  bertie__tls13handshake__ClientPostClientFinished_3: bertie__tls13utils__t_Bytes,
  bertie__tls13handshake__ClientPostClientFinished_4: bertie__tls13formats__t_Transcript
;
    accessor_bertie__tls13handshake__ClientPostClientFinished_3(
      bertie__tls13handshake__ClientPostClientFinished_c(
        bertie__tls13handshake__ClientPostClientFinished_0,
        bertie__tls13handshake__ClientPostClientFinished_1,
        bertie__tls13handshake__ClientPostClientFinished_2,
        bertie__tls13handshake__ClientPostClientFinished_3,
        bertie__tls13handshake__ClientPostClientFinished_4
      )
    ) = bertie__tls13handshake__ClientPostClientFinished_3.
reduc forall 
  bertie__tls13handshake__ClientPostClientFinished_0: bertie__tls13utils__t_Bytes,
  bertie__tls13handshake__ClientPostClientFinished_1: bertie__tls13utils__t_Bytes,
  bertie__tls13handshake__ClientPostClientFinished_2: bertie__tls13crypto__t_Algorithms,
  bertie__tls13handshake__ClientPostClientFinished_3: bertie__tls13utils__t_Bytes,
  bertie__tls13handshake__ClientPostClientFinished_4: bertie__tls13formats__t_Transcript
;
    accessor_bertie__tls13handshake__ClientPostClientFinished_4(
      bertie__tls13handshake__ClientPostClientFinished_c(
        bertie__tls13handshake__ClientPostClientFinished_0,
        bertie__tls13handshake__ClientPostClientFinished_1,
        bertie__tls13handshake__ClientPostClientFinished_2,
        bertie__tls13handshake__ClientPostClientFinished_3,
        bertie__tls13handshake__ClientPostClientFinished_4
      )
    ) = bertie__tls13handshake__ClientPostClientFinished_4.

type bertie__tls13handshake__t_ClientPostClientHello.

fun bertie__tls13handshake__t_ClientPostClientHello_to_bitstring(
      bertie__tls13handshake__t_ClientPostClientHello
    )
    : bitstring [typeConverter].
fun bertie__tls13handshake__t_ClientPostClientHello_from_bitstring(bitstring)
    : bertie__tls13handshake__t_ClientPostClientHello [typeConverter].
const bertie__tls13handshake__t_ClientPostClientHello_default_value: bertie__tls13handshake__t_ClientPostClientHello.
letfun bertie__tls13handshake__t_ClientPostClientHello_default() =
       bertie__tls13handshake__t_ClientPostClientHello_default_value.
letfun bertie__tls13handshake__t_ClientPostClientHello_err() =
       let x = construct_fail() in bertie__tls13handshake__t_ClientPostClientHello_default_value.
fun bertie__tls13handshake__ClientPostClientHello_c(
      bertie__tls13utils__t_Bytes,
      bertie__tls13crypto__t_Algorithms,
      bertie__tls13utils__t_Bytes,
      Option,
      bertie__tls13formats__t_Transcript
    )
    : bertie__tls13handshake__t_ClientPostClientHello [data].
reduc forall 
  bertie__tls13handshake__ClientPostClientHello_0: bertie__tls13utils__t_Bytes,
  bertie__tls13handshake__ClientPostClientHello_1: bertie__tls13crypto__t_Algorithms,
  bertie__tls13handshake__ClientPostClientHello_2: bertie__tls13utils__t_Bytes,
  bertie__tls13handshake__ClientPostClientHello_3: Option,
  bertie__tls13handshake__ClientPostClientHello_4: bertie__tls13formats__t_Transcript
;
    accessor_bertie__tls13handshake__ClientPostClientHello_0(
      bertie__tls13handshake__ClientPostClientHello_c(
        bertie__tls13handshake__ClientPostClientHello_0,
        bertie__tls13handshake__ClientPostClientHello_1,
        bertie__tls13handshake__ClientPostClientHello_2,
        bertie__tls13handshake__ClientPostClientHello_3,
        bertie__tls13handshake__ClientPostClientHello_4
      )
    ) = bertie__tls13handshake__ClientPostClientHello_0.
reduc forall 
  bertie__tls13handshake__ClientPostClientHello_0: bertie__tls13utils__t_Bytes,
  bertie__tls13handshake__ClientPostClientHello_1: bertie__tls13crypto__t_Algorithms,
  bertie__tls13handshake__ClientPostClientHello_2: bertie__tls13utils__t_Bytes,
  bertie__tls13handshake__ClientPostClientHello_3: Option,
  bertie__tls13handshake__ClientPostClientHello_4: bertie__tls13formats__t_Transcript
;
    accessor_bertie__tls13handshake__ClientPostClientHello_1(
      bertie__tls13handshake__ClientPostClientHello_c(
        bertie__tls13handshake__ClientPostClientHello_0,
        bertie__tls13handshake__ClientPostClientHello_1,
        bertie__tls13handshake__ClientPostClientHello_2,
        bertie__tls13handshake__ClientPostClientHello_3,
        bertie__tls13handshake__ClientPostClientHello_4
      )
    ) = bertie__tls13handshake__ClientPostClientHello_1.
reduc forall 
  bertie__tls13handshake__ClientPostClientHello_0: bertie__tls13utils__t_Bytes,
  bertie__tls13handshake__ClientPostClientHello_1: bertie__tls13crypto__t_Algorithms,
  bertie__tls13handshake__ClientPostClientHello_2: bertie__tls13utils__t_Bytes,
  bertie__tls13handshake__ClientPostClientHello_3: Option,
  bertie__tls13handshake__ClientPostClientHello_4: bertie__tls13formats__t_Transcript
;
    accessor_bertie__tls13handshake__ClientPostClientHello_2(
      bertie__tls13handshake__ClientPostClientHello_c(
        bertie__tls13handshake__ClientPostClientHello_0,
        bertie__tls13handshake__ClientPostClientHello_1,
        bertie__tls13handshake__ClientPostClientHello_2,
        bertie__tls13handshake__ClientPostClientHello_3,
        bertie__tls13handshake__ClientPostClientHello_4
      )
    ) = bertie__tls13handshake__ClientPostClientHello_2.
reduc forall 
  bertie__tls13handshake__ClientPostClientHello_0: bertie__tls13utils__t_Bytes,
  bertie__tls13handshake__ClientPostClientHello_1: bertie__tls13crypto__t_Algorithms,
  bertie__tls13handshake__ClientPostClientHello_2: bertie__tls13utils__t_Bytes,
  bertie__tls13handshake__ClientPostClientHello_3: Option,
  bertie__tls13handshake__ClientPostClientHello_4: bertie__tls13formats__t_Transcript
;
    accessor_bertie__tls13handshake__ClientPostClientHello_3(
      bertie__tls13handshake__ClientPostClientHello_c(
        bertie__tls13handshake__ClientPostClientHello_0,
        bertie__tls13handshake__ClientPostClientHello_1,
        bertie__tls13handshake__ClientPostClientHello_2,
        bertie__tls13handshake__ClientPostClientHello_3,
        bertie__tls13handshake__ClientPostClientHello_4
      )
    ) = bertie__tls13handshake__ClientPostClientHello_3.
reduc forall 
  bertie__tls13handshake__ClientPostClientHello_0: bertie__tls13utils__t_Bytes,
  bertie__tls13handshake__ClientPostClientHello_1: bertie__tls13crypto__t_Algorithms,
  bertie__tls13handshake__ClientPostClientHello_2: bertie__tls13utils__t_Bytes,
  bertie__tls13handshake__ClientPostClientHello_3: Option,
  bertie__tls13handshake__ClientPostClientHello_4: bertie__tls13formats__t_Transcript
;
    accessor_bertie__tls13handshake__ClientPostClientHello_4(
      bertie__tls13handshake__ClientPostClientHello_c(
        bertie__tls13handshake__ClientPostClientHello_0,
        bertie__tls13handshake__ClientPostClientHello_1,
        bertie__tls13handshake__ClientPostClientHello_2,
        bertie__tls13handshake__ClientPostClientHello_3,
        bertie__tls13handshake__ClientPostClientHello_4
      )
    ) = bertie__tls13handshake__ClientPostClientHello_4.

type bertie__tls13handshake__t_ClientPostServerFinished.

fun bertie__tls13handshake__t_ClientPostServerFinished_to_bitstring(
      bertie__tls13handshake__t_ClientPostServerFinished
    )
    : bitstring [typeConverter].
fun bertie__tls13handshake__t_ClientPostServerFinished_from_bitstring(bitstring)
    : bertie__tls13handshake__t_ClientPostServerFinished [typeConverter].
const bertie__tls13handshake__t_ClientPostServerFinished_default_value: bertie__tls13handshake__t_ClientPostServerFinished.
letfun bertie__tls13handshake__t_ClientPostServerFinished_default() =
       bertie__tls13handshake__t_ClientPostServerFinished_default_value.
letfun bertie__tls13handshake__t_ClientPostServerFinished_err() =
       let x = construct_fail() in bertie__tls13handshake__t_ClientPostServerFinished_default_value.
fun bertie__tls13handshake__ClientPostServerFinished_c(
      bertie__tls13utils__t_Bytes,
      bertie__tls13utils__t_Bytes,
      bertie__tls13crypto__t_Algorithms,
      bertie__tls13utils__t_Bytes,
      bertie__tls13utils__t_Bytes,
      bertie__tls13formats__t_Transcript
    )
    : bertie__tls13handshake__t_ClientPostServerFinished [data].
reduc forall 
  bertie__tls13handshake__ClientPostServerFinished_0: bertie__tls13utils__t_Bytes,
  bertie__tls13handshake__ClientPostServerFinished_1: bertie__tls13utils__t_Bytes,
  bertie__tls13handshake__ClientPostServerFinished_2: bertie__tls13crypto__t_Algorithms,
  bertie__tls13handshake__ClientPostServerFinished_3: bertie__tls13utils__t_Bytes,
  bertie__tls13handshake__ClientPostServerFinished_4: bertie__tls13utils__t_Bytes,
  bertie__tls13handshake__ClientPostServerFinished_5: bertie__tls13formats__t_Transcript
;
    accessor_bertie__tls13handshake__ClientPostServerFinished_0(
      bertie__tls13handshake__ClientPostServerFinished_c(
        bertie__tls13handshake__ClientPostServerFinished_0,
        bertie__tls13handshake__ClientPostServerFinished_1,
        bertie__tls13handshake__ClientPostServerFinished_2,
        bertie__tls13handshake__ClientPostServerFinished_3,
        bertie__tls13handshake__ClientPostServerFinished_4,
        bertie__tls13handshake__ClientPostServerFinished_5
      )
    ) = bertie__tls13handshake__ClientPostServerFinished_0.
reduc forall 
  bertie__tls13handshake__ClientPostServerFinished_0: bertie__tls13utils__t_Bytes,
  bertie__tls13handshake__ClientPostServerFinished_1: bertie__tls13utils__t_Bytes,
  bertie__tls13handshake__ClientPostServerFinished_2: bertie__tls13crypto__t_Algorithms,
  bertie__tls13handshake__ClientPostServerFinished_3: bertie__tls13utils__t_Bytes,
  bertie__tls13handshake__ClientPostServerFinished_4: bertie__tls13utils__t_Bytes,
  bertie__tls13handshake__ClientPostServerFinished_5: bertie__tls13formats__t_Transcript
;
    accessor_bertie__tls13handshake__ClientPostServerFinished_1(
      bertie__tls13handshake__ClientPostServerFinished_c(
        bertie__tls13handshake__ClientPostServerFinished_0,
        bertie__tls13handshake__ClientPostServerFinished_1,
        bertie__tls13handshake__ClientPostServerFinished_2,
        bertie__tls13handshake__ClientPostServerFinished_3,
        bertie__tls13handshake__ClientPostServerFinished_4,
        bertie__tls13handshake__ClientPostServerFinished_5
      )
    ) = bertie__tls13handshake__ClientPostServerFinished_1.
reduc forall 
  bertie__tls13handshake__ClientPostServerFinished_0: bertie__tls13utils__t_Bytes,
  bertie__tls13handshake__ClientPostServerFinished_1: bertie__tls13utils__t_Bytes,
  bertie__tls13handshake__ClientPostServerFinished_2: bertie__tls13crypto__t_Algorithms,
  bertie__tls13handshake__ClientPostServerFinished_3: bertie__tls13utils__t_Bytes,
  bertie__tls13handshake__ClientPostServerFinished_4: bertie__tls13utils__t_Bytes,
  bertie__tls13handshake__ClientPostServerFinished_5: bertie__tls13formats__t_Transcript
;
    accessor_bertie__tls13handshake__ClientPostServerFinished_2(
      bertie__tls13handshake__ClientPostServerFinished_c(
        bertie__tls13handshake__ClientPostServerFinished_0,
        bertie__tls13handshake__ClientPostServerFinished_1,
        bertie__tls13handshake__ClientPostServerFinished_2,
        bertie__tls13handshake__ClientPostServerFinished_3,
        bertie__tls13handshake__ClientPostServerFinished_4,
        bertie__tls13handshake__ClientPostServerFinished_5
      )
    ) = bertie__tls13handshake__ClientPostServerFinished_2.
reduc forall 
  bertie__tls13handshake__ClientPostServerFinished_0: bertie__tls13utils__t_Bytes,
  bertie__tls13handshake__ClientPostServerFinished_1: bertie__tls13utils__t_Bytes,
  bertie__tls13handshake__ClientPostServerFinished_2: bertie__tls13crypto__t_Algorithms,
  bertie__tls13handshake__ClientPostServerFinished_3: bertie__tls13utils__t_Bytes,
  bertie__tls13handshake__ClientPostServerFinished_4: bertie__tls13utils__t_Bytes,
  bertie__tls13handshake__ClientPostServerFinished_5: bertie__tls13formats__t_Transcript
;
    accessor_bertie__tls13handshake__ClientPostServerFinished_3(
      bertie__tls13handshake__ClientPostServerFinished_c(
        bertie__tls13handshake__ClientPostServerFinished_0,
        bertie__tls13handshake__ClientPostServerFinished_1,
        bertie__tls13handshake__ClientPostServerFinished_2,
        bertie__tls13handshake__ClientPostServerFinished_3,
        bertie__tls13handshake__ClientPostServerFinished_4,
        bertie__tls13handshake__ClientPostServerFinished_5
      )
    ) = bertie__tls13handshake__ClientPostServerFinished_3.
reduc forall 
  bertie__tls13handshake__ClientPostServerFinished_0: bertie__tls13utils__t_Bytes,
  bertie__tls13handshake__ClientPostServerFinished_1: bertie__tls13utils__t_Bytes,
  bertie__tls13handshake__ClientPostServerFinished_2: bertie__tls13crypto__t_Algorithms,
  bertie__tls13handshake__ClientPostServerFinished_3: bertie__tls13utils__t_Bytes,
  bertie__tls13handshake__ClientPostServerFinished_4: bertie__tls13utils__t_Bytes,
  bertie__tls13handshake__ClientPostServerFinished_5: bertie__tls13formats__t_Transcript
;
    accessor_bertie__tls13handshake__ClientPostServerFinished_4(
      bertie__tls13handshake__ClientPostServerFinished_c(
        bertie__tls13handshake__ClientPostServerFinished_0,
        bertie__tls13handshake__ClientPostServerFinished_1,
        bertie__tls13handshake__ClientPostServerFinished_2,
        bertie__tls13handshake__ClientPostServerFinished_3,
        bertie__tls13handshake__ClientPostServerFinished_4,
        bertie__tls13handshake__ClientPostServerFinished_5
      )
    ) = bertie__tls13handshake__ClientPostServerFinished_4.
reduc forall 
  bertie__tls13handshake__ClientPostServerFinished_0: bertie__tls13utils__t_Bytes,
  bertie__tls13handshake__ClientPostServerFinished_1: bertie__tls13utils__t_Bytes,
  bertie__tls13handshake__ClientPostServerFinished_2: bertie__tls13crypto__t_Algorithms,
  bertie__tls13handshake__ClientPostServerFinished_3: bertie__tls13utils__t_Bytes,
  bertie__tls13handshake__ClientPostServerFinished_4: bertie__tls13utils__t_Bytes,
  bertie__tls13handshake__ClientPostServerFinished_5: bertie__tls13formats__t_Transcript
;
    accessor_bertie__tls13handshake__ClientPostServerFinished_5(
      bertie__tls13handshake__ClientPostServerFinished_c(
        bertie__tls13handshake__ClientPostServerFinished_0,
        bertie__tls13handshake__ClientPostServerFinished_1,
        bertie__tls13handshake__ClientPostServerFinished_2,
        bertie__tls13handshake__ClientPostServerFinished_3,
        bertie__tls13handshake__ClientPostServerFinished_4,
        bertie__tls13handshake__ClientPostServerFinished_5
      )
    ) = bertie__tls13handshake__ClientPostServerFinished_5.

type bertie__tls13handshake__t_ClientPostServerHello.

fun bertie__tls13handshake__t_ClientPostServerHello_to_bitstring(
      bertie__tls13handshake__t_ClientPostServerHello
    )
    : bitstring [typeConverter].
fun bertie__tls13handshake__t_ClientPostServerHello_from_bitstring(bitstring)
    : bertie__tls13handshake__t_ClientPostServerHello [typeConverter].
const bertie__tls13handshake__t_ClientPostServerHello_default_value: bertie__tls13handshake__t_ClientPostServerHello.
letfun bertie__tls13handshake__t_ClientPostServerHello_default() =
       bertie__tls13handshake__t_ClientPostServerHello_default_value.
letfun bertie__tls13handshake__t_ClientPostServerHello_err() =
       let x = construct_fail() in bertie__tls13handshake__t_ClientPostServerHello_default_value.
fun bertie__tls13handshake__ClientPostServerHello_c(
      bertie__tls13utils__t_Bytes,
      bertie__tls13utils__t_Bytes,
      bertie__tls13crypto__t_Algorithms,
      bertie__tls13utils__t_Bytes,
      bertie__tls13utils__t_Bytes,
      bertie__tls13utils__t_Bytes,
      bertie__tls13formats__t_Transcript
    )
    : bertie__tls13handshake__t_ClientPostServerHello [data].
reduc forall 
  bertie__tls13handshake__ClientPostServerHello_0: bertie__tls13utils__t_Bytes,
  bertie__tls13handshake__ClientPostServerHello_1: bertie__tls13utils__t_Bytes,
  bertie__tls13handshake__ClientPostServerHello_2: bertie__tls13crypto__t_Algorithms,
  bertie__tls13handshake__ClientPostServerHello_3: bertie__tls13utils__t_Bytes,
  bertie__tls13handshake__ClientPostServerHello_4: bertie__tls13utils__t_Bytes,
  bertie__tls13handshake__ClientPostServerHello_5: bertie__tls13utils__t_Bytes,
  bertie__tls13handshake__ClientPostServerHello_6: bertie__tls13formats__t_Transcript
;
    accessor_bertie__tls13handshake__ClientPostServerHello_0(
      bertie__tls13handshake__ClientPostServerHello_c(
        bertie__tls13handshake__ClientPostServerHello_0,
        bertie__tls13handshake__ClientPostServerHello_1,
        bertie__tls13handshake__ClientPostServerHello_2,
        bertie__tls13handshake__ClientPostServerHello_3,
        bertie__tls13handshake__ClientPostServerHello_4,
        bertie__tls13handshake__ClientPostServerHello_5,
        bertie__tls13handshake__ClientPostServerHello_6
      )
    ) = bertie__tls13handshake__ClientPostServerHello_0.
reduc forall 
  bertie__tls13handshake__ClientPostServerHello_0: bertie__tls13utils__t_Bytes,
  bertie__tls13handshake__ClientPostServerHello_1: bertie__tls13utils__t_Bytes,
  bertie__tls13handshake__ClientPostServerHello_2: bertie__tls13crypto__t_Algorithms,
  bertie__tls13handshake__ClientPostServerHello_3: bertie__tls13utils__t_Bytes,
  bertie__tls13handshake__ClientPostServerHello_4: bertie__tls13utils__t_Bytes,
  bertie__tls13handshake__ClientPostServerHello_5: bertie__tls13utils__t_Bytes,
  bertie__tls13handshake__ClientPostServerHello_6: bertie__tls13formats__t_Transcript
;
    accessor_bertie__tls13handshake__ClientPostServerHello_1(
      bertie__tls13handshake__ClientPostServerHello_c(
        bertie__tls13handshake__ClientPostServerHello_0,
        bertie__tls13handshake__ClientPostServerHello_1,
        bertie__tls13handshake__ClientPostServerHello_2,
        bertie__tls13handshake__ClientPostServerHello_3,
        bertie__tls13handshake__ClientPostServerHello_4,
        bertie__tls13handshake__ClientPostServerHello_5,
        bertie__tls13handshake__ClientPostServerHello_6
      )
    ) = bertie__tls13handshake__ClientPostServerHello_1.
reduc forall 
  bertie__tls13handshake__ClientPostServerHello_0: bertie__tls13utils__t_Bytes,
  bertie__tls13handshake__ClientPostServerHello_1: bertie__tls13utils__t_Bytes,
  bertie__tls13handshake__ClientPostServerHello_2: bertie__tls13crypto__t_Algorithms,
  bertie__tls13handshake__ClientPostServerHello_3: bertie__tls13utils__t_Bytes,
  bertie__tls13handshake__ClientPostServerHello_4: bertie__tls13utils__t_Bytes,
  bertie__tls13handshake__ClientPostServerHello_5: bertie__tls13utils__t_Bytes,
  bertie__tls13handshake__ClientPostServerHello_6: bertie__tls13formats__t_Transcript
;
    accessor_bertie__tls13handshake__ClientPostServerHello_2(
      bertie__tls13handshake__ClientPostServerHello_c(
        bertie__tls13handshake__ClientPostServerHello_0,
        bertie__tls13handshake__ClientPostServerHello_1,
        bertie__tls13handshake__ClientPostServerHello_2,
        bertie__tls13handshake__ClientPostServerHello_3,
        bertie__tls13handshake__ClientPostServerHello_4,
        bertie__tls13handshake__ClientPostServerHello_5,
        bertie__tls13handshake__ClientPostServerHello_6
      )
    ) = bertie__tls13handshake__ClientPostServerHello_2.
reduc forall 
  bertie__tls13handshake__ClientPostServerHello_0: bertie__tls13utils__t_Bytes,
  bertie__tls13handshake__ClientPostServerHello_1: bertie__tls13utils__t_Bytes,
  bertie__tls13handshake__ClientPostServerHello_2: bertie__tls13crypto__t_Algorithms,
  bertie__tls13handshake__ClientPostServerHello_3: bertie__tls13utils__t_Bytes,
  bertie__tls13handshake__ClientPostServerHello_4: bertie__tls13utils__t_Bytes,
  bertie__tls13handshake__ClientPostServerHello_5: bertie__tls13utils__t_Bytes,
  bertie__tls13handshake__ClientPostServerHello_6: bertie__tls13formats__t_Transcript
;
    accessor_bertie__tls13handshake__ClientPostServerHello_3(
      bertie__tls13handshake__ClientPostServerHello_c(
        bertie__tls13handshake__ClientPostServerHello_0,
        bertie__tls13handshake__ClientPostServerHello_1,
        bertie__tls13handshake__ClientPostServerHello_2,
        bertie__tls13handshake__ClientPostServerHello_3,
        bertie__tls13handshake__ClientPostServerHello_4,
        bertie__tls13handshake__ClientPostServerHello_5,
        bertie__tls13handshake__ClientPostServerHello_6
      )
    ) = bertie__tls13handshake__ClientPostServerHello_3.
reduc forall 
  bertie__tls13handshake__ClientPostServerHello_0: bertie__tls13utils__t_Bytes,
  bertie__tls13handshake__ClientPostServerHello_1: bertie__tls13utils__t_Bytes,
  bertie__tls13handshake__ClientPostServerHello_2: bertie__tls13crypto__t_Algorithms,
  bertie__tls13handshake__ClientPostServerHello_3: bertie__tls13utils__t_Bytes,
  bertie__tls13handshake__ClientPostServerHello_4: bertie__tls13utils__t_Bytes,
  bertie__tls13handshake__ClientPostServerHello_5: bertie__tls13utils__t_Bytes,
  bertie__tls13handshake__ClientPostServerHello_6: bertie__tls13formats__t_Transcript
;
    accessor_bertie__tls13handshake__ClientPostServerHello_4(
      bertie__tls13handshake__ClientPostServerHello_c(
        bertie__tls13handshake__ClientPostServerHello_0,
        bertie__tls13handshake__ClientPostServerHello_1,
        bertie__tls13handshake__ClientPostServerHello_2,
        bertie__tls13handshake__ClientPostServerHello_3,
        bertie__tls13handshake__ClientPostServerHello_4,
        bertie__tls13handshake__ClientPostServerHello_5,
        bertie__tls13handshake__ClientPostServerHello_6
      )
    ) = bertie__tls13handshake__ClientPostServerHello_4.
reduc forall 
  bertie__tls13handshake__ClientPostServerHello_0: bertie__tls13utils__t_Bytes,
  bertie__tls13handshake__ClientPostServerHello_1: bertie__tls13utils__t_Bytes,
  bertie__tls13handshake__ClientPostServerHello_2: bertie__tls13crypto__t_Algorithms,
  bertie__tls13handshake__ClientPostServerHello_3: bertie__tls13utils__t_Bytes,
  bertie__tls13handshake__ClientPostServerHello_4: bertie__tls13utils__t_Bytes,
  bertie__tls13handshake__ClientPostServerHello_5: bertie__tls13utils__t_Bytes,
  bertie__tls13handshake__ClientPostServerHello_6: bertie__tls13formats__t_Transcript
;
    accessor_bertie__tls13handshake__ClientPostServerHello_5(
      bertie__tls13handshake__ClientPostServerHello_c(
        bertie__tls13handshake__ClientPostServerHello_0,
        bertie__tls13handshake__ClientPostServerHello_1,
        bertie__tls13handshake__ClientPostServerHello_2,
        bertie__tls13handshake__ClientPostServerHello_3,
        bertie__tls13handshake__ClientPostServerHello_4,
        bertie__tls13handshake__ClientPostServerHello_5,
        bertie__tls13handshake__ClientPostServerHello_6
      )
    ) = bertie__tls13handshake__ClientPostServerHello_5.
reduc forall 
  bertie__tls13handshake__ClientPostServerHello_0: bertie__tls13utils__t_Bytes,
  bertie__tls13handshake__ClientPostServerHello_1: bertie__tls13utils__t_Bytes,
  bertie__tls13handshake__ClientPostServerHello_2: bertie__tls13crypto__t_Algorithms,
  bertie__tls13handshake__ClientPostServerHello_3: bertie__tls13utils__t_Bytes,
  bertie__tls13handshake__ClientPostServerHello_4: bertie__tls13utils__t_Bytes,
  bertie__tls13handshake__ClientPostServerHello_5: bertie__tls13utils__t_Bytes,
  bertie__tls13handshake__ClientPostServerHello_6: bertie__tls13formats__t_Transcript
;
    accessor_bertie__tls13handshake__ClientPostServerHello_6(
      bertie__tls13handshake__ClientPostServerHello_c(
        bertie__tls13handshake__ClientPostServerHello_0,
        bertie__tls13handshake__ClientPostServerHello_1,
        bertie__tls13handshake__ClientPostServerHello_2,
        bertie__tls13handshake__ClientPostServerHello_3,
        bertie__tls13handshake__ClientPostServerHello_4,
        bertie__tls13handshake__ClientPostServerHello_5,
        bertie__tls13handshake__ClientPostServerHello_6
      )
    ) = bertie__tls13handshake__ClientPostServerHello_6.

type bertie__tls13handshake__t_ServerPostCertificateVerify.

fun bertie__tls13handshake__t_ServerPostCertificateVerify_to_bitstring(
      bertie__tls13handshake__t_ServerPostCertificateVerify
    )
    : bitstring [typeConverter].
fun bertie__tls13handshake__t_ServerPostCertificateVerify_from_bitstring(
      bitstring
    )
    : bertie__tls13handshake__t_ServerPostCertificateVerify [typeConverter].
const bertie__tls13handshake__t_ServerPostCertificateVerify_default_value: bertie__tls13handshake__t_ServerPostCertificateVerify.
letfun bertie__tls13handshake__t_ServerPostCertificateVerify_default() =
       bertie__tls13handshake__t_ServerPostCertificateVerify_default_value.
letfun bertie__tls13handshake__t_ServerPostCertificateVerify_err() =
       let x = construct_fail() in bertie__tls13handshake__t_ServerPostCertificateVerify_default_value.
fun bertie__tls13handshake__ServerPostCertificateVerify_c(
      bertie__tls13utils__t_Bytes,
      bertie__tls13utils__t_Bytes,
      bertie__tls13crypto__t_Algorithms,
      bertie__tls13utils__t_Bytes,
      bertie__tls13utils__t_Bytes,
      bertie__tls13utils__t_Bytes,
      bertie__tls13formats__t_Transcript
    )
    : bertie__tls13handshake__t_ServerPostCertificateVerify [data].
reduc forall 
  bertie__tls13handshake__ServerPostCertificateVerify_0: bertie__tls13utils__t_Bytes,
  bertie__tls13handshake__ServerPostCertificateVerify_1: bertie__tls13utils__t_Bytes,
  bertie__tls13handshake__ServerPostCertificateVerify_2: bertie__tls13crypto__t_Algorithms,
  bertie__tls13handshake__ServerPostCertificateVerify_3: bertie__tls13utils__t_Bytes,
  bertie__tls13handshake__ServerPostCertificateVerify_4: bertie__tls13utils__t_Bytes,
  bertie__tls13handshake__ServerPostCertificateVerify_5: bertie__tls13utils__t_Bytes,
  bertie__tls13handshake__ServerPostCertificateVerify_6: bertie__tls13formats__t_Transcript
;
    accessor_bertie__tls13handshake__ServerPostCertificateVerify_0(
      bertie__tls13handshake__ServerPostCertificateVerify_c(
        bertie__tls13handshake__ServerPostCertificateVerify_0,
        bertie__tls13handshake__ServerPostCertificateVerify_1,
        bertie__tls13handshake__ServerPostCertificateVerify_2,
        bertie__tls13handshake__ServerPostCertificateVerify_3,
        bertie__tls13handshake__ServerPostCertificateVerify_4,
        bertie__tls13handshake__ServerPostCertificateVerify_5,
        bertie__tls13handshake__ServerPostCertificateVerify_6
      )
    ) = bertie__tls13handshake__ServerPostCertificateVerify_0.
reduc forall 
  bertie__tls13handshake__ServerPostCertificateVerify_0: bertie__tls13utils__t_Bytes,
  bertie__tls13handshake__ServerPostCertificateVerify_1: bertie__tls13utils__t_Bytes,
  bertie__tls13handshake__ServerPostCertificateVerify_2: bertie__tls13crypto__t_Algorithms,
  bertie__tls13handshake__ServerPostCertificateVerify_3: bertie__tls13utils__t_Bytes,
  bertie__tls13handshake__ServerPostCertificateVerify_4: bertie__tls13utils__t_Bytes,
  bertie__tls13handshake__ServerPostCertificateVerify_5: bertie__tls13utils__t_Bytes,
  bertie__tls13handshake__ServerPostCertificateVerify_6: bertie__tls13formats__t_Transcript
;
    accessor_bertie__tls13handshake__ServerPostCertificateVerify_1(
      bertie__tls13handshake__ServerPostCertificateVerify_c(
        bertie__tls13handshake__ServerPostCertificateVerify_0,
        bertie__tls13handshake__ServerPostCertificateVerify_1,
        bertie__tls13handshake__ServerPostCertificateVerify_2,
        bertie__tls13handshake__ServerPostCertificateVerify_3,
        bertie__tls13handshake__ServerPostCertificateVerify_4,
        bertie__tls13handshake__ServerPostCertificateVerify_5,
        bertie__tls13handshake__ServerPostCertificateVerify_6
      )
    ) = bertie__tls13handshake__ServerPostCertificateVerify_1.
reduc forall 
  bertie__tls13handshake__ServerPostCertificateVerify_0: bertie__tls13utils__t_Bytes,
  bertie__tls13handshake__ServerPostCertificateVerify_1: bertie__tls13utils__t_Bytes,
  bertie__tls13handshake__ServerPostCertificateVerify_2: bertie__tls13crypto__t_Algorithms,
  bertie__tls13handshake__ServerPostCertificateVerify_3: bertie__tls13utils__t_Bytes,
  bertie__tls13handshake__ServerPostCertificateVerify_4: bertie__tls13utils__t_Bytes,
  bertie__tls13handshake__ServerPostCertificateVerify_5: bertie__tls13utils__t_Bytes,
  bertie__tls13handshake__ServerPostCertificateVerify_6: bertie__tls13formats__t_Transcript
;
    accessor_bertie__tls13handshake__ServerPostCertificateVerify_2(
      bertie__tls13handshake__ServerPostCertificateVerify_c(
        bertie__tls13handshake__ServerPostCertificateVerify_0,
        bertie__tls13handshake__ServerPostCertificateVerify_1,
        bertie__tls13handshake__ServerPostCertificateVerify_2,
        bertie__tls13handshake__ServerPostCertificateVerify_3,
        bertie__tls13handshake__ServerPostCertificateVerify_4,
        bertie__tls13handshake__ServerPostCertificateVerify_5,
        bertie__tls13handshake__ServerPostCertificateVerify_6
      )
    ) = bertie__tls13handshake__ServerPostCertificateVerify_2.
reduc forall 
  bertie__tls13handshake__ServerPostCertificateVerify_0: bertie__tls13utils__t_Bytes,
  bertie__tls13handshake__ServerPostCertificateVerify_1: bertie__tls13utils__t_Bytes,
  bertie__tls13handshake__ServerPostCertificateVerify_2: bertie__tls13crypto__t_Algorithms,
  bertie__tls13handshake__ServerPostCertificateVerify_3: bertie__tls13utils__t_Bytes,
  bertie__tls13handshake__ServerPostCertificateVerify_4: bertie__tls13utils__t_Bytes,
  bertie__tls13handshake__ServerPostCertificateVerify_5: bertie__tls13utils__t_Bytes,
  bertie__tls13handshake__ServerPostCertificateVerify_6: bertie__tls13formats__t_Transcript
;
    accessor_bertie__tls13handshake__ServerPostCertificateVerify_3(
      bertie__tls13handshake__ServerPostCertificateVerify_c(
        bertie__tls13handshake__ServerPostCertificateVerify_0,
        bertie__tls13handshake__ServerPostCertificateVerify_1,
        bertie__tls13handshake__ServerPostCertificateVerify_2,
        bertie__tls13handshake__ServerPostCertificateVerify_3,
        bertie__tls13handshake__ServerPostCertificateVerify_4,
        bertie__tls13handshake__ServerPostCertificateVerify_5,
        bertie__tls13handshake__ServerPostCertificateVerify_6
      )
    ) = bertie__tls13handshake__ServerPostCertificateVerify_3.
reduc forall 
  bertie__tls13handshake__ServerPostCertificateVerify_0: bertie__tls13utils__t_Bytes,
  bertie__tls13handshake__ServerPostCertificateVerify_1: bertie__tls13utils__t_Bytes,
  bertie__tls13handshake__ServerPostCertificateVerify_2: bertie__tls13crypto__t_Algorithms,
  bertie__tls13handshake__ServerPostCertificateVerify_3: bertie__tls13utils__t_Bytes,
  bertie__tls13handshake__ServerPostCertificateVerify_4: bertie__tls13utils__t_Bytes,
  bertie__tls13handshake__ServerPostCertificateVerify_5: bertie__tls13utils__t_Bytes,
  bertie__tls13handshake__ServerPostCertificateVerify_6: bertie__tls13formats__t_Transcript
;
    accessor_bertie__tls13handshake__ServerPostCertificateVerify_4(
      bertie__tls13handshake__ServerPostCertificateVerify_c(
        bertie__tls13handshake__ServerPostCertificateVerify_0,
        bertie__tls13handshake__ServerPostCertificateVerify_1,
        bertie__tls13handshake__ServerPostCertificateVerify_2,
        bertie__tls13handshake__ServerPostCertificateVerify_3,
        bertie__tls13handshake__ServerPostCertificateVerify_4,
        bertie__tls13handshake__ServerPostCertificateVerify_5,
        bertie__tls13handshake__ServerPostCertificateVerify_6
      )
    ) = bertie__tls13handshake__ServerPostCertificateVerify_4.
reduc forall 
  bertie__tls13handshake__ServerPostCertificateVerify_0: bertie__tls13utils__t_Bytes,
  bertie__tls13handshake__ServerPostCertificateVerify_1: bertie__tls13utils__t_Bytes,
  bertie__tls13handshake__ServerPostCertificateVerify_2: bertie__tls13crypto__t_Algorithms,
  bertie__tls13handshake__ServerPostCertificateVerify_3: bertie__tls13utils__t_Bytes,
  bertie__tls13handshake__ServerPostCertificateVerify_4: bertie__tls13utils__t_Bytes,
  bertie__tls13handshake__ServerPostCertificateVerify_5: bertie__tls13utils__t_Bytes,
  bertie__tls13handshake__ServerPostCertificateVerify_6: bertie__tls13formats__t_Transcript
;
    accessor_bertie__tls13handshake__ServerPostCertificateVerify_5(
      bertie__tls13handshake__ServerPostCertificateVerify_c(
        bertie__tls13handshake__ServerPostCertificateVerify_0,
        bertie__tls13handshake__ServerPostCertificateVerify_1,
        bertie__tls13handshake__ServerPostCertificateVerify_2,
        bertie__tls13handshake__ServerPostCertificateVerify_3,
        bertie__tls13handshake__ServerPostCertificateVerify_4,
        bertie__tls13handshake__ServerPostCertificateVerify_5,
        bertie__tls13handshake__ServerPostCertificateVerify_6
      )
    ) = bertie__tls13handshake__ServerPostCertificateVerify_5.
reduc forall 
  bertie__tls13handshake__ServerPostCertificateVerify_0: bertie__tls13utils__t_Bytes,
  bertie__tls13handshake__ServerPostCertificateVerify_1: bertie__tls13utils__t_Bytes,
  bertie__tls13handshake__ServerPostCertificateVerify_2: bertie__tls13crypto__t_Algorithms,
  bertie__tls13handshake__ServerPostCertificateVerify_3: bertie__tls13utils__t_Bytes,
  bertie__tls13handshake__ServerPostCertificateVerify_4: bertie__tls13utils__t_Bytes,
  bertie__tls13handshake__ServerPostCertificateVerify_5: bertie__tls13utils__t_Bytes,
  bertie__tls13handshake__ServerPostCertificateVerify_6: bertie__tls13formats__t_Transcript
;
    accessor_bertie__tls13handshake__ServerPostCertificateVerify_6(
      bertie__tls13handshake__ServerPostCertificateVerify_c(
        bertie__tls13handshake__ServerPostCertificateVerify_0,
        bertie__tls13handshake__ServerPostCertificateVerify_1,
        bertie__tls13handshake__ServerPostCertificateVerify_2,
        bertie__tls13handshake__ServerPostCertificateVerify_3,
        bertie__tls13handshake__ServerPostCertificateVerify_4,
        bertie__tls13handshake__ServerPostCertificateVerify_5,
        bertie__tls13handshake__ServerPostCertificateVerify_6
      )
    ) = bertie__tls13handshake__ServerPostCertificateVerify_6.

type bertie__tls13handshake__t_ServerPostClientFinished.

fun bertie__tls13handshake__t_ServerPostClientFinished_to_bitstring(
      bertie__tls13handshake__t_ServerPostClientFinished
    )
    : bitstring [typeConverter].
fun bertie__tls13handshake__t_ServerPostClientFinished_from_bitstring(bitstring)
    : bertie__tls13handshake__t_ServerPostClientFinished [typeConverter].
const bertie__tls13handshake__t_ServerPostClientFinished_default_value: bertie__tls13handshake__t_ServerPostClientFinished.
letfun bertie__tls13handshake__t_ServerPostClientFinished_default() =
       bertie__tls13handshake__t_ServerPostClientFinished_default_value.
letfun bertie__tls13handshake__t_ServerPostClientFinished_err() =
       let x = construct_fail() in bertie__tls13handshake__t_ServerPostClientFinished_default_value.
fun bertie__tls13handshake__ServerPostClientFinished_c(
      bertie__tls13utils__t_Bytes,
      bertie__tls13utils__t_Bytes,
      bertie__tls13crypto__t_Algorithms,
      bertie__tls13utils__t_Bytes,
      bertie__tls13formats__t_Transcript
    )
    : bertie__tls13handshake__t_ServerPostClientFinished [data].
reduc forall 
  bertie__tls13handshake__ServerPostClientFinished_0: bertie__tls13utils__t_Bytes,
  bertie__tls13handshake__ServerPostClientFinished_1: bertie__tls13utils__t_Bytes,
  bertie__tls13handshake__ServerPostClientFinished_2: bertie__tls13crypto__t_Algorithms,
  bertie__tls13handshake__ServerPostClientFinished_3: bertie__tls13utils__t_Bytes,
  bertie__tls13handshake__ServerPostClientFinished_4: bertie__tls13formats__t_Transcript
;
    accessor_bertie__tls13handshake__ServerPostClientFinished_0(
      bertie__tls13handshake__ServerPostClientFinished_c(
        bertie__tls13handshake__ServerPostClientFinished_0,
        bertie__tls13handshake__ServerPostClientFinished_1,
        bertie__tls13handshake__ServerPostClientFinished_2,
        bertie__tls13handshake__ServerPostClientFinished_3,
        bertie__tls13handshake__ServerPostClientFinished_4
      )
    ) = bertie__tls13handshake__ServerPostClientFinished_0.
reduc forall 
  bertie__tls13handshake__ServerPostClientFinished_0: bertie__tls13utils__t_Bytes,
  bertie__tls13handshake__ServerPostClientFinished_1: bertie__tls13utils__t_Bytes,
  bertie__tls13handshake__ServerPostClientFinished_2: bertie__tls13crypto__t_Algorithms,
  bertie__tls13handshake__ServerPostClientFinished_3: bertie__tls13utils__t_Bytes,
  bertie__tls13handshake__ServerPostClientFinished_4: bertie__tls13formats__t_Transcript
;
    accessor_bertie__tls13handshake__ServerPostClientFinished_1(
      bertie__tls13handshake__ServerPostClientFinished_c(
        bertie__tls13handshake__ServerPostClientFinished_0,
        bertie__tls13handshake__ServerPostClientFinished_1,
        bertie__tls13handshake__ServerPostClientFinished_2,
        bertie__tls13handshake__ServerPostClientFinished_3,
        bertie__tls13handshake__ServerPostClientFinished_4
      )
    ) = bertie__tls13handshake__ServerPostClientFinished_1.
reduc forall 
  bertie__tls13handshake__ServerPostClientFinished_0: bertie__tls13utils__t_Bytes,
  bertie__tls13handshake__ServerPostClientFinished_1: bertie__tls13utils__t_Bytes,
  bertie__tls13handshake__ServerPostClientFinished_2: bertie__tls13crypto__t_Algorithms,
  bertie__tls13handshake__ServerPostClientFinished_3: bertie__tls13utils__t_Bytes,
  bertie__tls13handshake__ServerPostClientFinished_4: bertie__tls13formats__t_Transcript
;
    accessor_bertie__tls13handshake__ServerPostClientFinished_2(
      bertie__tls13handshake__ServerPostClientFinished_c(
        bertie__tls13handshake__ServerPostClientFinished_0,
        bertie__tls13handshake__ServerPostClientFinished_1,
        bertie__tls13handshake__ServerPostClientFinished_2,
        bertie__tls13handshake__ServerPostClientFinished_3,
        bertie__tls13handshake__ServerPostClientFinished_4
      )
    ) = bertie__tls13handshake__ServerPostClientFinished_2.
reduc forall 
  bertie__tls13handshake__ServerPostClientFinished_0: bertie__tls13utils__t_Bytes,
  bertie__tls13handshake__ServerPostClientFinished_1: bertie__tls13utils__t_Bytes,
  bertie__tls13handshake__ServerPostClientFinished_2: bertie__tls13crypto__t_Algorithms,
  bertie__tls13handshake__ServerPostClientFinished_3: bertie__tls13utils__t_Bytes,
  bertie__tls13handshake__ServerPostClientFinished_4: bertie__tls13formats__t_Transcript
;
    accessor_bertie__tls13handshake__ServerPostClientFinished_3(
      bertie__tls13handshake__ServerPostClientFinished_c(
        bertie__tls13handshake__ServerPostClientFinished_0,
        bertie__tls13handshake__ServerPostClientFinished_1,
        bertie__tls13handshake__ServerPostClientFinished_2,
        bertie__tls13handshake__ServerPostClientFinished_3,
        bertie__tls13handshake__ServerPostClientFinished_4
      )
    ) = bertie__tls13handshake__ServerPostClientFinished_3.
reduc forall 
  bertie__tls13handshake__ServerPostClientFinished_0: bertie__tls13utils__t_Bytes,
  bertie__tls13handshake__ServerPostClientFinished_1: bertie__tls13utils__t_Bytes,
  bertie__tls13handshake__ServerPostClientFinished_2: bertie__tls13crypto__t_Algorithms,
  bertie__tls13handshake__ServerPostClientFinished_3: bertie__tls13utils__t_Bytes,
  bertie__tls13handshake__ServerPostClientFinished_4: bertie__tls13formats__t_Transcript
;
    accessor_bertie__tls13handshake__ServerPostClientFinished_4(
      bertie__tls13handshake__ServerPostClientFinished_c(
        bertie__tls13handshake__ServerPostClientFinished_0,
        bertie__tls13handshake__ServerPostClientFinished_1,
        bertie__tls13handshake__ServerPostClientFinished_2,
        bertie__tls13handshake__ServerPostClientFinished_3,
        bertie__tls13handshake__ServerPostClientFinished_4
      )
    ) = bertie__tls13handshake__ServerPostClientFinished_4.

type bertie__tls13handshake__t_ServerPostClientHello.

fun bertie__tls13handshake__t_ServerPostClientHello_to_bitstring(
      bertie__tls13handshake__t_ServerPostClientHello
    )
    : bitstring [typeConverter].
fun bertie__tls13handshake__t_ServerPostClientHello_from_bitstring(bitstring)
    : bertie__tls13handshake__t_ServerPostClientHello [typeConverter].
const bertie__tls13handshake__t_ServerPostClientHello_default_value: bertie__tls13handshake__t_ServerPostClientHello.
letfun bertie__tls13handshake__t_ServerPostClientHello_default() =
       bertie__tls13handshake__t_ServerPostClientHello_default_value.
letfun bertie__tls13handshake__t_ServerPostClientHello_err() =
       let x = construct_fail() in bertie__tls13handshake__t_ServerPostClientHello_default_value.
fun bertie__tls13handshake__ServerPostClientHello_c(
      bertie__tls13utils__t_Bytes,
      bertie__tls13crypto__t_Algorithms,
      bertie__tls13utils__t_Bytes,
      bertie__tls13utils__t_Bytes,
      bertie__server__t_ServerInfo,
      bertie__tls13formats__t_Transcript
    )
    : bertie__tls13handshake__t_ServerPostClientHello [data].
reduc forall 
  bertie__tls13handshake__ServerPostClientHello_f_client_randomness: bertie__tls13utils__t_Bytes,
  bertie__tls13handshake__ServerPostClientHello_f_ciphersuite: bertie__tls13crypto__t_Algorithms,
  bertie__tls13handshake__ServerPostClientHello_f_session_id: bertie__tls13utils__t_Bytes,
  bertie__tls13handshake__ServerPostClientHello_f_gx: bertie__tls13utils__t_Bytes,
  bertie__tls13handshake__ServerPostClientHello_f_server: bertie__server__t_ServerInfo,
  bertie__tls13handshake__ServerPostClientHello_f_transcript: bertie__tls13formats__t_Transcript
;
    accessor_bertie__tls13handshake__ServerPostClientHello_f_client_randomness(
      bertie__tls13handshake__ServerPostClientHello_c(
        bertie__tls13handshake__ServerPostClientHello_f_client_randomness,
        bertie__tls13handshake__ServerPostClientHello_f_ciphersuite,
        bertie__tls13handshake__ServerPostClientHello_f_session_id,
        bertie__tls13handshake__ServerPostClientHello_f_gx,
        bertie__tls13handshake__ServerPostClientHello_f_server,
        bertie__tls13handshake__ServerPostClientHello_f_transcript
      )
    ) = bertie__tls13handshake__ServerPostClientHello_f_client_randomness.
reduc forall 
  bertie__tls13handshake__ServerPostClientHello_f_client_randomness: bertie__tls13utils__t_Bytes,
  bertie__tls13handshake__ServerPostClientHello_f_ciphersuite: bertie__tls13crypto__t_Algorithms,
  bertie__tls13handshake__ServerPostClientHello_f_session_id: bertie__tls13utils__t_Bytes,
  bertie__tls13handshake__ServerPostClientHello_f_gx: bertie__tls13utils__t_Bytes,
  bertie__tls13handshake__ServerPostClientHello_f_server: bertie__server__t_ServerInfo,
  bertie__tls13handshake__ServerPostClientHello_f_transcript: bertie__tls13formats__t_Transcript
;
    accessor_bertie__tls13handshake__ServerPostClientHello_f_ciphersuite(
      bertie__tls13handshake__ServerPostClientHello_c(
        bertie__tls13handshake__ServerPostClientHello_f_client_randomness,
        bertie__tls13handshake__ServerPostClientHello_f_ciphersuite,
        bertie__tls13handshake__ServerPostClientHello_f_session_id,
        bertie__tls13handshake__ServerPostClientHello_f_gx,
        bertie__tls13handshake__ServerPostClientHello_f_server,
        bertie__tls13handshake__ServerPostClientHello_f_transcript
      )
    ) = bertie__tls13handshake__ServerPostClientHello_f_ciphersuite.
reduc forall 
  bertie__tls13handshake__ServerPostClientHello_f_client_randomness: bertie__tls13utils__t_Bytes,
  bertie__tls13handshake__ServerPostClientHello_f_ciphersuite: bertie__tls13crypto__t_Algorithms,
  bertie__tls13handshake__ServerPostClientHello_f_session_id: bertie__tls13utils__t_Bytes,
  bertie__tls13handshake__ServerPostClientHello_f_gx: bertie__tls13utils__t_Bytes,
  bertie__tls13handshake__ServerPostClientHello_f_server: bertie__server__t_ServerInfo,
  bertie__tls13handshake__ServerPostClientHello_f_transcript: bertie__tls13formats__t_Transcript
;
    accessor_bertie__tls13handshake__ServerPostClientHello_f_session_id(
      bertie__tls13handshake__ServerPostClientHello_c(
        bertie__tls13handshake__ServerPostClientHello_f_client_randomness,
        bertie__tls13handshake__ServerPostClientHello_f_ciphersuite,
        bertie__tls13handshake__ServerPostClientHello_f_session_id,
        bertie__tls13handshake__ServerPostClientHello_f_gx,
        bertie__tls13handshake__ServerPostClientHello_f_server,
        bertie__tls13handshake__ServerPostClientHello_f_transcript
      )
    ) = bertie__tls13handshake__ServerPostClientHello_f_session_id.
reduc forall 
  bertie__tls13handshake__ServerPostClientHello_f_client_randomness: bertie__tls13utils__t_Bytes,
  bertie__tls13handshake__ServerPostClientHello_f_ciphersuite: bertie__tls13crypto__t_Algorithms,
  bertie__tls13handshake__ServerPostClientHello_f_session_id: bertie__tls13utils__t_Bytes,
  bertie__tls13handshake__ServerPostClientHello_f_gx: bertie__tls13utils__t_Bytes,
  bertie__tls13handshake__ServerPostClientHello_f_server: bertie__server__t_ServerInfo,
  bertie__tls13handshake__ServerPostClientHello_f_transcript: bertie__tls13formats__t_Transcript
;
    accessor_bertie__tls13handshake__ServerPostClientHello_f_gx(
      bertie__tls13handshake__ServerPostClientHello_c(
        bertie__tls13handshake__ServerPostClientHello_f_client_randomness,
        bertie__tls13handshake__ServerPostClientHello_f_ciphersuite,
        bertie__tls13handshake__ServerPostClientHello_f_session_id,
        bertie__tls13handshake__ServerPostClientHello_f_gx,
        bertie__tls13handshake__ServerPostClientHello_f_server,
        bertie__tls13handshake__ServerPostClientHello_f_transcript
      )
    ) = bertie__tls13handshake__ServerPostClientHello_f_gx.
reduc forall 
  bertie__tls13handshake__ServerPostClientHello_f_client_randomness: bertie__tls13utils__t_Bytes,
  bertie__tls13handshake__ServerPostClientHello_f_ciphersuite: bertie__tls13crypto__t_Algorithms,
  bertie__tls13handshake__ServerPostClientHello_f_session_id: bertie__tls13utils__t_Bytes,
  bertie__tls13handshake__ServerPostClientHello_f_gx: bertie__tls13utils__t_Bytes,
  bertie__tls13handshake__ServerPostClientHello_f_server: bertie__server__t_ServerInfo,
  bertie__tls13handshake__ServerPostClientHello_f_transcript: bertie__tls13formats__t_Transcript
;
    accessor_bertie__tls13handshake__ServerPostClientHello_f_server(
      bertie__tls13handshake__ServerPostClientHello_c(
        bertie__tls13handshake__ServerPostClientHello_f_client_randomness,
        bertie__tls13handshake__ServerPostClientHello_f_ciphersuite,
        bertie__tls13handshake__ServerPostClientHello_f_session_id,
        bertie__tls13handshake__ServerPostClientHello_f_gx,
        bertie__tls13handshake__ServerPostClientHello_f_server,
        bertie__tls13handshake__ServerPostClientHello_f_transcript
      )
    ) = bertie__tls13handshake__ServerPostClientHello_f_server.
reduc forall 
  bertie__tls13handshake__ServerPostClientHello_f_client_randomness: bertie__tls13utils__t_Bytes,
  bertie__tls13handshake__ServerPostClientHello_f_ciphersuite: bertie__tls13crypto__t_Algorithms,
  bertie__tls13handshake__ServerPostClientHello_f_session_id: bertie__tls13utils__t_Bytes,
  bertie__tls13handshake__ServerPostClientHello_f_gx: bertie__tls13utils__t_Bytes,
  bertie__tls13handshake__ServerPostClientHello_f_server: bertie__server__t_ServerInfo,
  bertie__tls13handshake__ServerPostClientHello_f_transcript: bertie__tls13formats__t_Transcript
;
    accessor_bertie__tls13handshake__ServerPostClientHello_f_transcript(
      bertie__tls13handshake__ServerPostClientHello_c(
        bertie__tls13handshake__ServerPostClientHello_f_client_randomness,
        bertie__tls13handshake__ServerPostClientHello_f_ciphersuite,
        bertie__tls13handshake__ServerPostClientHello_f_session_id,
        bertie__tls13handshake__ServerPostClientHello_f_gx,
        bertie__tls13handshake__ServerPostClientHello_f_server,
        bertie__tls13handshake__ServerPostClientHello_f_transcript
      )
    ) = bertie__tls13handshake__ServerPostClientHello_f_transcript.

type bertie__tls13handshake__t_ServerPostServerFinished.

fun bertie__tls13handshake__t_ServerPostServerFinished_to_bitstring(
      bertie__tls13handshake__t_ServerPostServerFinished
    )
    : bitstring [typeConverter].
fun bertie__tls13handshake__t_ServerPostServerFinished_from_bitstring(bitstring)
    : bertie__tls13handshake__t_ServerPostServerFinished [typeConverter].
const bertie__tls13handshake__t_ServerPostServerFinished_default_value: bertie__tls13handshake__t_ServerPostServerFinished.
letfun bertie__tls13handshake__t_ServerPostServerFinished_default() =
       bertie__tls13handshake__t_ServerPostServerFinished_default_value.
letfun bertie__tls13handshake__t_ServerPostServerFinished_err() =
       let x = construct_fail() in bertie__tls13handshake__t_ServerPostServerFinished_default_value.
fun bertie__tls13handshake__ServerPostServerFinished_c(
      bertie__tls13utils__t_Bytes,
      bertie__tls13utils__t_Bytes,
      bertie__tls13crypto__t_Algorithms,
      bertie__tls13utils__t_Bytes,
      bertie__tls13utils__t_Bytes,
      bertie__tls13formats__t_Transcript
    )
    : bertie__tls13handshake__t_ServerPostServerFinished [data].
reduc forall 
  bertie__tls13handshake__ServerPostServerFinished_0: bertie__tls13utils__t_Bytes,
  bertie__tls13handshake__ServerPostServerFinished_1: bertie__tls13utils__t_Bytes,
  bertie__tls13handshake__ServerPostServerFinished_2: bertie__tls13crypto__t_Algorithms,
  bertie__tls13handshake__ServerPostServerFinished_3: bertie__tls13utils__t_Bytes,
  bertie__tls13handshake__ServerPostServerFinished_4: bertie__tls13utils__t_Bytes,
  bertie__tls13handshake__ServerPostServerFinished_5: bertie__tls13formats__t_Transcript
;
    accessor_bertie__tls13handshake__ServerPostServerFinished_0(
      bertie__tls13handshake__ServerPostServerFinished_c(
        bertie__tls13handshake__ServerPostServerFinished_0,
        bertie__tls13handshake__ServerPostServerFinished_1,
        bertie__tls13handshake__ServerPostServerFinished_2,
        bertie__tls13handshake__ServerPostServerFinished_3,
        bertie__tls13handshake__ServerPostServerFinished_4,
        bertie__tls13handshake__ServerPostServerFinished_5
      )
    ) = bertie__tls13handshake__ServerPostServerFinished_0.
reduc forall 
  bertie__tls13handshake__ServerPostServerFinished_0: bertie__tls13utils__t_Bytes,
  bertie__tls13handshake__ServerPostServerFinished_1: bertie__tls13utils__t_Bytes,
  bertie__tls13handshake__ServerPostServerFinished_2: bertie__tls13crypto__t_Algorithms,
  bertie__tls13handshake__ServerPostServerFinished_3: bertie__tls13utils__t_Bytes,
  bertie__tls13handshake__ServerPostServerFinished_4: bertie__tls13utils__t_Bytes,
  bertie__tls13handshake__ServerPostServerFinished_5: bertie__tls13formats__t_Transcript
;
    accessor_bertie__tls13handshake__ServerPostServerFinished_1(
      bertie__tls13handshake__ServerPostServerFinished_c(
        bertie__tls13handshake__ServerPostServerFinished_0,
        bertie__tls13handshake__ServerPostServerFinished_1,
        bertie__tls13handshake__ServerPostServerFinished_2,
        bertie__tls13handshake__ServerPostServerFinished_3,
        bertie__tls13handshake__ServerPostServerFinished_4,
        bertie__tls13handshake__ServerPostServerFinished_5
      )
    ) = bertie__tls13handshake__ServerPostServerFinished_1.
reduc forall 
  bertie__tls13handshake__ServerPostServerFinished_0: bertie__tls13utils__t_Bytes,
  bertie__tls13handshake__ServerPostServerFinished_1: bertie__tls13utils__t_Bytes,
  bertie__tls13handshake__ServerPostServerFinished_2: bertie__tls13crypto__t_Algorithms,
  bertie__tls13handshake__ServerPostServerFinished_3: bertie__tls13utils__t_Bytes,
  bertie__tls13handshake__ServerPostServerFinished_4: bertie__tls13utils__t_Bytes,
  bertie__tls13handshake__ServerPostServerFinished_5: bertie__tls13formats__t_Transcript
;
    accessor_bertie__tls13handshake__ServerPostServerFinished_2(
      bertie__tls13handshake__ServerPostServerFinished_c(
        bertie__tls13handshake__ServerPostServerFinished_0,
        bertie__tls13handshake__ServerPostServerFinished_1,
        bertie__tls13handshake__ServerPostServerFinished_2,
        bertie__tls13handshake__ServerPostServerFinished_3,
        bertie__tls13handshake__ServerPostServerFinished_4,
        bertie__tls13handshake__ServerPostServerFinished_5
      )
    ) = bertie__tls13handshake__ServerPostServerFinished_2.
reduc forall 
  bertie__tls13handshake__ServerPostServerFinished_0: bertie__tls13utils__t_Bytes,
  bertie__tls13handshake__ServerPostServerFinished_1: bertie__tls13utils__t_Bytes,
  bertie__tls13handshake__ServerPostServerFinished_2: bertie__tls13crypto__t_Algorithms,
  bertie__tls13handshake__ServerPostServerFinished_3: bertie__tls13utils__t_Bytes,
  bertie__tls13handshake__ServerPostServerFinished_4: bertie__tls13utils__t_Bytes,
  bertie__tls13handshake__ServerPostServerFinished_5: bertie__tls13formats__t_Transcript
;
    accessor_bertie__tls13handshake__ServerPostServerFinished_3(
      bertie__tls13handshake__ServerPostServerFinished_c(
        bertie__tls13handshake__ServerPostServerFinished_0,
        bertie__tls13handshake__ServerPostServerFinished_1,
        bertie__tls13handshake__ServerPostServerFinished_2,
        bertie__tls13handshake__ServerPostServerFinished_3,
        bertie__tls13handshake__ServerPostServerFinished_4,
        bertie__tls13handshake__ServerPostServerFinished_5
      )
    ) = bertie__tls13handshake__ServerPostServerFinished_3.
reduc forall 
  bertie__tls13handshake__ServerPostServerFinished_0: bertie__tls13utils__t_Bytes,
  bertie__tls13handshake__ServerPostServerFinished_1: bertie__tls13utils__t_Bytes,
  bertie__tls13handshake__ServerPostServerFinished_2: bertie__tls13crypto__t_Algorithms,
  bertie__tls13handshake__ServerPostServerFinished_3: bertie__tls13utils__t_Bytes,
  bertie__tls13handshake__ServerPostServerFinished_4: bertie__tls13utils__t_Bytes,
  bertie__tls13handshake__ServerPostServerFinished_5: bertie__tls13formats__t_Transcript
;
    accessor_bertie__tls13handshake__ServerPostServerFinished_4(
      bertie__tls13handshake__ServerPostServerFinished_c(
        bertie__tls13handshake__ServerPostServerFinished_0,
        bertie__tls13handshake__ServerPostServerFinished_1,
        bertie__tls13handshake__ServerPostServerFinished_2,
        bertie__tls13handshake__ServerPostServerFinished_3,
        bertie__tls13handshake__ServerPostServerFinished_4,
        bertie__tls13handshake__ServerPostServerFinished_5
      )
    ) = bertie__tls13handshake__ServerPostServerFinished_4.
reduc forall 
  bertie__tls13handshake__ServerPostServerFinished_0: bertie__tls13utils__t_Bytes,
  bertie__tls13handshake__ServerPostServerFinished_1: bertie__tls13utils__t_Bytes,
  bertie__tls13handshake__ServerPostServerFinished_2: bertie__tls13crypto__t_Algorithms,
  bertie__tls13handshake__ServerPostServerFinished_3: bertie__tls13utils__t_Bytes,
  bertie__tls13handshake__ServerPostServerFinished_4: bertie__tls13utils__t_Bytes,
  bertie__tls13handshake__ServerPostServerFinished_5: bertie__tls13formats__t_Transcript
;
    accessor_bertie__tls13handshake__ServerPostServerFinished_5(
      bertie__tls13handshake__ServerPostServerFinished_c(
        bertie__tls13handshake__ServerPostServerFinished_0,
        bertie__tls13handshake__ServerPostServerFinished_1,
        bertie__tls13handshake__ServerPostServerFinished_2,
        bertie__tls13handshake__ServerPostServerFinished_3,
        bertie__tls13handshake__ServerPostServerFinished_4,
        bertie__tls13handshake__ServerPostServerFinished_5
      )
    ) = bertie__tls13handshake__ServerPostServerFinished_5.

type bertie__tls13handshake__t_ServerPostServerHello.

fun bertie__tls13handshake__t_ServerPostServerHello_to_bitstring(
      bertie__tls13handshake__t_ServerPostServerHello
    )
    : bitstring [typeConverter].
fun bertie__tls13handshake__t_ServerPostServerHello_from_bitstring(bitstring)
    : bertie__tls13handshake__t_ServerPostServerHello [typeConverter].
const bertie__tls13handshake__t_ServerPostServerHello_default_value: bertie__tls13handshake__t_ServerPostServerHello.
letfun bertie__tls13handshake__t_ServerPostServerHello_default() =
       bertie__tls13handshake__t_ServerPostServerHello_default_value.
letfun bertie__tls13handshake__t_ServerPostServerHello_err() =
       let x = construct_fail() in bertie__tls13handshake__t_ServerPostServerHello_default_value.
fun bertie__tls13handshake__ServerPostServerHello_c(
      bertie__tls13utils__t_Bytes,
      bertie__tls13utils__t_Bytes,
      bertie__tls13crypto__t_Algorithms,
      bertie__server__t_ServerInfo,
      bertie__tls13utils__t_Bytes,
      bertie__tls13utils__t_Bytes,
      bertie__tls13utils__t_Bytes,
      bertie__tls13formats__t_Transcript
    )
    : bertie__tls13handshake__t_ServerPostServerHello [data].
reduc forall 
  bertie__tls13handshake__ServerPostServerHello_f_client_random: bertie__tls13utils__t_Bytes,
  bertie__tls13handshake__ServerPostServerHello_f_server_random: bertie__tls13utils__t_Bytes,
  bertie__tls13handshake__ServerPostServerHello_f_ciphersuite: bertie__tls13crypto__t_Algorithms,
  bertie__tls13handshake__ServerPostServerHello_f_server: bertie__server__t_ServerInfo,
  bertie__tls13handshake__ServerPostServerHello_f_master_secret: bertie__tls13utils__t_Bytes,
  bertie__tls13handshake__ServerPostServerHello_f_cfk: bertie__tls13utils__t_Bytes,
  bertie__tls13handshake__ServerPostServerHello_f_sfk: bertie__tls13utils__t_Bytes,
  bertie__tls13handshake__ServerPostServerHello_f_transcript: bertie__tls13formats__t_Transcript
;
    accessor_bertie__tls13handshake__ServerPostServerHello_f_client_random(
      bertie__tls13handshake__ServerPostServerHello_c(
        bertie__tls13handshake__ServerPostServerHello_f_client_random,
        bertie__tls13handshake__ServerPostServerHello_f_server_random,
        bertie__tls13handshake__ServerPostServerHello_f_ciphersuite,
        bertie__tls13handshake__ServerPostServerHello_f_server,
        bertie__tls13handshake__ServerPostServerHello_f_master_secret,
        bertie__tls13handshake__ServerPostServerHello_f_cfk,
        bertie__tls13handshake__ServerPostServerHello_f_sfk,
        bertie__tls13handshake__ServerPostServerHello_f_transcript
      )
    ) = bertie__tls13handshake__ServerPostServerHello_f_client_random.
reduc forall 
  bertie__tls13handshake__ServerPostServerHello_f_client_random: bertie__tls13utils__t_Bytes,
  bertie__tls13handshake__ServerPostServerHello_f_server_random: bertie__tls13utils__t_Bytes,
  bertie__tls13handshake__ServerPostServerHello_f_ciphersuite: bertie__tls13crypto__t_Algorithms,
  bertie__tls13handshake__ServerPostServerHello_f_server: bertie__server__t_ServerInfo,
  bertie__tls13handshake__ServerPostServerHello_f_master_secret: bertie__tls13utils__t_Bytes,
  bertie__tls13handshake__ServerPostServerHello_f_cfk: bertie__tls13utils__t_Bytes,
  bertie__tls13handshake__ServerPostServerHello_f_sfk: bertie__tls13utils__t_Bytes,
  bertie__tls13handshake__ServerPostServerHello_f_transcript: bertie__tls13formats__t_Transcript
;
    accessor_bertie__tls13handshake__ServerPostServerHello_f_server_random(
      bertie__tls13handshake__ServerPostServerHello_c(
        bertie__tls13handshake__ServerPostServerHello_f_client_random,
        bertie__tls13handshake__ServerPostServerHello_f_server_random,
        bertie__tls13handshake__ServerPostServerHello_f_ciphersuite,
        bertie__tls13handshake__ServerPostServerHello_f_server,
        bertie__tls13handshake__ServerPostServerHello_f_master_secret,
        bertie__tls13handshake__ServerPostServerHello_f_cfk,
        bertie__tls13handshake__ServerPostServerHello_f_sfk,
        bertie__tls13handshake__ServerPostServerHello_f_transcript
      )
    ) = bertie__tls13handshake__ServerPostServerHello_f_server_random.
reduc forall 
  bertie__tls13handshake__ServerPostServerHello_f_client_random: bertie__tls13utils__t_Bytes,
  bertie__tls13handshake__ServerPostServerHello_f_server_random: bertie__tls13utils__t_Bytes,
  bertie__tls13handshake__ServerPostServerHello_f_ciphersuite: bertie__tls13crypto__t_Algorithms,
  bertie__tls13handshake__ServerPostServerHello_f_server: bertie__server__t_ServerInfo,
  bertie__tls13handshake__ServerPostServerHello_f_master_secret: bertie__tls13utils__t_Bytes,
  bertie__tls13handshake__ServerPostServerHello_f_cfk: bertie__tls13utils__t_Bytes,
  bertie__tls13handshake__ServerPostServerHello_f_sfk: bertie__tls13utils__t_Bytes,
  bertie__tls13handshake__ServerPostServerHello_f_transcript: bertie__tls13formats__t_Transcript
;
    accessor_bertie__tls13handshake__ServerPostServerHello_f_ciphersuite(
      bertie__tls13handshake__ServerPostServerHello_c(
        bertie__tls13handshake__ServerPostServerHello_f_client_random,
        bertie__tls13handshake__ServerPostServerHello_f_server_random,
        bertie__tls13handshake__ServerPostServerHello_f_ciphersuite,
        bertie__tls13handshake__ServerPostServerHello_f_server,
        bertie__tls13handshake__ServerPostServerHello_f_master_secret,
        bertie__tls13handshake__ServerPostServerHello_f_cfk,
        bertie__tls13handshake__ServerPostServerHello_f_sfk,
        bertie__tls13handshake__ServerPostServerHello_f_transcript
      )
    ) = bertie__tls13handshake__ServerPostServerHello_f_ciphersuite.
reduc forall 
  bertie__tls13handshake__ServerPostServerHello_f_client_random: bertie__tls13utils__t_Bytes,
  bertie__tls13handshake__ServerPostServerHello_f_server_random: bertie__tls13utils__t_Bytes,
  bertie__tls13handshake__ServerPostServerHello_f_ciphersuite: bertie__tls13crypto__t_Algorithms,
  bertie__tls13handshake__ServerPostServerHello_f_server: bertie__server__t_ServerInfo,
  bertie__tls13handshake__ServerPostServerHello_f_master_secret: bertie__tls13utils__t_Bytes,
  bertie__tls13handshake__ServerPostServerHello_f_cfk: bertie__tls13utils__t_Bytes,
  bertie__tls13handshake__ServerPostServerHello_f_sfk: bertie__tls13utils__t_Bytes,
  bertie__tls13handshake__ServerPostServerHello_f_transcript: bertie__tls13formats__t_Transcript
;
    accessor_bertie__tls13handshake__ServerPostServerHello_f_server(
      bertie__tls13handshake__ServerPostServerHello_c(
        bertie__tls13handshake__ServerPostServerHello_f_client_random,
        bertie__tls13handshake__ServerPostServerHello_f_server_random,
        bertie__tls13handshake__ServerPostServerHello_f_ciphersuite,
        bertie__tls13handshake__ServerPostServerHello_f_server,
        bertie__tls13handshake__ServerPostServerHello_f_master_secret,
        bertie__tls13handshake__ServerPostServerHello_f_cfk,
        bertie__tls13handshake__ServerPostServerHello_f_sfk,
        bertie__tls13handshake__ServerPostServerHello_f_transcript
      )
    ) = bertie__tls13handshake__ServerPostServerHello_f_server.
reduc forall 
  bertie__tls13handshake__ServerPostServerHello_f_client_random: bertie__tls13utils__t_Bytes,
  bertie__tls13handshake__ServerPostServerHello_f_server_random: bertie__tls13utils__t_Bytes,
  bertie__tls13handshake__ServerPostServerHello_f_ciphersuite: bertie__tls13crypto__t_Algorithms,
  bertie__tls13handshake__ServerPostServerHello_f_server: bertie__server__t_ServerInfo,
  bertie__tls13handshake__ServerPostServerHello_f_master_secret: bertie__tls13utils__t_Bytes,
  bertie__tls13handshake__ServerPostServerHello_f_cfk: bertie__tls13utils__t_Bytes,
  bertie__tls13handshake__ServerPostServerHello_f_sfk: bertie__tls13utils__t_Bytes,
  bertie__tls13handshake__ServerPostServerHello_f_transcript: bertie__tls13formats__t_Transcript
;
    accessor_bertie__tls13handshake__ServerPostServerHello_f_master_secret(
      bertie__tls13handshake__ServerPostServerHello_c(
        bertie__tls13handshake__ServerPostServerHello_f_client_random,
        bertie__tls13handshake__ServerPostServerHello_f_server_random,
        bertie__tls13handshake__ServerPostServerHello_f_ciphersuite,
        bertie__tls13handshake__ServerPostServerHello_f_server,
        bertie__tls13handshake__ServerPostServerHello_f_master_secret,
        bertie__tls13handshake__ServerPostServerHello_f_cfk,
        bertie__tls13handshake__ServerPostServerHello_f_sfk,
        bertie__tls13handshake__ServerPostServerHello_f_transcript
      )
    ) = bertie__tls13handshake__ServerPostServerHello_f_master_secret.
reduc forall 
  bertie__tls13handshake__ServerPostServerHello_f_client_random: bertie__tls13utils__t_Bytes,
  bertie__tls13handshake__ServerPostServerHello_f_server_random: bertie__tls13utils__t_Bytes,
  bertie__tls13handshake__ServerPostServerHello_f_ciphersuite: bertie__tls13crypto__t_Algorithms,
  bertie__tls13handshake__ServerPostServerHello_f_server: bertie__server__t_ServerInfo,
  bertie__tls13handshake__ServerPostServerHello_f_master_secret: bertie__tls13utils__t_Bytes,
  bertie__tls13handshake__ServerPostServerHello_f_cfk: bertie__tls13utils__t_Bytes,
  bertie__tls13handshake__ServerPostServerHello_f_sfk: bertie__tls13utils__t_Bytes,
  bertie__tls13handshake__ServerPostServerHello_f_transcript: bertie__tls13formats__t_Transcript
;
    accessor_bertie__tls13handshake__ServerPostServerHello_f_cfk(
      bertie__tls13handshake__ServerPostServerHello_c(
        bertie__tls13handshake__ServerPostServerHello_f_client_random,
        bertie__tls13handshake__ServerPostServerHello_f_server_random,
        bertie__tls13handshake__ServerPostServerHello_f_ciphersuite,
        bertie__tls13handshake__ServerPostServerHello_f_server,
        bertie__tls13handshake__ServerPostServerHello_f_master_secret,
        bertie__tls13handshake__ServerPostServerHello_f_cfk,
        bertie__tls13handshake__ServerPostServerHello_f_sfk,
        bertie__tls13handshake__ServerPostServerHello_f_transcript
      )
    ) = bertie__tls13handshake__ServerPostServerHello_f_cfk.
reduc forall 
  bertie__tls13handshake__ServerPostServerHello_f_client_random: bertie__tls13utils__t_Bytes,
  bertie__tls13handshake__ServerPostServerHello_f_server_random: bertie__tls13utils__t_Bytes,
  bertie__tls13handshake__ServerPostServerHello_f_ciphersuite: bertie__tls13crypto__t_Algorithms,
  bertie__tls13handshake__ServerPostServerHello_f_server: bertie__server__t_ServerInfo,
  bertie__tls13handshake__ServerPostServerHello_f_master_secret: bertie__tls13utils__t_Bytes,
  bertie__tls13handshake__ServerPostServerHello_f_cfk: bertie__tls13utils__t_Bytes,
  bertie__tls13handshake__ServerPostServerHello_f_sfk: bertie__tls13utils__t_Bytes,
  bertie__tls13handshake__ServerPostServerHello_f_transcript: bertie__tls13formats__t_Transcript
;
    accessor_bertie__tls13handshake__ServerPostServerHello_f_sfk(
      bertie__tls13handshake__ServerPostServerHello_c(
        bertie__tls13handshake__ServerPostServerHello_f_client_random,
        bertie__tls13handshake__ServerPostServerHello_f_server_random,
        bertie__tls13handshake__ServerPostServerHello_f_ciphersuite,
        bertie__tls13handshake__ServerPostServerHello_f_server,
        bertie__tls13handshake__ServerPostServerHello_f_master_secret,
        bertie__tls13handshake__ServerPostServerHello_f_cfk,
        bertie__tls13handshake__ServerPostServerHello_f_sfk,
        bertie__tls13handshake__ServerPostServerHello_f_transcript
      )
    ) = bertie__tls13handshake__ServerPostServerHello_f_sfk.
reduc forall 
  bertie__tls13handshake__ServerPostServerHello_f_client_random: bertie__tls13utils__t_Bytes,
  bertie__tls13handshake__ServerPostServerHello_f_server_random: bertie__tls13utils__t_Bytes,
  bertie__tls13handshake__ServerPostServerHello_f_ciphersuite: bertie__tls13crypto__t_Algorithms,
  bertie__tls13handshake__ServerPostServerHello_f_server: bertie__server__t_ServerInfo,
  bertie__tls13handshake__ServerPostServerHello_f_master_secret: bertie__tls13utils__t_Bytes,
  bertie__tls13handshake__ServerPostServerHello_f_cfk: bertie__tls13utils__t_Bytes,
  bertie__tls13handshake__ServerPostServerHello_f_sfk: bertie__tls13utils__t_Bytes,
  bertie__tls13handshake__ServerPostServerHello_f_transcript: bertie__tls13formats__t_Transcript
;
    accessor_bertie__tls13handshake__ServerPostServerHello_f_transcript(
      bertie__tls13handshake__ServerPostServerHello_c(
        bertie__tls13handshake__ServerPostServerHello_f_client_random,
        bertie__tls13handshake__ServerPostServerHello_f_server_random,
        bertie__tls13handshake__ServerPostServerHello_f_ciphersuite,
        bertie__tls13handshake__ServerPostServerHello_f_server,
        bertie__tls13handshake__ServerPostServerHello_f_master_secret,
        bertie__tls13handshake__ServerPostServerHello_f_cfk,
        bertie__tls13handshake__ServerPostServerHello_f_sfk,
        bertie__tls13handshake__ServerPostServerHello_f_transcript
      )
    ) = bertie__tls13handshake__ServerPostServerHello_f_transcript.

type bertie__tls13record__t_ClientCipherState0.

fun bertie__tls13record__t_ClientCipherState0_to_bitstring(
      bertie__tls13record__t_ClientCipherState0
    )
    : bitstring [typeConverter].
fun bertie__tls13record__t_ClientCipherState0_from_bitstring(bitstring)
    : bertie__tls13record__t_ClientCipherState0 [typeConverter].
const bertie__tls13record__t_ClientCipherState0_default_value: bertie__tls13record__t_ClientCipherState0.
letfun bertie__tls13record__t_ClientCipherState0_default() =
       bertie__tls13record__t_ClientCipherState0_default_value.
letfun bertie__tls13record__t_ClientCipherState0_err() =
       let x = construct_fail() in bertie__tls13record__t_ClientCipherState0_default_value.
fun bertie__tls13record__ClientCipherState0_c(
      bertie__tls13crypto__t_AeadAlgorithm,
      bertie__tls13crypto__t_AeadKeyIV,
      nat,
      bertie__tls13utils__t_Bytes
    )
    : bertie__tls13record__t_ClientCipherState0 [data].
reduc forall 
  bertie__tls13record__ClientCipherState0_0: bertie__tls13crypto__t_AeadAlgorithm,
  bertie__tls13record__ClientCipherState0_1: bertie__tls13crypto__t_AeadKeyIV,
  bertie__tls13record__ClientCipherState0_2: nat,
  bertie__tls13record__ClientCipherState0_3: bertie__tls13utils__t_Bytes
;
    accessor_bertie__tls13record__ClientCipherState0_0(
      bertie__tls13record__ClientCipherState0_c(
        bertie__tls13record__ClientCipherState0_0,
        bertie__tls13record__ClientCipherState0_1,
        bertie__tls13record__ClientCipherState0_2,
        bertie__tls13record__ClientCipherState0_3
      )
    ) = bertie__tls13record__ClientCipherState0_0.
reduc forall 
  bertie__tls13record__ClientCipherState0_0: bertie__tls13crypto__t_AeadAlgorithm,
  bertie__tls13record__ClientCipherState0_1: bertie__tls13crypto__t_AeadKeyIV,
  bertie__tls13record__ClientCipherState0_2: nat,
  bertie__tls13record__ClientCipherState0_3: bertie__tls13utils__t_Bytes
;
    accessor_bertie__tls13record__ClientCipherState0_1(
      bertie__tls13record__ClientCipherState0_c(
        bertie__tls13record__ClientCipherState0_0,
        bertie__tls13record__ClientCipherState0_1,
        bertie__tls13record__ClientCipherState0_2,
        bertie__tls13record__ClientCipherState0_3
      )
    ) = bertie__tls13record__ClientCipherState0_1.
reduc forall 
  bertie__tls13record__ClientCipherState0_0: bertie__tls13crypto__t_AeadAlgorithm,
  bertie__tls13record__ClientCipherState0_1: bertie__tls13crypto__t_AeadKeyIV,
  bertie__tls13record__ClientCipherState0_2: nat,
  bertie__tls13record__ClientCipherState0_3: bertie__tls13utils__t_Bytes
;
    accessor_bertie__tls13record__ClientCipherState0_2(
      bertie__tls13record__ClientCipherState0_c(
        bertie__tls13record__ClientCipherState0_0,
        bertie__tls13record__ClientCipherState0_1,
        bertie__tls13record__ClientCipherState0_2,
        bertie__tls13record__ClientCipherState0_3
      )
    ) = bertie__tls13record__ClientCipherState0_2.
reduc forall 
  bertie__tls13record__ClientCipherState0_0: bertie__tls13crypto__t_AeadAlgorithm,
  bertie__tls13record__ClientCipherState0_1: bertie__tls13crypto__t_AeadKeyIV,
  bertie__tls13record__ClientCipherState0_2: nat,
  bertie__tls13record__ClientCipherState0_3: bertie__tls13utils__t_Bytes
;
    accessor_bertie__tls13record__ClientCipherState0_3(
      bertie__tls13record__ClientCipherState0_c(
        bertie__tls13record__ClientCipherState0_0,
        bertie__tls13record__ClientCipherState0_1,
        bertie__tls13record__ClientCipherState0_2,
        bertie__tls13record__ClientCipherState0_3
      )
    ) = bertie__tls13record__ClientCipherState0_3.

type bertie__tls13record__t_DuplexCipherState1.

fun bertie__tls13record__t_DuplexCipherState1_to_bitstring(
      bertie__tls13record__t_DuplexCipherState1
    )
    : bitstring [typeConverter].
fun bertie__tls13record__t_DuplexCipherState1_from_bitstring(bitstring)
    : bertie__tls13record__t_DuplexCipherState1 [typeConverter].
const bertie__tls13record__t_DuplexCipherState1_default_value: bertie__tls13record__t_DuplexCipherState1.
letfun bertie__tls13record__t_DuplexCipherState1_default() =
       bertie__tls13record__t_DuplexCipherState1_default_value.
letfun bertie__tls13record__t_DuplexCipherState1_err() =
       let x = construct_fail() in bertie__tls13record__t_DuplexCipherState1_default_value.
fun bertie__tls13record__DuplexCipherState1_c(
      bertie__tls13crypto__t_AeadAlgorithm,
      bertie__tls13crypto__t_AeadKeyIV,
      nat,
      bertie__tls13crypto__t_AeadKeyIV,
      nat,
      bertie__tls13utils__t_Bytes
    )
    : bertie__tls13record__t_DuplexCipherState1 [data].
reduc forall 
  bertie__tls13record__DuplexCipherState1_0: bertie__tls13crypto__t_AeadAlgorithm,
  bertie__tls13record__DuplexCipherState1_1: bertie__tls13crypto__t_AeadKeyIV,
  bertie__tls13record__DuplexCipherState1_2: nat,
  bertie__tls13record__DuplexCipherState1_3: bertie__tls13crypto__t_AeadKeyIV,
  bertie__tls13record__DuplexCipherState1_4: nat,
  bertie__tls13record__DuplexCipherState1_5: bertie__tls13utils__t_Bytes
;
    accessor_bertie__tls13record__DuplexCipherState1_0(
      bertie__tls13record__DuplexCipherState1_c(
        bertie__tls13record__DuplexCipherState1_0,
        bertie__tls13record__DuplexCipherState1_1,
        bertie__tls13record__DuplexCipherState1_2,
        bertie__tls13record__DuplexCipherState1_3,
        bertie__tls13record__DuplexCipherState1_4,
        bertie__tls13record__DuplexCipherState1_5
      )
    ) = bertie__tls13record__DuplexCipherState1_0.
reduc forall 
  bertie__tls13record__DuplexCipherState1_0: bertie__tls13crypto__t_AeadAlgorithm,
  bertie__tls13record__DuplexCipherState1_1: bertie__tls13crypto__t_AeadKeyIV,
  bertie__tls13record__DuplexCipherState1_2: nat,
  bertie__tls13record__DuplexCipherState1_3: bertie__tls13crypto__t_AeadKeyIV,
  bertie__tls13record__DuplexCipherState1_4: nat,
  bertie__tls13record__DuplexCipherState1_5: bertie__tls13utils__t_Bytes
;
    accessor_bertie__tls13record__DuplexCipherState1_1(
      bertie__tls13record__DuplexCipherState1_c(
        bertie__tls13record__DuplexCipherState1_0,
        bertie__tls13record__DuplexCipherState1_1,
        bertie__tls13record__DuplexCipherState1_2,
        bertie__tls13record__DuplexCipherState1_3,
        bertie__tls13record__DuplexCipherState1_4,
        bertie__tls13record__DuplexCipherState1_5
      )
    ) = bertie__tls13record__DuplexCipherState1_1.
reduc forall 
  bertie__tls13record__DuplexCipherState1_0: bertie__tls13crypto__t_AeadAlgorithm,
  bertie__tls13record__DuplexCipherState1_1: bertie__tls13crypto__t_AeadKeyIV,
  bertie__tls13record__DuplexCipherState1_2: nat,
  bertie__tls13record__DuplexCipherState1_3: bertie__tls13crypto__t_AeadKeyIV,
  bertie__tls13record__DuplexCipherState1_4: nat,
  bertie__tls13record__DuplexCipherState1_5: bertie__tls13utils__t_Bytes
;
    accessor_bertie__tls13record__DuplexCipherState1_2(
      bertie__tls13record__DuplexCipherState1_c(
        bertie__tls13record__DuplexCipherState1_0,
        bertie__tls13record__DuplexCipherState1_1,
        bertie__tls13record__DuplexCipherState1_2,
        bertie__tls13record__DuplexCipherState1_3,
        bertie__tls13record__DuplexCipherState1_4,
        bertie__tls13record__DuplexCipherState1_5
      )
    ) = bertie__tls13record__DuplexCipherState1_2.
reduc forall 
  bertie__tls13record__DuplexCipherState1_0: bertie__tls13crypto__t_AeadAlgorithm,
  bertie__tls13record__DuplexCipherState1_1: bertie__tls13crypto__t_AeadKeyIV,
  bertie__tls13record__DuplexCipherState1_2: nat,
  bertie__tls13record__DuplexCipherState1_3: bertie__tls13crypto__t_AeadKeyIV,
  bertie__tls13record__DuplexCipherState1_4: nat,
  bertie__tls13record__DuplexCipherState1_5: bertie__tls13utils__t_Bytes
;
    accessor_bertie__tls13record__DuplexCipherState1_3(
      bertie__tls13record__DuplexCipherState1_c(
        bertie__tls13record__DuplexCipherState1_0,
        bertie__tls13record__DuplexCipherState1_1,
        bertie__tls13record__DuplexCipherState1_2,
        bertie__tls13record__DuplexCipherState1_3,
        bertie__tls13record__DuplexCipherState1_4,
        bertie__tls13record__DuplexCipherState1_5
      )
    ) = bertie__tls13record__DuplexCipherState1_3.
reduc forall 
  bertie__tls13record__DuplexCipherState1_0: bertie__tls13crypto__t_AeadAlgorithm,
  bertie__tls13record__DuplexCipherState1_1: bertie__tls13crypto__t_AeadKeyIV,
  bertie__tls13record__DuplexCipherState1_2: nat,
  bertie__tls13record__DuplexCipherState1_3: bertie__tls13crypto__t_AeadKeyIV,
  bertie__tls13record__DuplexCipherState1_4: nat,
  bertie__tls13record__DuplexCipherState1_5: bertie__tls13utils__t_Bytes
;
    accessor_bertie__tls13record__DuplexCipherState1_4(
      bertie__tls13record__DuplexCipherState1_c(
        bertie__tls13record__DuplexCipherState1_0,
        bertie__tls13record__DuplexCipherState1_1,
        bertie__tls13record__DuplexCipherState1_2,
        bertie__tls13record__DuplexCipherState1_3,
        bertie__tls13record__DuplexCipherState1_4,
        bertie__tls13record__DuplexCipherState1_5
      )
    ) = bertie__tls13record__DuplexCipherState1_4.
reduc forall 
  bertie__tls13record__DuplexCipherState1_0: bertie__tls13crypto__t_AeadAlgorithm,
  bertie__tls13record__DuplexCipherState1_1: bertie__tls13crypto__t_AeadKeyIV,
  bertie__tls13record__DuplexCipherState1_2: nat,
  bertie__tls13record__DuplexCipherState1_3: bertie__tls13crypto__t_AeadKeyIV,
  bertie__tls13record__DuplexCipherState1_4: nat,
  bertie__tls13record__DuplexCipherState1_5: bertie__tls13utils__t_Bytes
;
    accessor_bertie__tls13record__DuplexCipherState1_5(
      bertie__tls13record__DuplexCipherState1_c(
        bertie__tls13record__DuplexCipherState1_0,
        bertie__tls13record__DuplexCipherState1_1,
        bertie__tls13record__DuplexCipherState1_2,
        bertie__tls13record__DuplexCipherState1_3,
        bertie__tls13record__DuplexCipherState1_4,
        bertie__tls13record__DuplexCipherState1_5
      )
    ) = bertie__tls13record__DuplexCipherState1_5.

type bertie__tls13record__t_DuplexCipherStateH.

fun bertie__tls13record__t_DuplexCipherStateH_to_bitstring(
      bertie__tls13record__t_DuplexCipherStateH
    )
    : bitstring [typeConverter].
fun bertie__tls13record__t_DuplexCipherStateH_from_bitstring(bitstring)
    : bertie__tls13record__t_DuplexCipherStateH [typeConverter].
const bertie__tls13record__t_DuplexCipherStateH_default_value: bertie__tls13record__t_DuplexCipherStateH.
letfun bertie__tls13record__t_DuplexCipherStateH_default() =
       bertie__tls13record__t_DuplexCipherStateH_default_value.
letfun bertie__tls13record__t_DuplexCipherStateH_err() =
       let x = construct_fail() in bertie__tls13record__t_DuplexCipherStateH_default_value.
fun bertie__tls13record__DuplexCipherStateH_c(
      bertie__tls13crypto__t_AeadKeyIV,
      nat,
      bertie__tls13crypto__t_AeadKeyIV,
      nat
    )
    : bertie__tls13record__t_DuplexCipherStateH [data].
reduc forall 
  bertie__tls13record__DuplexCipherStateH_f_sender_key_iv: bertie__tls13crypto__t_AeadKeyIV,
  bertie__tls13record__DuplexCipherStateH_f_sender_counter: nat,
  bertie__tls13record__DuplexCipherStateH_f_receiver_key_iv: bertie__tls13crypto__t_AeadKeyIV,
  bertie__tls13record__DuplexCipherStateH_f_receiver_counter: nat
;
    accessor_bertie__tls13record__DuplexCipherStateH_f_sender_key_iv(
      bertie__tls13record__DuplexCipherStateH_c(
        bertie__tls13record__DuplexCipherStateH_f_sender_key_iv,
        bertie__tls13record__DuplexCipherStateH_f_sender_counter,
        bertie__tls13record__DuplexCipherStateH_f_receiver_key_iv,
        bertie__tls13record__DuplexCipherStateH_f_receiver_counter
      )
    ) = bertie__tls13record__DuplexCipherStateH_f_sender_key_iv.
reduc forall 
  bertie__tls13record__DuplexCipherStateH_f_sender_key_iv: bertie__tls13crypto__t_AeadKeyIV,
  bertie__tls13record__DuplexCipherStateH_f_sender_counter: nat,
  bertie__tls13record__DuplexCipherStateH_f_receiver_key_iv: bertie__tls13crypto__t_AeadKeyIV,
  bertie__tls13record__DuplexCipherStateH_f_receiver_counter: nat
;
    accessor_bertie__tls13record__DuplexCipherStateH_f_sender_counter(
      bertie__tls13record__DuplexCipherStateH_c(
        bertie__tls13record__DuplexCipherStateH_f_sender_key_iv,
        bertie__tls13record__DuplexCipherStateH_f_sender_counter,
        bertie__tls13record__DuplexCipherStateH_f_receiver_key_iv,
        bertie__tls13record__DuplexCipherStateH_f_receiver_counter
      )
    ) = bertie__tls13record__DuplexCipherStateH_f_sender_counter.
reduc forall 
  bertie__tls13record__DuplexCipherStateH_f_sender_key_iv: bertie__tls13crypto__t_AeadKeyIV,
  bertie__tls13record__DuplexCipherStateH_f_sender_counter: nat,
  bertie__tls13record__DuplexCipherStateH_f_receiver_key_iv: bertie__tls13crypto__t_AeadKeyIV,
  bertie__tls13record__DuplexCipherStateH_f_receiver_counter: nat
;
    accessor_bertie__tls13record__DuplexCipherStateH_f_receiver_key_iv(
      bertie__tls13record__DuplexCipherStateH_c(
        bertie__tls13record__DuplexCipherStateH_f_sender_key_iv,
        bertie__tls13record__DuplexCipherStateH_f_sender_counter,
        bertie__tls13record__DuplexCipherStateH_f_receiver_key_iv,
        bertie__tls13record__DuplexCipherStateH_f_receiver_counter
      )
    ) = bertie__tls13record__DuplexCipherStateH_f_receiver_key_iv.
reduc forall 
  bertie__tls13record__DuplexCipherStateH_f_sender_key_iv: bertie__tls13crypto__t_AeadKeyIV,
  bertie__tls13record__DuplexCipherStateH_f_sender_counter: nat,
  bertie__tls13record__DuplexCipherStateH_f_receiver_key_iv: bertie__tls13crypto__t_AeadKeyIV,
  bertie__tls13record__DuplexCipherStateH_f_receiver_counter: nat
;
    accessor_bertie__tls13record__DuplexCipherStateH_f_receiver_counter(
      bertie__tls13record__DuplexCipherStateH_c(
        bertie__tls13record__DuplexCipherStateH_f_sender_key_iv,
        bertie__tls13record__DuplexCipherStateH_f_sender_counter,
        bertie__tls13record__DuplexCipherStateH_f_receiver_key_iv,
        bertie__tls13record__DuplexCipherStateH_f_receiver_counter
      )
    ) = bertie__tls13record__DuplexCipherStateH_f_receiver_counter.

type bertie__tls13record__t_ServerCipherState0.

fun bertie__tls13record__t_ServerCipherState0_to_bitstring(
      bertie__tls13record__t_ServerCipherState0
    )
    : bitstring [typeConverter].
fun bertie__tls13record__t_ServerCipherState0_from_bitstring(bitstring)
    : bertie__tls13record__t_ServerCipherState0 [typeConverter].
const bertie__tls13record__t_ServerCipherState0_default_value: bertie__tls13record__t_ServerCipherState0.
letfun bertie__tls13record__t_ServerCipherState0_default() =
       bertie__tls13record__t_ServerCipherState0_default_value.
letfun bertie__tls13record__t_ServerCipherState0_err() =
       let x = construct_fail() in bertie__tls13record__t_ServerCipherState0_default_value.
fun bertie__tls13record__ServerCipherState0_c(
      bertie__tls13crypto__t_AeadKeyIV, nat, bertie__tls13utils__t_Bytes
    )
    : bertie__tls13record__t_ServerCipherState0 [data].
reduc forall 
  bertie__tls13record__ServerCipherState0_f_key_iv: bertie__tls13crypto__t_AeadKeyIV,
  bertie__tls13record__ServerCipherState0_f_counter: nat,
  bertie__tls13record__ServerCipherState0_f_early_exporter_ms: bertie__tls13utils__t_Bytes
;
    accessor_bertie__tls13record__ServerCipherState0_f_key_iv(
      bertie__tls13record__ServerCipherState0_c(
        bertie__tls13record__ServerCipherState0_f_key_iv,
        bertie__tls13record__ServerCipherState0_f_counter,
        bertie__tls13record__ServerCipherState0_f_early_exporter_ms
      )
    ) = bertie__tls13record__ServerCipherState0_f_key_iv.
reduc forall 
  bertie__tls13record__ServerCipherState0_f_key_iv: bertie__tls13crypto__t_AeadKeyIV,
  bertie__tls13record__ServerCipherState0_f_counter: nat,
  bertie__tls13record__ServerCipherState0_f_early_exporter_ms: bertie__tls13utils__t_Bytes
;
    accessor_bertie__tls13record__ServerCipherState0_f_counter(
      bertie__tls13record__ServerCipherState0_c(
        bertie__tls13record__ServerCipherState0_f_key_iv,
        bertie__tls13record__ServerCipherState0_f_counter,
        bertie__tls13record__ServerCipherState0_f_early_exporter_ms
      )
    ) = bertie__tls13record__ServerCipherState0_f_counter.
reduc forall 
  bertie__tls13record__ServerCipherState0_f_key_iv: bertie__tls13crypto__t_AeadKeyIV,
  bertie__tls13record__ServerCipherState0_f_counter: nat,
  bertie__tls13record__ServerCipherState0_f_early_exporter_ms: bertie__tls13utils__t_Bytes
;
    accessor_bertie__tls13record__ServerCipherState0_f_early_exporter_ms(
      bertie__tls13record__ServerCipherState0_c(
        bertie__tls13record__ServerCipherState0_f_key_iv,
        bertie__tls13record__ServerCipherState0_f_counter,
        bertie__tls13record__ServerCipherState0_f_early_exporter_ms
      )
    ) = bertie__tls13record__ServerCipherState0_f_early_exporter_ms.

(*****************************************)
(* Functions *)
(*****************************************)

letfun bertie__tls13crypto__impl__AeadAlgorithm__iv_len(
         self : bertie__tls13crypto__t_AeadAlgorithm
       ) =
       let bertie__tls13crypto__AeadAlgorithm_AeadAlgorithm_Chacha20Poly1305_c() = self in 12
       else let bertie__tls13crypto__AeadAlgorithm_AeadAlgorithm_Aes128Gcm_c() = self in 12
       else let bertie__tls13crypto__AeadAlgorithm_AeadAlgorithm_Aes256Gcm_c() = self in 12.

letfun bertie__tls13crypto__impl__AeadAlgorithm__key_len(
         self : bertie__tls13crypto__t_AeadAlgorithm
       ) =
       let bertie__tls13crypto__AeadAlgorithm_AeadAlgorithm_Chacha20Poly1305_c() = self in 32
       else let bertie__tls13crypto__AeadAlgorithm_AeadAlgorithm_Aes128Gcm_c() = self in 16
       else let bertie__tls13crypto__AeadAlgorithm_AeadAlgorithm_Aes256Gcm_c() = self in 32.

const bertie__tls13formats__v_LABEL_C_AP_TRAFFIC: bitstring.

const bertie__tls13formats__v_LABEL_C_E_TRAFFIC: bitstring.

const bertie__tls13formats__v_LABEL_C_HS_TRAFFIC: bitstring.

const bertie__tls13formats__v_LABEL_DERIVED: bitstring.

const bertie__tls13formats__v_LABEL_EXP_MASTER: bitstring.

const bertie__tls13formats__v_LABEL_E_EXP_MASTER: bitstring.

const bertie__tls13formats__v_LABEL_FINISHED: bitstring.

const bertie__tls13formats__v_LABEL_IV: bitstring.

const bertie__tls13formats__v_LABEL_KEY: bitstring.

const bertie__tls13formats__v_LABEL_RES_BINDER: bitstring.

const bertie__tls13formats__v_LABEL_RES_MASTER: bitstring.

const bertie__tls13formats__v_LABEL_S_AP_TRAFFIC: bitstring.

const bertie__tls13formats__v_LABEL_S_HS_TRAFFIC: bitstring.

const bertie__tls13formats__v_LABEL_TLS13: bitstring.

const bertie__tls13formats__v_PREFIX_SERVER_SIGNATURE: bitstring.

const bertie__tls13utils__v_PARSE_FAILED: bitstring.

const bertie__tls13utils__v_PAYLOAD_TOO_LONG: bitstring.

const bertie__tls13utils__v_PSK_MODE_MISMATCH: bitstring.

letfun bertie__tls13utils__v_U16(x : nat) =
       x.

<<<<<<< HEAD
=======
const bertie__tls13utils__v_UNSUPPORTED_ALGORITHM: bitstring.

event Reached_bertie__tls13utils__parse_failed.
>>>>>>> f612a594
letfun bertie__tls13utils__parse_failed(wildcard1 : bitstring) =
       bertie__tls13utils__v_PARSE_FAILED.

<<<<<<< HEAD
(* REPLACE by handwritten model *)
letfun bertie__tls13utils__u16_as_be_bytes(val : nat) =
       bitstring_default().
=======
event Reached_bertie__tls13utils__u16_as_be_bytes.
letfun bertie__tls13utils__u16_as_be_bytes(val : nat) =
       event Reached_bertie__tls13utils__u16_as_be_bytes;
       let val = core__num__impl__u16__to_be_bytes(val) in
       [bertie__tls13utils__v_U8(core__ops__index__Index__index(val, 0)),bertie__tls13utils__v_U8(
         core__ops__index__Index__index(val, 1)
       )].
>>>>>>> f612a594

letfun bertie__tls13crypto__impl__HashAlgorithm__hash_len(
         self : bertie__tls13crypto__t_HashAlgorithm
       ) =
       let bertie__tls13crypto__HashAlgorithm_HashAlgorithm_SHA256_c() = self in libcrux__digest__digest_size(
         libcrux__digest__Algorithm_Algorithm_Sha256_c()
       )
       else let bertie__tls13crypto__HashAlgorithm_HashAlgorithm_SHA384_c() = self in libcrux__digest__digest_size(
         libcrux__digest__Algorithm_Algorithm_Sha384_c()
       )
       else let bertie__tls13crypto__HashAlgorithm_HashAlgorithm_SHA512_c() = self in libcrux__digest__digest_size(
         libcrux__digest__Algorithm_Algorithm_Sha512_c()
       ).

letfun bertie__tls13crypto__impl__HashAlgorithm__hmac_tag_len(
         self : bertie__tls13crypto__t_HashAlgorithm
       ) =
       bertie__tls13crypto__impl__HashAlgorithm__hash_len(self).

letfun bertie__tls13crypto__impl__Algorithms__hash(
         self : bertie__tls13crypto__t_Algorithms
       ) =
       accessor_bertie__tls13crypto__Algorithms_f_hash(self).

letfun bertie__tls13crypto__impl__Algorithms__kem(
         self : bertie__tls13crypto__t_Algorithms
       ) =
       accessor_bertie__tls13crypto__Algorithms_f_kem(self).

letfun bertie__tls13crypto__impl__Algorithms__psk_mode(
         self : bertie__tls13crypto__t_Algorithms
       ) =
       accessor_bertie__tls13crypto__Algorithms_f_psk_mode(self).

letfun bertie__tls13crypto__impl__Algorithms__signature(
         self : bertie__tls13crypto__t_Algorithms
       ) =
       accessor_bertie__tls13crypto__Algorithms_f_signature(self).

<<<<<<< HEAD
(* REPLACE by handwritten model *)
letfun bertie__tls13cert__verification_key_from_cert(
         cert : bertie__tls13utils__t_Bytes
       ) =
       bitstring_default().
=======
event Reached_bertie__tls13cert__verification_key_from_cert.
letfun bertie__tls13cert__verification_key_from_cert(
         cert : bertie__tls13utils__t_Bytes
       ) =
       event Reached_bertie__tls13cert__verification_key_from_cert;
       let offset = bertie__tls13cert__read_sequence_header(cert, 0) in let hoist1 = bertie__tls13cert__read_sequence_header(
         cert, offset
       ) in (
         let offset = hoist1 in
         let hoist2 = bertie__tls13cert__read_version_number(cert, offset) in (
           let offset = hoist2 in
           let hoist3 = bertie__tls13cert__skip_integer(cert, offset) in (
             let offset = hoist3 in
             let hoist4 = bertie__tls13cert__skip_sequence(cert, offset) in (
               let offset = hoist4 in
               let hoist5 = bertie__tls13cert__skip_sequence(cert, offset) in (
                 let offset = hoist5 in
                 let hoist6 = bertie__tls13cert__skip_sequence(cert, offset) in (
                   let offset = hoist6 in
                   let hoist7 = bertie__tls13cert__skip_sequence(cert, offset) in (
                     let offset = hoist7 in
                     bertie__tls13cert__read_spki(cert, offset)
                   )
                   else bitstring_err()
                 )
                 else bitstring_err()
               )
               else bitstring_err()
             )
             else bitstring_err()
           )
           else bitstring_err()
         )
         else bitstring_err()
       )
       else bitstring_err()
       else bitstring_err().
>>>>>>> f612a594

event Reached_bertie__tls13crypto__sign_rsa.
letfun bertie__tls13crypto__sign_rsa(
         sk : bertie__tls13utils__t_Bytes,
         pk_modulus : bertie__tls13utils__t_Bytes,
         pk_exponent : bertie__tls13utils__t_Bytes,
         cert_scheme : bertie__tls13crypto__t_SignatureScheme,
         input : bertie__tls13utils__t_Bytes,
         rng : impl_CryptoRng___RngCore
       ) =
       event Reached_bertie__tls13crypto__sign_rsa;
       let salt = rust_primitives__hax__repeat(0, 32) in
       let (tmp0: impl_CryptoRng___RngCore, tmp1: bitstring) =
         rand_core__RngCore_f_fill_bytes(rng, salt)
        in
       let rng = tmp0 in
       let salt = tmp1 in
       let wildcard7: bitstring = () in
       let wildcard6: bitstring =
         if
           core__ops__bit__Not__v_not(
               let bertie__tls13crypto__SignatureScheme_SignatureScheme_RsaPssRsaSha256_c(

               ) = cert_scheme in true
               else false
             )
         then
           (let hoist8 = todo return; in
            bitstring_err())
         else (())
        in
       let wildcard5: bitstring =
         if
           core__ops__bit__Not__v_not(
               bertie__tls13crypto__valid_rsa_exponent(
                 bertie__tls13utils__impl__Bytes__declassify(pk_exponent)
               )
             )
         then
           (let hoist9 = todo return; in
            bitstring_err())
         else (())
        in
       let key_size = bertie__tls13crypto__supported_rsa_key_size(pk_modulus) in let pk = core__result__impl__map_err(
         libcrux__signature__rsa_pss__impl__RsaPssPublicKey__new(
           key_size,
           core__ops__index__Index_f_index(
             bertie__tls13utils__impl__Bytes__declassify(pk_modulus),
             core__ops__range__RangeFrom_c(1)
           )
         ),
         |wildcard4: bitstring|bertie__tls13utils__v_CRYPTO_ERROR
       ) in let sk = core__result__impl__map_err(
         libcrux__signature__rsa_pss__impl_5__new(
           pk, bertie__tls13utils__impl__Bytes__declassify(sk)
         ),
         |wildcard3: bitstring|bertie__tls13utils__v_CRYPTO_ERROR
       ) in (
         let msg = bertie__tls13utils__impl__Bytes__declassify(input) in
         let sig =
           libcrux__signature__rsa_pss__impl_5__sign(
             sk,
             libcrux__signature__DigestAlgorithm_DigestAlgorithm_Sha256_c(),
             salt,
             msg
           )
          in
         let hax_temp_output =
           core__result__impl__map_err(
             core__result__impl__map(
               sig,
               |sig|bertie__tls13utils__t_Bytes_from_bitstring(
                 libcrux__signature__rsa_pss__impl__RsaPssSignature__as_bytes(
                   sig
                 )
               )
             ),
             |wildcard2: bitstring|bertie__tls13utils__v_CRYPTO_ERROR
           )
          in
         (rng, hax_temp_output)
       )
       else bitstring_err()
       else bitstring_err()
       else bitstring_err().

event Reached_bertie__tls13crypto__impl__HashAlgorithm__hash.
letfun bertie__tls13crypto__impl__HashAlgorithm__hash(
         self : bertie__tls13crypto__t_HashAlgorithm,
         data : bertie__tls13utils__t_Bytes
       ) =
       event Reached_bertie__tls13crypto__impl__HashAlgorithm__hash;
       let hoist10 = bertie__tls13crypto__impl__HashAlgorithm__libcrux_algorithm(
         self
       ) in (
         let hoist11 =
           libcrux__digest__hash(
             hoist10, bertie__tls13utils__impl__Bytes__declassify(data)
           )
          in
         let hoist12 = bertie__tls13utils__t_Bytes_from_bitstring(hoist11) in
         hoist12
       )
       else bertie__tls13utils__t_Bytes_err().

event Reached_bertie__tls13crypto__hkdf_expand.
letfun bertie__tls13crypto__hkdf_expand(
         alg : bertie__tls13crypto__t_HashAlgorithm,
         prk : bertie__tls13utils__t_Bytes,
         info : bertie__tls13utils__t_Bytes,
         len : nat
       ) =
       event Reached_bertie__tls13crypto__hkdf_expand;
       let hoist13 = bertie__tls13crypto__hkdf_algorithm(alg) in (
         let hoist14 =
           libcrux__hkdf__v_expand(
             hoist13,
             bertie__tls13utils__impl__Bytes__declassify(prk),
             bertie__tls13utils__impl__Bytes__declassify(info),
             len
           )
          in
         let x = hoist14 in core__convert__Into_f_into(x)
         else bertie__tls13utils__t_Bytes_err()
       )
       else bertie__tls13utils__t_Bytes_err().

event Reached_bertie__tls13crypto__hkdf_extract.
letfun bertie__tls13crypto__hkdf_extract(
         alg : bertie__tls13crypto__t_HashAlgorithm,
         ikm : bertie__tls13utils__t_Bytes,
         salt : bertie__tls13utils__t_Bytes
       ) =
       event Reached_bertie__tls13crypto__hkdf_extract;
       let hoist15 = bertie__tls13crypto__hkdf_algorithm(alg) in (
         let hoist16 =
           libcrux__hkdf__extract(
             hoist15,
             bertie__tls13utils__impl__Bytes__declassify(salt),
             bertie__tls13utils__impl__Bytes__declassify(ikm)
           )
          in
         let hoist17 = bertie__tls13utils__t_Bytes_from_bitstring(hoist16) in
         hoist17
       )
       else bertie__tls13utils__t_Bytes_err().

event Reached_bertie__tls13crypto__hmac_tag.
letfun bertie__tls13crypto__hmac_tag(
         alg : bertie__tls13crypto__t_HashAlgorithm,
         mk : bertie__tls13utils__t_Bytes,
         input : bertie__tls13utils__t_Bytes
       ) =
       event Reached_bertie__tls13crypto__hmac_tag;
       let hoist18 = bertie__tls13crypto__impl__HashAlgorithm__hmac_algorithm(
         alg
       ) in (
         let hoist19 =
           libcrux__hmac__hmac(
             hoist18,
             bertie__tls13utils__impl__Bytes__declassify(mk),
             bertie__tls13utils__impl__Bytes__declassify(input),
             None()
           )
          in
         let hoist20 = bertie__tls13utils__t_Bytes_from_bitstring(hoist19) in
         hoist20
       )
       else bertie__tls13utils__t_Bytes_err().

<<<<<<< HEAD
(* REPLACE by handwritten model *)
=======
event Reached_bertie__tls13crypto__kem_decap.
>>>>>>> f612a594
letfun bertie__tls13crypto__kem_decap(
         alg : bertie__tls13crypto__t_KemScheme,
         ct : bertie__tls13utils__t_Bytes,
         sk : bertie__tls13utils__t_Bytes
       ) =
<<<<<<< HEAD
       bertie__tls13utils__t_Bytes_default().
=======
       event Reached_bertie__tls13crypto__kem_decap;
       let librux_algorithm = bertie__tls13crypto__impl__KemScheme__libcrux_algorithm(
         alg
       ) in (
         let sk =
           core__result__impl__unwrap(
             libcrux__kem__impl__PrivateKey__decode(
               librux_algorithm, bertie__tls13utils__impl__Bytes__declassify(sk)
             )
           )
          in
         let ct =
           bertie__tls13utils__impl__Bytes__declassify(
             bertie__tls13crypto__into_raw(alg, ct)
           )
          in
         let ct =
           core__result__impl__unwrap(
             libcrux__kem__impl__Ct__decode(librux_algorithm, ct)
           )
          in
         let res = libcrux__kem__impl__Ct__decapsulate(ct, sk) in
         let shared_secret = res in (
           let shared_secret:bertie__tls13utils__t_Bytes =
             bertie__tls13utils__t_Bytes_from_bitstring(
               libcrux__kem__impl__Ss__encode(shared_secret)
             )
            in
           let shared_secret =
             bertie__tls13crypto__to_shared_secret(alg, shared_secret)
            in
           shared_secret
         )
         else bertie__tls13utils__t_Bytes_err()
       )
       else bertie__tls13utils__t_Bytes_err().
>>>>>>> f612a594

letfun bertie__tls13utils__impl__Bytes__as_raw(
         self : bertie__tls13utils__t_Bytes
       ) =
       accessor_bertie__tls13utils__Bytes_0(self).

<<<<<<< HEAD
(* REPLACE by handwritten model *)
letfun bertie__tls13utils__impl__Bytes__prefix(
         self : bertie__tls13utils__t_Bytes, prefix : bitstring
       ) =
       bertie__tls13utils__t_Bytes_default().

(* REPLACE by handwritten model *)
letfun bertie__tls13utils__impl__Bytes__concat(
         self : bertie__tls13utils__t_Bytes, other : bertie__tls13utils__t_Bytes
       ) =
       bertie__tls13utils__t_Bytes_default().
=======
event Reached_bertie__tls13utils__impl__Bytes__prefix.
letfun bertie__tls13utils__impl__Bytes__prefix(
         self : bertie__tls13utils__t_Bytes, prefix : bitstring
       ) =
       event Reached_bertie__tls13utils__impl__Bytes__prefix;
       let v_out =
         alloc__vec__impl__with_capacity(
           core__ops__arith__Add__add(
             core__slice__impl__len(prefix),
             bertie__tls13utils__impl__Bytes__len(self)
           )
         )
        in
       let v_out = alloc__vec__impl_2__extend_from_slice(v_out, prefix) in
       let (tmp0: bitstring, tmp1: bitstring) =
         alloc__vec__impl_1__append(
           v_out, accessor_bertie__tls13utils__Bytes_0(self)
         )
        in
       let v_out = tmp0 in
       let self = bertie__tls13utils__t_Bytes(tmp1) in
       let wildcard8: bitstring = () in
       bertie__tls13utils__Bytes_c(v_out).

event Reached_bertie__tls13utils__impl__Bytes__concat.
letfun bertie__tls13utils__impl__Bytes__concat(
         self : bertie__tls13utils__t_Bytes, other : bertie__tls13utils__t_Bytes
       ) =
       event Reached_bertie__tls13utils__impl__Bytes__concat;
       let (tmp0: bitstring, tmp1: bitstring) =
         alloc__vec__impl_1__append(
           accessor_bertie__tls13utils__Bytes_0(self),
           accessor_bertie__tls13utils__Bytes_0(other)
         )
        in
       let self = bertie__tls13utils__t_Bytes(tmp0) in
       let other = bertie__tls13utils__t_Bytes(tmp1) in
       let wildcard9: bitstring = () in
       self.
>>>>>>> f612a594

event Reached_bertie__tls13crypto__kem_encap.
letfun bertie__tls13crypto__kem_encap(
         alg : bertie__tls13crypto__t_KemScheme,
         pk : bertie__tls13utils__t_Bytes,
         rng : impl_CryptoRng___RngCore
       ) =
       event Reached_bertie__tls13crypto__kem_encap;
       let pk = bertie__tls13crypto__into_raw(alg, pk) in
       let hoist21 = bertie__tls13crypto__impl__KemScheme__libcrux_algorithm(alg
       ) in (
         let hoist22 =
           libcrux__kem__impl__PublicKey__decode(
             hoist21, bertie__tls13utils__impl__Bytes__declassify(pk)
           )
          in
         let pk = core__result__impl__unwrap(hoist22) in
         let (tmp0: impl_CryptoRng___RngCore, v_out: bitstring) =
           libcrux__kem__impl__PublicKey__encapsulate(pk, rng)
          in
         let rng = tmp0 in
         let res = v_out in
         let hax_temp_output =
           let (shared_secret: libcrux__kem__t_Ss, ct: libcrux__kem__t_Ct) = res in (
             let ct =
               bertie__tls13utils__impl__Bytes__concat(
                 bertie__tls13crypto__encoding_prefix(alg),
                 core__convert__From_f_from(libcrux__kem__impl__Ct__encode(ct))
               )
              in
             let shared_secret =
               bertie__tls13crypto__to_shared_secret(
                 alg,
                 core__convert__From_f_from(
                   libcrux__kem__impl__Ss__encode(shared_secret)
                 )
               )
              in
             (shared_secret, ct)
           )
           else bitstring_err()
          in
         (rng, hax_temp_output)
       )
       else bitstring_err().

<<<<<<< HEAD
(* REPLACE by handwritten model *)
letfun bertie__tls13crypto__kem_keygen(
         alg : bertie__tls13crypto__t_KemScheme, rng : impl_CryptoRng___RngCore
       ) =
       bitstring_default().
=======
event Reached_bertie__tls13crypto__kem_keygen.
letfun bertie__tls13crypto__kem_keygen(
         alg : bertie__tls13crypto__t_KemScheme, rng : impl_CryptoRng___RngCore
       ) =
       event Reached_bertie__tls13crypto__kem_keygen;
       let hoist23 = bertie__tls13crypto__impl__KemScheme__libcrux_algorithm(alg
       ) in (
         let (tmp0: impl_CryptoRng___RngCore, v_out: bitstring) =
           libcrux__kem__key_gen(hoist23, rng)
          in
         let rng = tmp0 in
         let res = v_out in
         let hax_temp_output =
           let (sk: libcrux__kem__t_PrivateKey, pk: libcrux__kem__t_PublicKey) = res in (
             core__convert__From_f_from(
               libcrux__kem__impl__PrivateKey__encode(sk)
             ),
             bertie__tls13utils__impl__Bytes__concat(
               bertie__tls13crypto__encoding_prefix(alg),
               core__convert__From_f_from(
                 libcrux__kem__impl__PublicKey__encode(pk)
               )
             )
           )
           else bitstring_err()
          in
         (rng, hax_temp_output)
       )
       else bitstring_err().
>>>>>>> f612a594

event Reached_bertie__tls13crypto__sign.
letfun bertie__tls13crypto__sign(
         algorithm : bertie__tls13crypto__t_SignatureScheme,
         sk : bertie__tls13utils__t_Bytes,
         input : bertie__tls13utils__t_Bytes,
         rng : impl_CryptoRng___RngCore
       ) =
       event Reached_bertie__tls13crypto__sign;
       let (rng: impl_CryptoRng___RngCore, sig: libcrux__signature__t_Signature) =
         let bertie__tls13crypto__SignatureScheme_SignatureScheme_EcdsaSecp256r1Sha256_c(

         ) = algorithm in let hoist24 = bertie__tls13crypto__impl__SignatureScheme__libcrux_scheme(
           algorithm
         ) in (
           let
             (
               tmp0: impl_CryptoRng___RngCore,
               v_out: libcrux__signature__t_Signature
             )
            =
             libcrux__signature__sign(
               hoist24,
               bertie__tls13utils__impl__Bytes__declassify(input),
               bertie__tls13utils__impl__Bytes__declassify(sk),
               rng
             )
            in
           let rng = tmp0 in
           (rng, v_out)
         )
         else bitstring_err()
         else let bertie__tls13crypto__SignatureScheme_SignatureScheme_ED25519_c(

         ) = algorithm in let hoist25 = bertie__tls13crypto__impl__SignatureScheme__libcrux_scheme(
           algorithm
         ) in (
           let
             (
               tmp0: impl_CryptoRng___RngCore,
               v_out: libcrux__signature__t_Signature
             )
            =
             libcrux__signature__sign(
               hoist25,
               bertie__tls13utils__impl__Bytes__declassify(input),
               bertie__tls13utils__impl__Bytes__declassify(sk),
               rng
             )
            in
           let rng = tmp0 in
           (rng, v_out)
         )
         else bitstring_err()
         else let bertie__tls13crypto__SignatureScheme_SignatureScheme_RsaPssRsaSha256_c(

         ) = algorithm in (rng, libcrux__signature__t_Signature_err())
        in
       let hax_temp_output =
         let libcrux__signature__Signature_Signature_Ed25519_c(sig) = sig in core__convert__Into_f_into(
           libcrux__signature__impl__Ed25519Signature__as_bytes(sig)
         )
         else let libcrux__signature__Signature_Signature_EcDsaP256_c(sig) = sig in (
           let (r: bitstring, s: bitstring) =
             libcrux__signature__impl__EcDsaP256Signature__as_bytes(sig)
            in
           bertie__tls13utils__impl__Bytes__concat(
             core__convert__From_f_from(r), core__convert__From_f_from(s)
           )
         )
         else let libcrux__signature__Signature_Signature_RsaPss_c(sig) = sig in bertie__tls13utils__t_Bytes_err()
         else bertie__tls13utils__t_Bytes_err()
        in
       (rng, hax_temp_output).

letfun bertie__tls13utils__impl__Bytes__from_slice(s : bitstring) =
       bertie__tls13utils__t_Bytes_from_bitstring(s).

event Reached_bertie__tls13utils__impl__Bytes__new.
letfun bertie__tls13utils__impl__Bytes__new(wildcard10 : bitstring) =
       event Reached_bertie__tls13utils__impl__Bytes__new;
       bertie__tls13utils__Bytes_c(alloc__vec__impl__new(())).

letfun bertie__tls13handshake__hash_empty(
         algorithm : bertie__tls13crypto__t_HashAlgorithm
       ) =
       bertie__tls13crypto__impl__HashAlgorithm__hash(
         algorithm, bertie__tls13utils__impl__Bytes__new(())
       ).

event Reached_bertie__tls13utils__impl__Bytes__zeroes.
letfun bertie__tls13utils__impl__Bytes__zeroes(len : nat) =
       event Reached_bertie__tls13utils__impl__Bytes__zeroes;
       bertie__tls13utils__Bytes_c(
         alloc__vec__from_elem(bertie__tls13utils__v_U8(0), len)
       ).

letfun bertie__tls13crypto__zero_key(alg : bertie__tls13crypto__t_HashAlgorithm) =
       bertie__tls13utils__impl__Bytes__zeroes(
         bertie__tls13crypto__impl__HashAlgorithm__hash_len(alg)
       ).

letfun bertie__tls13utils__bytes(x : bitstring) =
       bertie__tls13utils__t_Bytes_from_bitstring(x).

<<<<<<< HEAD
(* REPLACE by handwritten model *)
letfun bertie__tls13utils__check_eq(
         b1 : bertie__tls13utils__t_Bytes, b2 : bertie__tls13utils__t_Bytes
       ) =
       bitstring_default().
=======
event Reached_bertie__tls13utils__check_eq.
letfun bertie__tls13utils__check_eq(
         b1 : bertie__tls13utils__t_Bytes, b2 : bertie__tls13utils__t_Bytes
       ) =
       event Reached_bertie__tls13utils__check_eq;
       bertie__tls13utils__check_eq_slice(
         bertie__tls13utils__impl__Bytes__as_raw(b1),
         bertie__tls13utils__impl__Bytes__as_raw(b2)
       ).
>>>>>>> f612a594

event Reached_bertie__tls13utils__encode_length_u8.
letfun bertie__tls13utils__encode_length_u8(bytes : bitstring) =
       event Reached_bertie__tls13utils__encode_length_u8;
       let len = core__slice__impl__len(bytes) in
       if core__cmp__PartialOrd__ge(len, 256)
       then (bertie__tls13utils__t_Bytes_err())
       else (
         let lenb =
           bertie__tls13utils__impl__Bytes__new_alloc(
             core__ops__arith__Add__add(1, core__slice__impl__len(bytes))
           )
          in
         let lenb =
           bertie__tls13utils__impl__Bytes__push(
             lenb, bertie__tls13utils__v_U8(len)
           )
          in
         let lenb =
           bertie__tls13utils__t_Bytes(

               alloc__vec__impl_2__extend_from_slice(
                 accessor_bertie__tls13utils__Bytes_0(lenb), bytes
               )

           )
          in
         lenb
       ).

letfun bertie__tls13handshake__hkdf_expand_label(
         hash_algorithm : bertie__tls13crypto__t_HashAlgorithm,
         key : bertie__tls13utils__t_Bytes,
         label : bertie__tls13utils__t_Bytes,
         context : bertie__tls13utils__t_Bytes,
         len : nat
       ) =
       if core__cmp__PartialOrd__ge(len, 65536)
       then (bertie__tls13utils__t_Bytes_err())
       else (
         let lenb =
           bertie__tls13utils__u16_as_be_bytes(bertie__tls13utils__v_U16(len))
          in
         let tls13_label =
           bertie__tls13utils__impl__Bytes__concat(
             bertie__tls13utils__impl__Bytes__from_slice(
               bertie__tls13formats__v_LABEL_TLS13
             ),
             label
           )
          in
         let hoist27 = bertie__tls13utils__encode_length_u8(
           bertie__tls13utils__impl__Bytes__as_raw(tls13_label)
         ) in let hoist26 = bertie__tls13utils__encode_length_u8(
           bertie__tls13utils__impl__Bytes__as_raw(context)
         ) in (
           let hoist28 =
             bertie__tls13utils__impl__Bytes__concat(hoist27, hoist26)
            in
           let info = bertie__tls13utils__impl__Bytes__prefix(hoist28, lenb) in
           bertie__tls13crypto__hkdf_expand(hash_algorithm, key, info, len)
         )
         else bertie__tls13utils__t_Bytes_err()
         else bertie__tls13utils__t_Bytes_err()
       ).

letfun bertie__tls13handshake__derive_finished_key(
         ha : bertie__tls13crypto__t_HashAlgorithm,
         k : bertie__tls13utils__t_Bytes
       ) =
       bertie__tls13handshake__hkdf_expand_label(
         ha,
         k,
         bertie__tls13utils__bytes(bertie__tls13formats__v_LABEL_FINISHED),
         bertie__tls13utils__impl__Bytes__new(()),
         bertie__tls13crypto__impl__HashAlgorithm__hmac_tag_len(ha)
       ).

letfun bertie__tls13handshake__derive_secret(
         hash_algorithm : bertie__tls13crypto__t_HashAlgorithm,
         key : bertie__tls13utils__t_Bytes,
         label : bertie__tls13utils__t_Bytes,
         transcript_hash : bertie__tls13utils__t_Bytes
       ) =
       bertie__tls13handshake__hkdf_expand_label(
         hash_algorithm,
         key,
         label,
         transcript_hash,
         bertie__tls13crypto__impl__HashAlgorithm__hash_len(hash_algorithm)
       ).

letfun bertie__tls13handshake__derive_binder_key(
         ha : bertie__tls13crypto__t_HashAlgorithm,
         k : bertie__tls13utils__t_Bytes
       ) =
       let early_secret = bertie__tls13crypto__hkdf_extract(
         ha, k, bertie__tls13crypto__zero_key(ha)
       ) in let hoist29 = bertie__tls13handshake__hash_empty(ha) in bertie__tls13handshake__derive_secret(
         ha,
         early_secret,
         bertie__tls13utils__bytes(bertie__tls13formats__v_LABEL_RES_BINDER),
         hoist29
       )
       else bertie__tls13utils__t_Bytes_err()
       else bertie__tls13utils__t_Bytes_err().

letfun bertie__tls13handshake__derive_rms(
         ha : bertie__tls13crypto__t_HashAlgorithm,
         master_secret : bertie__tls13utils__t_Bytes,
         tx : bertie__tls13utils__t_Bytes
       ) =
       bertie__tls13handshake__derive_secret(
         ha,
         master_secret,
         bertie__tls13utils__bytes(bertie__tls13formats__v_LABEL_RES_MASTER),
         tx
       ).

<<<<<<< HEAD
(* REPLACE by handwritten model *)
letfun bertie__tls13utils__eq(
         b1 : bertie__tls13utils__t_Bytes, b2 : bertie__tls13utils__t_Bytes
       ) =
       bool_default().

(* REPLACE by handwritten model *)
=======
event Reached_bertie__tls13utils__eq.
letfun bertie__tls13utils__eq(
         b1 : bertie__tls13utils__t_Bytes, b2 : bertie__tls13utils__t_Bytes
       ) =
       event Reached_bertie__tls13utils__eq;
       bertie__tls13utils__eq_slice(
         accessor_bertie__tls13utils__Bytes_0(b1),
         accessor_bertie__tls13utils__Bytes_0(b2)
       ).

event Reached_bertie__tls13crypto__hmac_verify.
>>>>>>> f612a594
letfun bertie__tls13crypto__hmac_verify(
         alg : bertie__tls13crypto__t_HashAlgorithm,
         mk : bertie__tls13utils__t_Bytes,
         input : bertie__tls13utils__t_Bytes,
         tag : bertie__tls13utils__t_Bytes
       ) =
<<<<<<< HEAD
       bitstring_default().
=======
       event Reached_bertie__tls13crypto__hmac_verify;
       let hoist30 = bertie__tls13crypto__hmac_tag(alg, mk, input) in (
         let hoist31 = bertie__tls13utils__eq(hoist30, tag) in
         if hoist31
         then (())
         else (bertie__tls13utils__tlserr(bertie__tls13utils__v_CRYPTO_ERROR))
       )
       else bitstring_err().
>>>>>>> f612a594

letfun bertie__server__lookup_db(
         ciphersuite : bertie__tls13crypto__t_Algorithms,
         db : bertie__server__t_ServerDB,
         sni : bertie__tls13utils__t_Bytes,
         tkt : Option
       ) =
       if
         bertie__tls13utils__eq(sni, bertie__tls13utils__impl__Bytes__new(())) || bertie__tls13utils__eq(
             sni, accessor_bertie__server__ServerDB_f_server_name(db)
           )
       then
         (let (
            =true,
            Some(bertie__tls13utils__t_Bytes_to_bitstring(ctkt)),
            Some(
              (
                stkt: bertie__tls13utils__t_Bytes,
                psk: bertie__tls13utils__t_Bytes
              )
            )
          ) = (
            bertie__tls13crypto__impl__Algorithms__psk_mode(ciphersuite),
            tkt,
            accessor_bertie__server__ServerDB_f_psk_opt(db)
          ) in let wildcard11: bitstring = bertie__tls13utils__check_eq(
            ctkt, stkt
          ) in (
            let server =
              bertie__server__ServerInfo_c(
                accessor_bertie__server__ServerDB_f_cert(db)
                ,accessor_bertie__server__ServerDB_f_sk(db)
                ,Some(bertie__tls13utils__t_Bytes_to_bitstring(psk))
              )
             in
            server
          )
          else bertie__server__t_ServerInfo_err()
          else let (=false, wildcard12: bitstring, wildcard13: bitstring) = (
            bertie__tls13crypto__impl__Algorithms__psk_mode(ciphersuite),
            tkt,
            accessor_bertie__server__ServerDB_f_psk_opt(db)
          ) in (
            let server =
              bertie__server__ServerInfo_c(
                accessor_bertie__server__ServerDB_f_cert(db)
                ,accessor_bertie__server__ServerDB_f_sk(db)
                ,None()
              )
             in
            server
          )
          else bertie__server__t_ServerInfo_err())
       else (bertie__server__t_ServerInfo_err()).

letfun bertie__tls13crypto__impl__AeadKey__new(
         bytes : bertie__tls13utils__t_Bytes,
         alg : bertie__tls13crypto__t_AeadAlgorithm
       ) =
       bertie__tls13crypto__AeadKey_c(bytes,alg).

event Reached_bertie__tls13cert__rsa_public_key.
letfun bertie__tls13cert__rsa_public_key(
         cert : bertie__tls13utils__t_Bytes,
         indices : bertie__tls13cert__t_CertificateKey
       ) =
       event Reached_bertie__tls13cert__rsa_public_key;
       let bertie__tls13cert__CertificateKey_c(offset, v__len) = indices in
       let wildcard16: bitstring = bertie__tls13cert__check_tag(cert, offset, 48
       ) in (
         let offset = core__ops__arith__Add__add(offset, 1) in
         let (offset: nat, v__seq_len: nat) = bertie__tls13cert__length(
           cert, offset
         ) in let wildcard15: bitstring = bertie__tls13cert__check_tag(
           cert, offset, 2
         ) in (
           let offset = core__ops__arith__Add__add(offset, 1) in
           let (offset: nat, int_len: nat) = bertie__tls13cert__length(
             cert, offset
           ) in (
             let n =
               bertie__tls13utils__impl__Bytes__slice(cert, offset, int_len)
              in
             let offset = core__ops__arith__Add__add(offset, int_len) in
             let wildcard14: bitstring = bertie__tls13cert__check_tag(
               cert, offset, 2
             ) in (
               let offset = core__ops__arith__Add__add(offset, 1) in
               let (offset: nat, int_len: nat) = bertie__tls13cert__length(
                 cert, offset
               ) in (
                 let e =
                   bertie__tls13utils__impl__Bytes__slice(cert, offset, int_len)
                  in
                 bertie__tls13crypto__RsaVerificationKey_c(n,e)
               )
               else bertie__tls13crypto__t_RsaVerificationKey_err()
             )
             else bertie__tls13crypto__t_RsaVerificationKey_err()
           )
           else bertie__tls13crypto__t_RsaVerificationKey_err()
         )
         else bertie__tls13crypto__t_RsaVerificationKey_err()
         else bertie__tls13crypto__t_RsaVerificationKey_err()
       )
       else bertie__tls13crypto__t_RsaVerificationKey_err().

<<<<<<< HEAD
(* REPLACE by handwritten model *)
letfun bertie__tls13cert__cert_public_key(
         certificate : bertie__tls13utils__t_Bytes, spki : bitstring
       ) =
       bertie__tls13crypto__t_PublicVerificationKey_default().

(* REPLACE by handwritten model *)
=======
event Reached_bertie__tls13cert__cert_public_key.
letfun bertie__tls13cert__cert_public_key(
         certificate : bertie__tls13utils__t_Bytes, spki : bitstring
       ) =
       event Reached_bertie__tls13cert__cert_public_key;
       let bertie__tls13crypto__SignatureScheme_SignatureScheme_ED25519_c() = spki.0 in bertie__tls13cert__asn1_error(
         bertie__tls13cert__v_ASN1_UNSUPPORTED_ALGORITHM
       )
       else let bertie__tls13crypto__SignatureScheme_SignatureScheme_EcdsaSecp256r1Sha256_c(

       ) = spki.0 in let pk = bertie__tls13cert__ecdsa_public_key(
         certificate, spki.1
       ) in bertie__tls13crypto__PublicVerificationKey_PublicVerificationKey_EcDsa_c(
         pk
       )
       else bertie__tls13crypto__t_PublicVerificationKey_err()
       else let bertie__tls13crypto__SignatureScheme_SignatureScheme_RsaPssRsaSha256_c(

       ) = spki.0 in let pk = bertie__tls13cert__rsa_public_key(
         certificate, spki.1
       ) in bertie__tls13crypto__PublicVerificationKey_PublicVerificationKey_Rsa_c(
         pk
       )
       else bertie__tls13crypto__t_PublicVerificationKey_err().

event Reached_bertie__tls13crypto__verify.
>>>>>>> f612a594
letfun bertie__tls13crypto__verify(
         alg : bertie__tls13crypto__t_SignatureScheme,
         pk : bertie__tls13crypto__t_PublicVerificationKey,
         input : bertie__tls13utils__t_Bytes,
         sig : bertie__tls13utils__t_Bytes
       ) =
<<<<<<< HEAD
       bitstring_default().

(* marked as constructor *)
fun bertie__tls13formats__handshake_data__impl__HandshakeData__concat(
      bertie__tls13formats__handshake_data__t_HandshakeData,
      bertie__tls13formats__handshake_data__t_HandshakeData
    )
    : bertie__tls13formats__handshake_data__t_HandshakeData [data].

(* REPLACE by handwritten model *)
letfun bertie__tls13formats__handshake_data__impl__HandshakeData__to_four(
         self : bertie__tls13formats__handshake_data__t_HandshakeData
       ) =
       bitstring_default().

(* REPLACE by handwritten model *)
letfun bertie__tls13formats__handshake_data__impl__HandshakeData__to_two(
         self : bertie__tls13formats__handshake_data__t_HandshakeData
       ) =
       bitstring_default().
=======
       event Reached_bertie__tls13crypto__verify;
       let (
         bertie__tls13crypto__SignatureScheme_SignatureScheme_ED25519_c(),
         bertie__tls13crypto__PublicVerificationKey_PublicVerificationKey_EcDsa_c(
           pk
         )
       ) = (alg, pk) in let hoist32 = bertie__tls13utils__impl__Bytes__declassify_array(
         sig
       ) in (
         let hoist33 =
           libcrux__signature__impl__Ed25519Signature__from_bytes(hoist32)
          in
         let hoist34 =
           libcrux__signature__Signature_Signature_Ed25519_c(hoist33)
          in
         let res =
           libcrux__signature__verify(
             bertie__tls13utils__impl__Bytes__declassify(input),
             hoist34,
             bertie__tls13utils__impl__Bytes__declassify(pk)
           )
          in
         let res = res in res
         else bitstring_err()
       )
       else bitstring_err()
       else let (
         bertie__tls13crypto__SignatureScheme_SignatureScheme_EcdsaSecp256r1Sha256_c(
>>>>>>> f612a594

         ),
         bertie__tls13crypto__PublicVerificationKey_PublicVerificationKey_EcDsa_c(
           pk
         )
       ) = (alg, pk) in let hoist35 = bertie__tls13utils__impl__Bytes__declassify_array(
         sig
       ) in (
         let hoist36 =
           libcrux__signature__impl__EcDsaP256Signature__from_bytes(
             hoist35,
             libcrux__signature__Algorithm_Algorithm_EcDsaP256_c(
               libcrux__signature__DigestAlgorithm_DigestAlgorithm_Sha256_c()
             )
           )
          in
         let hoist37 =
           libcrux__signature__Signature_Signature_EcDsaP256_c(hoist36)
          in
         let res =
           libcrux__signature__verify(
             bertie__tls13utils__impl__Bytes__declassify(input),
             hoist37,
             bertie__tls13utils__impl__Bytes__declassify(pk)
           )
          in
         let res = res in res
         else bitstring_err()
       )
       else bitstring_err()
       else let (
         bertie__tls13crypto__SignatureScheme_SignatureScheme_RsaPssRsaSha256_c(
         ),
         bertie__tls13crypto__PublicVerificationKey_PublicVerificationKey_Rsa_c(
           bertie__tls13crypto__RsaVerificationKey_c(n,e)
         )
       ) = (alg, pk) in (
         if
           core__ops__bit__Not__v_not(
               bertie__tls13crypto__valid_rsa_exponent(
                 bertie__tls13utils__impl__Bytes__declassify(e)
               )
             )
         then
           (bertie__tls13utils__tlserr(
              bertie__tls13utils__v_UNSUPPORTED_ALGORITHM
            ))
         else (
           let key_size = bertie__tls13crypto__supported_rsa_key_size(n) in let pk = core__result__impl__map_err(
             libcrux__signature__rsa_pss__impl__RsaPssPublicKey__new(
               key_size,
               core__ops__index__Index_f_index(
                 bertie__tls13utils__impl__Bytes__declassify(n),
                 core__ops__range__RangeFrom_c(1)
               )
             ),
             |wildcard17: bitstring|bertie__tls13utils__v_CRYPTO_ERROR
           ) in (
             let res =
               libcrux__signature__rsa_pss__impl__RsaPssPublicKey__verify(
                 pk,
                 libcrux__signature__DigestAlgorithm_DigestAlgorithm_Sha256_c(),
                 libcrux__signature__rsa_pss__t_RsaPssSignature_from_bitstring(
                   bertie__tls13utils__impl__Bytes__declassify(sig)
                 ),
                 bertie__tls13utils__impl__Bytes__declassify(input),
                 32
               )
              in
             let res = res in res
             else bitstring_err()
           )
           else bitstring_err()
           else bitstring_err()
         )
       )
       else bertie__tls13utils__tlserr(
         bertie__tls13utils__v_UNSUPPORTED_ALGORITHM
       ).

event Reached_bertie__tls13formats__handshake_data__impl__HandshakeData__concat.
letfun bertie__tls13formats__handshake_data__impl__HandshakeData__concat(
         self : bertie__tls13formats__handshake_data__t_HandshakeData,
         other : bertie__tls13formats__handshake_data__t_HandshakeData
       ) =
       event Reached_bertie__tls13formats__handshake_data__impl__HandshakeData__concat;
       let message1 =
         bertie__tls13formats__handshake_data__impl__HandshakeData__to_bytes(
           self
         )
        in
       let message2 =
         bertie__tls13formats__handshake_data__impl__HandshakeData__to_bytes(
           other
         )
        in
       let message1 =
         bertie__tls13utils__impl__Bytes__extend_from_slice(message1, message2)
        in
       core__convert__From_f_from(message1).

event Reached_bertie__tls13formats__handshake_data__impl__HandshakeData__to_four.
letfun bertie__tls13formats__handshake_data__impl__HandshakeData__to_four(
         self : bertie__tls13formats__handshake_data__t_HandshakeData
       ) =
       event Reached_bertie__tls13formats__handshake_data__impl__HandshakeData__to_four;
       let (
         message1: bertie__tls13formats__handshake_data__t_HandshakeData,
         payload_rest: bertie__tls13formats__handshake_data__t_HandshakeData
       ) = bertie__tls13formats__handshake_data__impl__HandshakeData__next_handshake_message(
         self
       ) in let (
         message2: bertie__tls13formats__handshake_data__t_HandshakeData,
         payload_rest: bertie__tls13formats__handshake_data__t_HandshakeData
       ) = bertie__tls13formats__handshake_data__impl__HandshakeData__next_handshake_message(
         payload_rest
       ) in let (
         message3: bertie__tls13formats__handshake_data__t_HandshakeData,
         payload_rest: bertie__tls13formats__handshake_data__t_HandshakeData
       ) = bertie__tls13formats__handshake_data__impl__HandshakeData__next_handshake_message(
         payload_rest
       ) in let (
         message4: bertie__tls13formats__handshake_data__t_HandshakeData,
         payload_rest: bertie__tls13formats__handshake_data__t_HandshakeData
       ) = bertie__tls13formats__handshake_data__impl__HandshakeData__next_handshake_message(
         payload_rest
       ) in (
         if
           core__cmp__PartialEq__ne(
               bertie__tls13formats__handshake_data__impl__HandshakeData__len(
                 payload_rest
               ),
               0
             )
         then (bertie__tls13utils__tlserr(bertie__tls13utils__parse_failed(())))
         else ((message1, message2, message3, message4))
       )
       else bitstring_err()
       else bitstring_err()
       else bitstring_err()
       else bitstring_err().

event Reached_bertie__tls13formats__handshake_data__impl__HandshakeData__to_two.
letfun bertie__tls13formats__handshake_data__impl__HandshakeData__to_two(
         self : bertie__tls13formats__handshake_data__t_HandshakeData
       ) =
       event Reached_bertie__tls13formats__handshake_data__impl__HandshakeData__to_two;
       let (
         message1: bertie__tls13formats__handshake_data__t_HandshakeData,
         payload_rest: bertie__tls13formats__handshake_data__t_HandshakeData
       ) = bertie__tls13formats__handshake_data__impl__HandshakeData__next_handshake_message(
         self
       ) in let (
         message2: bertie__tls13formats__handshake_data__t_HandshakeData,
         payload_rest: bertie__tls13formats__handshake_data__t_HandshakeData
       ) = bertie__tls13formats__handshake_data__impl__HandshakeData__next_handshake_message(
         payload_rest
       ) in (
         if
           core__cmp__PartialEq__ne(
               bertie__tls13formats__handshake_data__impl__HandshakeData__len(
                 payload_rest
               ),
               0
             )
         then (bertie__tls13utils__tlserr(bertie__tls13utils__parse_failed(())))
         else ((message1, message2))
       )
       else bitstring_err()
       else bitstring_err().

event Reached_bertie__tls13formats__certificate_verify.
letfun bertie__tls13formats__certificate_verify(
         algs : bertie__tls13crypto__t_Algorithms,
         cv : bertie__tls13utils__t_Bytes
       ) =
       event Reached_bertie__tls13formats__certificate_verify;
       let sv =
         let bertie__tls13crypto__SignatureScheme_SignatureScheme_RsaPssRsaSha256_c(

         ) = accessor_bertie__tls13crypto__Algorithms_f_signature(algs) in cv
         else let bertie__tls13crypto__SignatureScheme_SignatureScheme_EcdsaSecp256r1Sha256_c(

         ) = accessor_bertie__tls13crypto__Algorithms_f_signature(algs) in (
           if
             core__cmp__PartialEq__ne(
                 bertie__tls13utils__impl__Bytes__len(cv), 64
               )
           then
             (let hoist38 = todo return; in
              bertie__tls13utils__t_Bytes_err())
           else (
             let ok = bertie__tls13formats__ecdsa_signature(cv) in ok
             else bertie__tls13utils__t_Bytes_err()
           )
         )
         else let bertie__tls13crypto__SignatureScheme_SignatureScheme_ED25519_c(

         ) = accessor_bertie__tls13crypto__Algorithms_f_signature(algs) in bertie__tls13utils__t_Bytes_err()
        in
       let hoist40 = bertie__tls13crypto__impl__Algorithms__signature_algorithm(
         algs
       ) in let hoist39 = bertie__tls13utils__encode_length_u16(sv) in (
         let sig = bertie__tls13utils__impl__Bytes__concat(hoist40, hoist39) in
         bertie__tls13formats__handshake_data__impl__HandshakeData__from_bytes(
           bertie__tls13formats__handshake_data__HandshakeType_HandshakeType_CertificateVerify_c(

           ),
           sig
         )
       )
       else bertie__tls13formats__handshake_data__t_HandshakeData_err()
       else bertie__tls13formats__handshake_data__t_HandshakeData_err().

event Reached_bertie__tls13formats__client_hello.
letfun bertie__tls13formats__client_hello(
         algorithms : bertie__tls13crypto__t_Algorithms,
         client_random : bertie__tls13utils__t_Bytes,
         kem_pk : bertie__tls13utils__t_Bytes,
         server_name : bertie__tls13utils__t_Bytes,
         session_ticket : Option
       ) =
       event Reached_bertie__tls13formats__client_hello;
       let version = bertie__tls13utils__bytes2(3, 3) in
       let compression_methods = bertie__tls13utils__bytes2(1, 0) in
       let legacy_session_id = bertie__tls13utils__encode_length_u8(
         rust_primitives__hax__repeat(bertie__tls13utils__v_U8(0), 32)
       ) in let hoist41 = bertie__tls13crypto__impl__Algorithms__ciphersuite(
         algorithms
       ) in (
         let hoist42 = bertie__tls13utils__encode_length_u16(hoist41) in
         let cipher_suites = hoist42 in let server_name = bertie__tls13formats__build_server_name(
           server_name
         ) in let supported_versions = bertie__tls13formats__supported_versions(
           ()
         ) in let supported_groups = bertie__tls13formats__supported_groups(
           algorithms
         ) in let signature_algorithms = bertie__tls13formats__signature_algorithms(
           algorithms
         ) in let key_shares = bertie__tls13formats__key_shares(
           algorithms, kem_pk
         ) in (
           let len =
             core__ops__arith__Add__add(
               bertie__tls13utils__impl__Bytes__len(server_name),
               bertie__tls13utils__impl__Bytes__len(supported_versions)
             )
            in
           let len =
             core__ops__arith__Add__add(
               len, bertie__tls13utils__impl__Bytes__len(supported_groups)
             )
            in
           let len =
             core__ops__arith__Add__add(
               len, bertie__tls13utils__impl__Bytes__len(signature_algorithms)
             )
            in
           let len =
             core__ops__arith__Add__add(
               len, bertie__tls13utils__impl__Bytes__len(key_shares)
             )
            in
           let v_out = bertie__tls13utils__impl__Bytes__new_alloc(len) in
           let v_out =
             bertie__tls13utils__impl__Bytes__append(v_out, server_name)
            in
           let v_out =
             bertie__tls13utils__impl__Bytes__append(v_out, supported_versions)
            in
           let v_out =
             bertie__tls13utils__impl__Bytes__append(v_out, supported_groups)
            in
           let v_out =
             bertie__tls13utils__impl__Bytes__append(v_out, signature_algorithms
             )
            in
           let v_out =
             bertie__tls13utils__impl__Bytes__append(v_out, key_shares)
            in
           let extensions = v_out in
           let (trunc_len: nat, extensions: bertie__tls13utils__t_Bytes) = let (
             =true,
             Some(bertie__tls13utils__t_Bytes_to_bitstring(session_ticket))
           ) = (
             bertie__tls13crypto__impl__Algorithms__psk_mode(algorithms),
             session_ticket
           ) in bertie__tls13formats__get_psk_extensions(
             algorithms, session_ticket, extensions
           )
           else let (=false, None()) = (
             bertie__tls13crypto__impl__Algorithms__psk_mode(algorithms),
             session_ticket
           ) in (0, extensions)
           else bertie__tls13utils__tlserr(
             bertie__tls13utils__v_PSK_MODE_MISMATCH
           ) in let encoded_extensions = bertie__tls13utils__encode_length_u16(
             extensions
           ) in (
             let len =
               core__ops__arith__Add__add(
                 bertie__tls13utils__impl__Bytes__len(version),
                 bertie__tls13utils__impl__Bytes__len(client_random)
               )
              in
             let len =
               core__ops__arith__Add__add(
                 len, bertie__tls13utils__impl__Bytes__len(legacy_session_id)
               )
              in
             let len =
               core__ops__arith__Add__add(
                 len, bertie__tls13utils__impl__Bytes__len(cipher_suites)
               )
              in
             let len =
               core__ops__arith__Add__add(
                 len, bertie__tls13utils__impl__Bytes__len(compression_methods)
               )
              in
             let len =
               core__ops__arith__Add__add(
                 len, bertie__tls13utils__impl__Bytes__len(encoded_extensions)
               )
              in
             let v_out = bertie__tls13utils__impl__Bytes__new_alloc(len) in
             let v_out = bertie__tls13utils__impl__Bytes__append(v_out, version) in
             let v_out =
               bertie__tls13utils__impl__Bytes__append(v_out, client_random)
              in
             let v_out =
               bertie__tls13utils__impl__Bytes__append(v_out, legacy_session_id)
              in
             let v_out =
               bertie__tls13utils__impl__Bytes__append(v_out, cipher_suites)
              in
             let v_out =
               bertie__tls13utils__impl__Bytes__append(
                 v_out, compression_methods
               )
              in
             let v_out =
               bertie__tls13utils__impl__Bytes__append(v_out, encoded_extensions
               )
              in
             let handshake_bytes = v_out in
             let client_hello = bertie__tls13formats__handshake_data__impl__HandshakeData__from_bytes(
               bertie__tls13formats__handshake_data__HandshakeType_HandshakeType_ClientHello_c(

               ),
               handshake_bytes
             ) in (client_hello, trunc_len)
             else bitstring_err()
           )
           else bitstring_err()
           else bitstring_err()
         )
         else bitstring_err()
         else bitstring_err()
         else bitstring_err()
         else bitstring_err()
         else bitstring_err()
         else bitstring_err()
       )
       else bitstring_err()
       else bitstring_err().

event Reached_bertie__tls13formats__encrypted_extensions.
letfun bertie__tls13formats__encrypted_extensions(
         v__algs : bertie__tls13crypto__t_Algorithms
       ) =
       event Reached_bertie__tls13formats__encrypted_extensions;
       let handshake_type =
         bertie__tls13utils__bytes1(
           core__ops__arith__Add__add(
             bertie__tls13formats__handshake_data__discriminant_HandshakeType_HandshakeType_EncryptedExtensions_c,
             0
           )
         )
        in
       let hoist43 = bertie__tls13utils__encode_length_u16(
         bertie__tls13utils__impl__Bytes__new(())
       ) in (
         let hoist44 = bertie__tls13utils__encode_length_u24(hoist43) in
         let hoist45 = hoist44 in (
           let hoist46 =
             bertie__tls13utils__impl__Bytes__concat(handshake_type, hoist45)
            in
           let hoist47 =
             bertie__tls13formats__handshake_data__HandshakeData_c(hoist46)
            in
           hoist47
         )
         else bertie__tls13formats__handshake_data__t_HandshakeData_err()
       )
       else bertie__tls13formats__handshake_data__t_HandshakeData_err().

event Reached_bertie__tls13formats__finished.
letfun bertie__tls13formats__finished(vd : bertie__tls13utils__t_Bytes) =
       event Reached_bertie__tls13formats__finished;
       bertie__tls13formats__handshake_data__impl__HandshakeData__from_bytes(
         bertie__tls13formats__handshake_data__HandshakeType_HandshakeType_Finished_c(

         ),
         vd
       ).

<<<<<<< HEAD
(* REPLACE by handwritten model *)
=======
event Reached_bertie__tls13formats__parse_certificate_verify.
>>>>>>> f612a594
letfun bertie__tls13formats__parse_certificate_verify(
         algs : bertie__tls13crypto__t_Algorithms,
         certificate_verify : bertie__tls13formats__handshake_data__t_HandshakeData
       ) =
<<<<<<< HEAD
       bertie__tls13utils__t_Bytes_default().

(* REPLACE by handwritten model *)
=======
       event Reached_bertie__tls13formats__parse_certificate_verify;
       let bertie__tls13formats__handshake_data__HandshakeData_c(cv) = bertie__tls13formats__handshake_data__impl__HandshakeData__as_handshake_message(
         certificate_verify,
         bertie__tls13formats__handshake_data__HandshakeType_HandshakeType_CertificateVerify_c(

         )
       ) in (
         let sa = bertie__tls13crypto__impl__Algorithms__signature(algs) in
         let hoist48 = bertie__tls13crypto__impl__Algorithms__signature_algorithm(
           algs
         ) in (
           let hoist49 =
             bertie__tls13utils__check_eq(
               hoist48,
               bertie__tls13utils__impl__Bytes__slice_range(
                 cv, core__ops__range__Range_c(0,2)
               )
             )
            in
           let wildcard19: bitstring = hoist49 in let wildcard18: bitstring = bertie__tls13utils__check_length_encoding_u16(
             bertie__tls13utils__impl__Bytes__slice_range(
               cv,
               core__ops__range__Range_c(
                 2,bertie__tls13utils__impl__Bytes__len(cv)
               )
             )
           ) in let bertie__tls13crypto__SignatureScheme_SignatureScheme_EcdsaSecp256r1Sha256_c(

           ) = sa in bertie__tls13formats__parse_ecdsa_signature(
             bertie__tls13utils__impl__Bytes__slice_range(
               cv,
               core__ops__range__Range_c(
                 4,bertie__tls13utils__impl__Bytes__len(cv)
               )
             )
           )
           else let bertie__tls13crypto__SignatureScheme_SignatureScheme_RsaPssRsaSha256_c(

           ) = sa in bertie__tls13utils__impl__Bytes__slice_range(
             cv,
             core__ops__range__Range_c(
               4,bertie__tls13utils__impl__Bytes__len(cv)
             )
           )
           else let bertie__tls13crypto__SignatureScheme_SignatureScheme_ED25519_c(

           ) = sa in (
             if
               core__cmp__PartialEq__eq(
                   core__ops__arith__Sub__sub(
                     bertie__tls13utils__impl__Bytes__len(cv), 4
                   ),
                   64
                 )
             then
               (bertie__tls13utils__impl__Bytes__slice_range(
                  cv,
                  core__ops__range__Range_c(
                    8,bertie__tls13utils__impl__Bytes__len(cv)
                  )
                ))
             else (bertie__tls13utils__t_Bytes_err())
           )
           else bertie__tls13utils__t_Bytes_err()
           else bertie__tls13utils__t_Bytes_err()
         )
         else bertie__tls13utils__t_Bytes_err()
       )
       else bertie__tls13utils__t_Bytes_err().

event Reached_bertie__tls13formats__parse_client_hello.
>>>>>>> f612a594
letfun bertie__tls13formats__parse_client_hello(
         ciphersuite : bertie__tls13crypto__t_Algorithms,
         client_hello : bertie__tls13formats__handshake_data__t_HandshakeData
       ) =
<<<<<<< HEAD
       bitstring_default().

(* REPLACE by handwritten model *)
=======
       event Reached_bertie__tls13formats__parse_client_hello;
       let bertie__tls13formats__handshake_data__HandshakeData_c(ch) = bertie__tls13formats__handshake_data__impl__HandshakeData__as_handshake_message(
         client_hello,
         bertie__tls13formats__handshake_data__HandshakeType_HandshakeType_ClientHello_c(

         )
       ) in (
         let ver = bertie__tls13utils__bytes2(3, 3) in
         let comp = bertie__tls13utils__bytes2(1, 0) in
         let next = 0 in
         let wildcard27: bitstring = bertie__tls13utils__check_eq(
           ver,
           bertie__tls13utils__impl__Bytes__slice_range(
             ch,
             core__ops__range__Range_c(next,core__ops__arith__Add__add(next, 2))
           )
         ) in (
           let next = core__ops__arith__Add__add(next, 2) in
           let crand =
             bertie__tls13utils__impl__Bytes__slice_range(
               ch,
               core__ops__range__Range_c(
                 next,core__ops__arith__Add__add(next, 32)
               )
             )
            in
           let next = core__ops__arith__Add__add(next, 32) in
           let sidlen = bertie__tls13utils__length_u8_encoded(
             core__ops__index__Index_f_index(
               ch,
               core__ops__range__Range_c(
                 next,bertie__tls13utils__impl__Bytes__len(ch)
               )
             )
           ) in (
             let sid =
               bertie__tls13utils__impl__Bytes__slice_range(
                 ch,
                 core__ops__range__Range_c(
                   core__ops__arith__Add__add(next, 1)
                   ,
                     core__ops__arith__Add__add(
                       core__ops__arith__Add__add(next, 1), sidlen
                     )

                 )
               )
              in
             let next =
               core__ops__arith__Add__add(
                 core__ops__arith__Add__add(next, 1), sidlen
               )
              in
             let cslen = bertie__tls13crypto__impl__Algorithms__check(
               ciphersuite,
               bertie__tls13utils__impl__Bytes__raw_slice(
                 ch,
                 core__ops__range__Range_c(
                   next,bertie__tls13utils__impl__Bytes__len(ch)
                 )
               )
             ) in (
               let next = core__ops__arith__Add__add(next, cslen) in
               let wildcard26: bitstring =
                 let wildcard25: bitstring = bertie__tls13utils__check_eq(
                   comp,
                   bertie__tls13utils__impl__Bytes__slice_range(
                     ch,
                     core__ops__range__Range_c(
                       next,core__ops__arith__Add__add(next, 2)
                     )
                   )
                 ) in ()
                 else bitstring_err()
                in
               let next = core__ops__arith__Add__add(next, 2) in
               let wildcard24: bitstring = bertie__tls13utils__check_length_encoding_u16(
                 bertie__tls13utils__impl__Bytes__slice_range(
                   ch,
                   core__ops__range__Range_c(
                     next,bertie__tls13utils__impl__Bytes__len(ch)
                   )
                 )
               ) in (
                 let next = core__ops__arith__Add__add(next, 2) in
                 let exts = bertie__tls13formats__check_extensions(
                   ciphersuite,
                   bertie__tls13utils__impl__Bytes__slice_range(
                     ch,
                     core__ops__range__Range_c(
                       next,bertie__tls13utils__impl__Bytes__len(ch)
                     )
                   )
                 ) in (
                   let trunc_len =
                     core__ops__arith__Sub__sub(
                       core__ops__arith__Sub__sub(
                         bertie__tls13utils__impl__Bytes__len(ch),
                         bertie__tls13crypto__impl__HashAlgorithm__hash_len(
                           bertie__tls13crypto__impl__Algorithms__hash(
                             ciphersuite
                           )
                         )
                       ),
                       3
                     )
                    in
                   let (
                     wildcard20: bitstring,
                     bertie__tls13formats__Extensions_c(
                       wildcard21: bitstring
                       ,None()
                       ,wildcard22: bitstring
                       ,wildcard23: bitstring
                     )
                   ) = (
                     bertie__tls13crypto__impl__Algorithms__psk_mode(ciphersuite
                     ),
                     exts
                   ) in bitstring_err()
                   else let (
                     =true,
                     bertie__tls13formats__Extensions_c(
                       Some(bertie__tls13utils__t_Bytes_to_bitstring(sn))
                       ,Some(bertie__tls13utils__t_Bytes_to_bitstring(gx))
                       ,Some(bertie__tls13utils__t_Bytes_to_bitstring(tkt))
                       ,Some(bertie__tls13utils__t_Bytes_to_bitstring(binder))
                     )
                   ) = (
                     bertie__tls13crypto__impl__Algorithms__psk_mode(ciphersuite
                     ),
                     exts
                   ) in (
                     crand,
                     sid,
                     sn,
                     gx,
                     Some(bertie__tls13utils__t_Bytes_to_bitstring(tkt)),
                     Some(bertie__tls13utils__t_Bytes_to_bitstring(binder)),
                     trunc_len
                   )
                   else let (
                     =true,
                     bertie__tls13formats__Extensions_c(
                       None()
                       ,Some(bertie__tls13utils__t_Bytes_to_bitstring(gx))
                       ,Some(bertie__tls13utils__t_Bytes_to_bitstring(tkt))
                       ,Some(bertie__tls13utils__t_Bytes_to_bitstring(binder))
                     )
                   ) = (
                     bertie__tls13crypto__impl__Algorithms__psk_mode(ciphersuite
                     ),
                     exts
                   ) in (
                     crand,
                     sid,
                     bertie__tls13utils__impl__Bytes__new(()),
                     gx,
                     Some(bertie__tls13utils__t_Bytes_to_bitstring(tkt)),
                     Some(bertie__tls13utils__t_Bytes_to_bitstring(binder)),
                     trunc_len
                   )
                   else let (
                     =false,
                     bertie__tls13formats__Extensions_c(
                       Some(bertie__tls13utils__t_Bytes_to_bitstring(sn))
                       ,Some(bertie__tls13utils__t_Bytes_to_bitstring(gx))
                       ,None()
                       ,None()
                     )
                   ) = (
                     bertie__tls13crypto__impl__Algorithms__psk_mode(ciphersuite
                     ),
                     exts
                   ) in (crand, sid, sn, gx, None(), None(), 0)
                   else let (
                     =false,
                     bertie__tls13formats__Extensions_c(
                       None()
                       ,Some(bertie__tls13utils__t_Bytes_to_bitstring(gx))
                       ,None()
                       ,None()
                     )
                   ) = (
                     bertie__tls13crypto__impl__Algorithms__psk_mode(ciphersuite
                     ),
                     exts
                   ) in (
                     crand,
                     sid,
                     bertie__tls13utils__impl__Bytes__new(()),
                     gx,
                     None(),
                     None(),
                     0
                   )
                   else bitstring_err()
                 )
                 else bitstring_err()
               )
               else bitstring_err()
             )
             else bitstring_err()
           )
           else bitstring_err()
         )
         else bitstring_err()
       )
       else bitstring_err().

event Reached_bertie__tls13formats__parse_encrypted_extensions.
>>>>>>> f612a594
letfun bertie__tls13formats__parse_encrypted_extensions(
         v__algs : bertie__tls13crypto__t_Algorithms,
         encrypted_extensions : bertie__tls13formats__handshake_data__t_HandshakeData
       ) =
<<<<<<< HEAD
       bitstring_default().

(* REPLACE by handwritten model *)
letfun bertie__tls13formats__parse_finished(
         finished : bertie__tls13formats__handshake_data__t_HandshakeData
       ) =
       bertie__tls13utils__t_Bytes_default().

(* REPLACE by handwritten model *)
letfun bertie__tls13formats__parse_server_certificate(
         certificate : bertie__tls13formats__handshake_data__t_HandshakeData
       ) =
       bertie__tls13utils__t_Bytes_default().

(* REPLACE by handwritten model *)
letfun bertie__tls13formats__parse_server_hello(
=======
       event Reached_bertie__tls13formats__parse_encrypted_extensions;
       let
         bertie__tls13formats__handshake_data__HandshakeData_c(
           encrypted_extension_bytes
         )
        = encrypted_extensions in
       let expected_handshake_type =
         bertie__tls13utils__bytes1(
           core__ops__arith__Add__add(
             bertie__tls13formats__handshake_data__discriminant_HandshakeType_HandshakeType_EncryptedExtensions_c,
             0
           )
         )
        in
       let wildcard28: bitstring = bertie__tls13utils__check_eq(
         expected_handshake_type,
         bertie__tls13utils__impl__Bytes__slice_range(
           encrypted_extension_bytes, core__ops__range__Range_c(0,1)
         )
       ) in bertie__tls13utils__check_length_encoding_u24(
         bertie__tls13utils__impl__Bytes__raw_slice(
           encrypted_extension_bytes,
           core__ops__range__Range_c(
             1,bertie__tls13utils__impl__Bytes__len(encrypted_extension_bytes)
           )
         )
       )
       else bitstring_err().

event Reached_bertie__tls13formats__parse_finished.
letfun bertie__tls13formats__parse_finished(
         finished : bertie__tls13formats__handshake_data__t_HandshakeData
       ) =
       event Reached_bertie__tls13formats__parse_finished;
       let bertie__tls13formats__handshake_data__HandshakeData_c(fin) = bertie__tls13formats__handshake_data__impl__HandshakeData__as_handshake_message(
         finished,
         bertie__tls13formats__handshake_data__HandshakeType_HandshakeType_Finished_c(

         )
       ) in fin
       else bertie__tls13utils__t_Bytes_err().

event Reached_bertie__tls13formats__parse_server_certificate.
letfun bertie__tls13formats__parse_server_certificate(
         certificate : bertie__tls13formats__handshake_data__t_HandshakeData
       ) =
       event Reached_bertie__tls13formats__parse_server_certificate;
       let bertie__tls13formats__handshake_data__HandshakeData_c(sc) = bertie__tls13formats__handshake_data__impl__HandshakeData__as_handshake_message(
         certificate,
         bertie__tls13formats__handshake_data__HandshakeType_HandshakeType_Certificate_c(

         )
       ) in (
         let next = 0 in
         let creqlen = bertie__tls13utils__length_u8_encoded(
           core__ops__index__Index_f_index(
             sc,
             core__ops__range__Range_c(
               4,bertie__tls13utils__impl__Bytes__len(sc)
             )
           )
         ) in (
           let next =
             core__ops__arith__Add__add(
               core__ops__arith__Add__add(next, 1), creqlen
             )
            in
           let wildcard29: bitstring = bertie__tls13utils__check_length_encoding_u24(
             bertie__tls13utils__impl__Bytes__raw_slice(
               sc,
               core__ops__range__Range_c(
                 next,bertie__tls13utils__impl__Bytes__len(sc)
               )
             )
           ) in (
             let next = core__ops__arith__Add__add(next, 3) in
             let crtlen = bertie__tls13utils__length_u24_encoded(
               bertie__tls13utils__impl__Bytes__raw_slice(
                 sc,
                 core__ops__range__Range_c(
                   next,bertie__tls13utils__impl__Bytes__len(sc)
                 )
               )
             ) in (
               let next = core__ops__arith__Add__add(next, 3) in
               let crt =
                 bertie__tls13utils__impl__Bytes__slice_range(
                   sc,
                   core__ops__range__Range_c(
                     next,core__ops__arith__Add__add(next, crtlen)
                   )
                 )
                in
               let next = core__ops__arith__Add__add(next, crtlen) in
               let v__extlen = bertie__tls13utils__length_u16_encoded(
                 core__ops__index__Index_f_index(
                   sc,
                   core__ops__range__Range_c(
                     next,bertie__tls13utils__impl__Bytes__len(sc)
                   )
                 )
               ) in crt
               else bertie__tls13utils__t_Bytes_err()
             )
             else bertie__tls13utils__t_Bytes_err()
           )
           else bertie__tls13utils__t_Bytes_err()
         )
         else bertie__tls13utils__t_Bytes_err()
       )
       else bertie__tls13utils__t_Bytes_err().

event Reached_bertie__tls13formats__parse_server_hello.
letfun bertie__tls13formats__parse_server_hello(
         algs : bertie__tls13crypto__t_Algorithms,
         server_hello : bertie__tls13formats__handshake_data__t_HandshakeData
       ) =
       event Reached_bertie__tls13formats__parse_server_hello;
       let bertie__tls13formats__handshake_data__HandshakeData_c(server_hello) = bertie__tls13formats__handshake_data__impl__HandshakeData__as_handshake_message(
         server_hello,
         bertie__tls13formats__handshake_data__HandshakeType_HandshakeType_ServerHello_c(

         )
       ) in (
         let ver = bertie__tls13utils__bytes2(3, 3) in
         let cip = bertie__tls13crypto__impl__Algorithms__ciphersuite(algs) in (
           let comp = bertie__tls13utils__bytes1(0) in
           let next = 0 in
           let wildcard36: bitstring =
             let wildcard35: bitstring = bertie__tls13utils__check_eq(
               ver,
               bertie__tls13utils__impl__Bytes__slice_range(
                 server_hello,
                 core__ops__range__Range_c(
                   next,core__ops__arith__Add__add(next, 2)
                 )
               )
             ) in ()
             else bitstring_err()
            in
           let next = core__ops__arith__Add__add(next, 2) in
           let srand =
             bertie__tls13utils__impl__Bytes__slice_range(
               server_hello,
               core__ops__range__Range_c(
                 next,core__ops__arith__Add__add(next, 32)
               )
             )
            in
           let next = core__ops__arith__Add__add(next, 32) in
           let sidlen = bertie__tls13utils__length_u8_encoded(
             core__ops__index__Index_f_index(
               server_hello,
               core__ops__range__Range_c(
                 next,bertie__tls13utils__impl__Bytes__len(server_hello)
               )
             )
           ) in (
             let next =
               core__ops__arith__Add__add(
                 core__ops__arith__Add__add(next, 1), sidlen
               )
              in
             let wildcard34: bitstring =
               let wildcard33: bitstring = bertie__tls13utils__check_eq(
                 cip,
                 bertie__tls13utils__impl__Bytes__slice_range(
                   server_hello,
                   core__ops__range__Range_c(
                     next,core__ops__arith__Add__add(next, 2)
                   )
                 )
               ) in ()
               else bitstring_err()
              in
             let next = core__ops__arith__Add__add(next, 2) in
             let wildcard32: bitstring =
               let wildcard31: bitstring = bertie__tls13utils__check_eq(
                 comp,
                 bertie__tls13utils__impl__Bytes__slice_range(
                   server_hello,
                   core__ops__range__Range_c(
                     next,core__ops__arith__Add__add(next, 1)
                   )
                 )
               ) in ()
               else bitstring_err()
              in
             let next = core__ops__arith__Add__add(next, 1) in
             let wildcard30: bitstring = bertie__tls13utils__check_length_encoding_u16(
               bertie__tls13utils__impl__Bytes__slice_range(
                 server_hello,
                 core__ops__range__Range_c(
                   next,bertie__tls13utils__impl__Bytes__len(server_hello)
                 )
               )
             ) in (
               let next = core__ops__arith__Add__add(next, 2) in
               let gy = bertie__tls13formats__check_server_extensions(
                 algs,
                 core__ops__index__Index_f_index(
                   server_hello,
                   core__ops__range__Range_c(
                     next,bertie__tls13utils__impl__Bytes__len(server_hello)
                   )
                 )
               ) in let Some(bertie__tls13utils__t_Bytes_to_bitstring(gy)) = gy in (
                 srand, gy
               )
               else bitstring_err()
               else bitstring_err()
             )
             else bitstring_err()
           )
           else bitstring_err()
         )
         else bitstring_err()
       )
       else bitstring_err().

event Reached_bertie__tls13formats__server_certificate.
letfun bertie__tls13formats__server_certificate(
         v__algs : bertie__tls13crypto__t_Algorithms,
         cert : bertie__tls13utils__t_Bytes
       ) =
       event Reached_bertie__tls13formats__server_certificate;
       let creq = bertie__tls13utils__encode_length_u8([]) in let crt = bertie__tls13utils__encode_length_u24(
         cert
       ) in let ext = bertie__tls13utils__encode_length_u16(
         bertie__tls13utils__impl__Bytes__new(())
       ) in let crts = bertie__tls13utils__encode_length_u24(
         bertie__tls13utils__impl__Bytes__concat(crt, ext)
       ) in bertie__tls13formats__handshake_data__impl__HandshakeData__from_bytes(
         bertie__tls13formats__handshake_data__HandshakeType_HandshakeType_Certificate_c(

         ),
         bertie__tls13utils__impl__Bytes__concat(creq, crts)
       )
       else bertie__tls13formats__handshake_data__t_HandshakeData_err()
       else bertie__tls13formats__handshake_data__t_HandshakeData_err()
       else bertie__tls13formats__handshake_data__t_HandshakeData_err()
       else bertie__tls13formats__handshake_data__t_HandshakeData_err().

event Reached_bertie__tls13formats__server_hello.
letfun bertie__tls13formats__server_hello(
>>>>>>> f612a594
         algs : bertie__tls13crypto__t_Algorithms,
         sr : bertie__tls13utils__t_Bytes,
         sid : bertie__tls13utils__t_Bytes,
         gy : bertie__tls13utils__t_Bytes
       ) =
<<<<<<< HEAD
       bitstring_default().

(* marked as constructor *)
fun bertie__tls13formats__server_certificate(
      bertie__tls13crypto__t_Algorithms, bertie__tls13utils__t_Bytes
    )
    : bertie__tls13formats__handshake_data__t_HandshakeData [data].

(* marked as constructor *)
fun bertie__tls13formats__server_hello(
      bertie__tls13crypto__t_Algorithms,
      bertie__tls13utils__t_Bytes,
      bertie__tls13utils__t_Bytes,
      bertie__tls13utils__t_Bytes
    )
    : bertie__tls13formats__handshake_data__t_HandshakeData [data].

(* REPLACE by handwritten model *)
=======
       event Reached_bertie__tls13formats__server_hello;
       let ver = bertie__tls13utils__bytes2(3, 3) in
       let sid = bertie__tls13utils__encode_length_u8(
         bertie__tls13utils__impl__Bytes__as_raw(sid)
       ) in let cip = bertie__tls13crypto__impl__Algorithms__ciphersuite(algs) in (
         let comp = bertie__tls13utils__bytes1(0) in
         let ks = bertie__tls13formats__server_key_shares(algs, gy) in let sv = bertie__tls13formats__server_supported_version(
           algs
         ) in (
           let exts = bertie__tls13utils__impl__Bytes__concat(ks, sv) in
           let exts =
             let (=true) = bertie__tls13crypto__impl__Algorithms__psk_mode(algs) in let hoist50 = bertie__tls13formats__server_pre_shared_key(
               algs
             ) in (
               let hoist51 =
                 bertie__tls13utils__impl__Bytes__concat(exts, hoist50)
                in
               hoist51
             )
             else bertie__tls13utils__t_Bytes_err()
             else let (=false) = bertie__tls13crypto__impl__Algorithms__psk_mode(
               algs
             ) in exts
            in
           let encoded_extensions = bertie__tls13utils__encode_length_u16(exts) in (
             let len =
               core__ops__arith__Add__add(
                 bertie__tls13utils__impl__Bytes__len(ver),
                 bertie__tls13utils__impl__Bytes__len(sr)
               )
              in
             let len =
               core__ops__arith__Add__add(
                 len, bertie__tls13utils__impl__Bytes__len(sid)
               )
              in
             let len =
               core__ops__arith__Add__add(
                 len, bertie__tls13utils__impl__Bytes__len(cip)
               )
              in
             let len =
               core__ops__arith__Add__add(
                 len, bertie__tls13utils__impl__Bytes__len(comp)
               )
              in
             let len =
               core__ops__arith__Add__add(
                 len, bertie__tls13utils__impl__Bytes__len(encoded_extensions)
               )
              in
             let v_out = bertie__tls13utils__impl__Bytes__new_alloc(len) in
             let v_out = bertie__tls13utils__impl__Bytes__append(v_out, ver) in
             let v_out = bertie__tls13utils__impl__Bytes__append(v_out, sr) in
             let v_out = bertie__tls13utils__impl__Bytes__append(v_out, sid) in
             let v_out = bertie__tls13utils__impl__Bytes__append(v_out, cip) in
             let v_out = bertie__tls13utils__impl__Bytes__append(v_out, comp) in
             let v_out =
               bertie__tls13utils__impl__Bytes__append(v_out, encoded_extensions
               )
              in
             let hoist52 = v_out in
             let hoist53 =
               bertie__tls13formats__handshake_data__impl__HandshakeData__from_bytes(
                 bertie__tls13formats__handshake_data__HandshakeType_HandshakeType_ServerHello_c(

                 ),
                 hoist52
               )
              in
             let sh = hoist53 in sh
             else bertie__tls13formats__handshake_data__t_HandshakeData_err()
           )
           else bertie__tls13formats__handshake_data__t_HandshakeData_err()
         )
         else bertie__tls13formats__handshake_data__t_HandshakeData_err()
         else bertie__tls13formats__handshake_data__t_HandshakeData_err()
       )
       else bertie__tls13formats__handshake_data__t_HandshakeData_err()
       else bertie__tls13formats__handshake_data__t_HandshakeData_err().

event Reached_bertie__tls13formats__set_client_hello_binder.
>>>>>>> f612a594
letfun bertie__tls13formats__set_client_hello_binder(
         ciphersuite : bertie__tls13crypto__t_Algorithms,
         binder : Option,
         client_hello : bertie__tls13formats__handshake_data__t_HandshakeData,
         trunc_len : Option
       ) =
<<<<<<< HEAD
       bertie__tls13formats__handshake_data__t_HandshakeData_default().
=======
       event Reached_bertie__tls13formats__set_client_hello_binder;
       let bertie__tls13formats__handshake_data__HandshakeData_c(ch) =
         client_hello
        in
       let chlen = bertie__tls13utils__impl__Bytes__len(ch) in
       let hlen =
         bertie__tls13crypto__impl__HashAlgorithm__hash_len(
           bertie__tls13crypto__impl__Algorithms__hash(ciphersuite)
         )
        in
       let (
         Some(bertie__tls13utils__t_Bytes_to_bitstring(m)),
         Some(nat_to_bitstring(trunc_len))
       ) = (binder, trunc_len) in (
         if
           core__cmp__PartialEq__eq(
               core__ops__arith__Sub_f_sub(chlen, hlen), trunc_len
             )
         then
           (bertie__tls13formats__handshake_data__HandshakeData_c(
              bertie__tls13utils__impl__Bytes__update_slice(
                ch, trunc_len, m, 0, hlen
              )
            ))
         else (bertie__tls13utils__tlserr(bertie__tls13utils__parse_failed(())))
       )
       else let (None(), None()) = (binder, trunc_len) in bertie__tls13formats__handshake_data__HandshakeData_c(
         ch
       )
       else let (wildcard38: bitstring, wildcard39: bitstring) = (
         binder, trunc_len
       ) in bertie__tls13utils__tlserr(bertie__tls13utils__parse_failed(())).

event Reached_bertie__tls13handshake__get_rsa_signature.
letfun bertie__tls13handshake__get_rsa_signature(
         cert : bertie__tls13utils__t_Bytes,
         sk : bertie__tls13utils__t_Bytes,
         sigval : bertie__tls13utils__t_Bytes,
         rng : impl_CryptoRng___RngCore
       ) =
       event Reached_bertie__tls13handshake__get_rsa_signature;
       let (
         cert_scheme: bertie__tls13crypto__t_SignatureScheme,
         cert_slice: bertie__tls13cert__t_CertificateKey
       ) = bertie__tls13cert__verification_key_from_cert(cert) in let pk = bertie__tls13cert__rsa_public_key(
         cert, cert_slice
       ) in (
         let
           (tmp0: impl_CryptoRng___RngCore, v_out: bertie__tls13utils__t_Bytes)
          =
           bertie__tls13crypto__sign_rsa(
             sk,
             accessor_bertie__tls13crypto__RsaVerificationKey_f_modulus(pk),
             accessor_bertie__tls13crypto__RsaVerificationKey_f_exponent(pk),
             cert_scheme,
             sigval,
             rng
           )
          in
         let rng = tmp0 in
         let hax_temp_output = v_out in
         (rng, hax_temp_output)
       )
       else bitstring_err()
       else bitstring_err().
>>>>>>> f612a594

letfun bertie__tls13crypto__impl__AeadKeyIV__new(
         key : bertie__tls13crypto__t_AeadKey, iv : bertie__tls13utils__t_Bytes
       ) =
       bertie__tls13crypto__AeadKeyIV_c(key,iv).

event Reached_bertie__tls13formats__impl__Transcript__add.
letfun bertie__tls13formats__impl__Transcript__add(
         self : bertie__tls13formats__t_Transcript,
         msg : bertie__tls13formats__handshake_data__t_HandshakeData
       ) =
       event Reached_bertie__tls13formats__impl__Transcript__add;
       let self =
         bertie__tls13formats__t_Transcript(

             bertie__tls13formats__handshake_data__impl__HandshakeData__concat(
               accessor_bertie__tls13formats__Transcript_f_transcript(self), msg
             )

         )
        in
       self.

letfun bertie__tls13formats__impl__Transcript__new(
         hash_algorithm : bertie__tls13crypto__t_HashAlgorithm
       ) =
       bertie__tls13formats__Transcript_c(
         hash_algorithm
         ,
           bertie__tls13formats__handshake_data__HandshakeData_c(
             bertie__tls13utils__impl__Bytes__new(())
           )

       ).

letfun bertie__tls13formats__impl__Transcript__transcript_hash(
         self : bertie__tls13formats__t_Transcript
       ) =
       let th = bertie__tls13crypto__impl__HashAlgorithm__hash(
         accessor_bertie__tls13formats__Transcript_f_hash_algorithm(self),
         accessor_bertie__tls13formats__handshake_data__HandshakeData_0(
           accessor_bertie__tls13formats__Transcript_f_transcript(self)
         )
       ) in th
       else bertie__tls13utils__t_Bytes_err().

event Reached_bertie__tls13formats__impl__Transcript__transcript_hash_without_client_hello.
letfun bertie__tls13formats__impl__Transcript__transcript_hash_without_client_hello(
         self : bertie__tls13formats__t_Transcript,
         client_hello : bertie__tls13formats__handshake_data__t_HandshakeData,
         trunc_len : nat
       ) =
       event Reached_bertie__tls13formats__impl__Transcript__transcript_hash_without_client_hello;
       let bertie__tls13formats__handshake_data__HandshakeData_c(ch) =
         client_hello
        in
       bertie__tls13crypto__impl__HashAlgorithm__hash(
         accessor_bertie__tls13formats__Transcript_f_hash_algorithm(self),
         bertie__tls13utils__impl__Bytes__concat(
           accessor_bertie__tls13formats__handshake_data__HandshakeData_0(
             accessor_bertie__tls13formats__Transcript_f_transcript(self)
           ),
           bertie__tls13utils__impl__Bytes__slice_range(
             accessor_bertie__tls13formats__handshake_data__HandshakeData_0(
               client_hello
             ),
             core__ops__range__Range_c(0,trunc_len)
           )
         )
       ).

letfun bertie__tls13handshake__derive_aead_key_iv(
         hash_algorithm : bertie__tls13crypto__t_HashAlgorithm,
         aead_algorithm : bertie__tls13crypto__t_AeadAlgorithm,
         key : bertie__tls13utils__t_Bytes
       ) =
       let sender_write_key = bertie__tls13handshake__hkdf_expand_label(
         hash_algorithm,
         key,
         bertie__tls13utils__bytes(bertie__tls13formats__v_LABEL_KEY),
         bertie__tls13utils__impl__Bytes__new(()),
         bertie__tls13crypto__impl__AeadAlgorithm__key_len(aead_algorithm)
       ) in let sender_write_iv = bertie__tls13handshake__hkdf_expand_label(
         hash_algorithm,
         key,
         bertie__tls13utils__bytes(bertie__tls13formats__v_LABEL_IV),
         bertie__tls13utils__impl__Bytes__new(()),
         bertie__tls13crypto__impl__AeadAlgorithm__iv_len(aead_algorithm)
       ) in bertie__tls13crypto__impl__AeadKeyIV__new(
         bertie__tls13crypto__impl__AeadKey__new(
           sender_write_key, aead_algorithm
         ),
         sender_write_iv
       )
       else bertie__tls13crypto__t_AeadKeyIV_err()
       else bertie__tls13crypto__t_AeadKeyIV_err().

letfun bertie__tls13handshake__derive_0rtt_keys(
         hash_algorithm : bertie__tls13crypto__t_HashAlgorithm,
         aead_algoorithm : bertie__tls13crypto__t_AeadAlgorithm,
         key : bertie__tls13utils__t_Bytes,
         tx : bertie__tls13utils__t_Bytes
       ) =
       let early_secret = bertie__tls13crypto__hkdf_extract(
         hash_algorithm, key, bertie__tls13crypto__zero_key(hash_algorithm)
       ) in let client_early_traffic_secret = bertie__tls13handshake__derive_secret(
         hash_algorithm,
         early_secret,
         bertie__tls13utils__bytes(bertie__tls13formats__v_LABEL_C_E_TRAFFIC),
         tx
       ) in let early_exporter_master_secret = bertie__tls13handshake__derive_secret(
         hash_algorithm,
         early_secret,
         bertie__tls13utils__bytes(bertie__tls13formats__v_LABEL_E_EXP_MASTER),
         tx
       ) in let sender_write_key_iv = bertie__tls13handshake__derive_aead_key_iv(
         hash_algorithm, aead_algoorithm, client_early_traffic_secret
       ) in (sender_write_key_iv, early_exporter_master_secret)
       else bitstring_err()
       else bitstring_err()
       else bitstring_err()
       else bitstring_err().

letfun bertie__tls13handshake__derive_app_keys(
         ha : bertie__tls13crypto__t_HashAlgorithm,
         ae : bertie__tls13crypto__t_AeadAlgorithm,
         master_secret : bertie__tls13utils__t_Bytes,
         tx : bertie__tls13utils__t_Bytes
       ) =
       let client_application_traffic_secret_0_ = bertie__tls13handshake__derive_secret(
         ha,
         master_secret,
         bertie__tls13utils__bytes(bertie__tls13formats__v_LABEL_C_AP_TRAFFIC),
         tx
       ) in let server_application_traffic_secret_0_ = bertie__tls13handshake__derive_secret(
         ha,
         master_secret,
         bertie__tls13utils__bytes(bertie__tls13formats__v_LABEL_S_AP_TRAFFIC),
         tx
       ) in let client_write_key_iv = bertie__tls13handshake__derive_aead_key_iv(
         ha, ae, client_application_traffic_secret_0_
       ) in let server_write_key_iv = bertie__tls13handshake__derive_aead_key_iv(
         ha, ae, server_application_traffic_secret_0_
       ) in let exporter_master_secret = bertie__tls13handshake__derive_secret(
         ha,
         master_secret,
         bertie__tls13utils__bytes(bertie__tls13formats__v_LABEL_EXP_MASTER),
         tx
       ) in (client_write_key_iv, server_write_key_iv, exporter_master_secret)
       else bitstring_err()
       else bitstring_err()
       else bitstring_err()
       else bitstring_err()
       else bitstring_err().

letfun bertie__tls13handshake__derive_hk_ms(
         ha : bertie__tls13crypto__t_HashAlgorithm,
         ae : bertie__tls13crypto__t_AeadAlgorithm,
         shared_secret : bertie__tls13utils__t_Bytes,
         psko : Option,
         transcript_hash : bertie__tls13utils__t_Bytes
       ) =
       let psk =
         let Some(bertie__tls13utils__t_Bytes_to_bitstring(k)) = psko in k
         else bertie__tls13crypto__zero_key(ha)
        in
       let early_secret = bertie__tls13crypto__hkdf_extract(
         ha, psk, bertie__tls13crypto__zero_key(ha)
       ) in let digest_emp = bertie__tls13handshake__hash_empty(ha) in let derived_secret = bertie__tls13handshake__derive_secret(
         ha,
         early_secret,
         bertie__tls13utils__bytes(bertie__tls13formats__v_LABEL_DERIVED),
         digest_emp
       ) in let handshake_secret = bertie__tls13crypto__hkdf_extract(
         ha, shared_secret, derived_secret
       ) in let client_handshake_traffic_secret = bertie__tls13handshake__derive_secret(
         ha,
         handshake_secret,
         bertie__tls13utils__bytes(bertie__tls13formats__v_LABEL_C_HS_TRAFFIC),
         transcript_hash
       ) in let server_handshake_traffic_secret = bertie__tls13handshake__derive_secret(
         ha,
         handshake_secret,
         bertie__tls13utils__bytes(bertie__tls13formats__v_LABEL_S_HS_TRAFFIC),
         transcript_hash
       ) in let client_finished_key = bertie__tls13handshake__derive_finished_key(
         ha, client_handshake_traffic_secret
       ) in let server_finished_key = bertie__tls13handshake__derive_finished_key(
         ha, server_handshake_traffic_secret
       ) in let client_write_key_iv = bertie__tls13handshake__derive_aead_key_iv(
         ha, ae, client_handshake_traffic_secret
       ) in let server_write_key_iv = bertie__tls13handshake__derive_aead_key_iv(
         ha, ae, server_handshake_traffic_secret
       ) in let master_secret___ = bertie__tls13handshake__derive_secret(
         ha,
         handshake_secret,
         bertie__tls13utils__bytes(bertie__tls13formats__v_LABEL_DERIVED),
         digest_emp
       ) in let master_secret = bertie__tls13crypto__hkdf_extract(
         ha, bertie__tls13crypto__zero_key(ha), master_secret___
       ) in (
         client_write_key_iv,
         server_write_key_iv,
         client_finished_key,
         server_finished_key,
         master_secret
       )
       else bitstring_err()
       else bitstring_err()
       else bitstring_err()
       else bitstring_err()
       else bitstring_err()
       else bitstring_err()
       else bitstring_err()
       else bitstring_err()
       else bitstring_err()
       else bitstring_err()
       else bitstring_err()
       else bitstring_err().

letfun bertie__tls13handshake__algs_post_client_finished(
         st : bertie__tls13handshake__t_ClientPostClientFinished
       ) =
       accessor_bertie__tls13handshake__ClientPostClientFinished_2(st).

letfun bertie__tls13handshake__algs_post_client_hello(
         st : bertie__tls13handshake__t_ClientPostClientHello
       ) =
       accessor_bertie__tls13handshake__ClientPostClientHello_1(st).

letfun bertie__tls13handshake__algs_post_server_hello(
         st : bertie__tls13handshake__t_ClientPostServerHello
       ) =
       accessor_bertie__tls13handshake__ClientPostServerHello_2(st).

letfun bertie__tls13handshake__get_client_finished(
         handshake_state : bertie__tls13handshake__t_ClientPostServerFinished
       ) =
       let
         bertie__tls13handshake__ClientPostServerFinished_c(
           client_random,
           server_random,
           algorithms,
           master_secret,
           client_finished_key,
           transcript
         )
        = handshake_state in
       let transcript_hash = bertie__tls13formats__impl__Transcript__transcript_hash(
         transcript
       ) in let verify_data = bertie__tls13crypto__hmac_tag(
         bertie__tls13crypto__impl__Algorithms__hash(algorithms),
         client_finished_key,
         transcript_hash
       ) in let client_finished = bertie__tls13formats__finished(verify_data) in (
         let transcript =
           bertie__tls13formats__impl__Transcript__add(
             transcript, client_finished
           )
          in
         let transcript_hash = bertie__tls13formats__impl__Transcript__transcript_hash(
           transcript
         ) in let resumption_master_secret = bertie__tls13handshake__derive_rms(
           bertie__tls13crypto__impl__Algorithms__hash(algorithms),
           master_secret,
           transcript_hash
         ) in (
           client_finished,
           bertie__tls13handshake__ClientPostClientFinished_c(
             client_random,
             server_random,
             algorithms,
             resumption_master_secret,
             transcript
           )
         )
         else bitstring_err()
         else bitstring_err()
       )
       else bitstring_err()
       else bitstring_err()
       else bitstring_err().

<<<<<<< HEAD
letfun bertie__tls13handshake__get_server_signature(
         state : bertie__tls13handshake__t_ServerPostServerHello,
         rng : impl_CryptoRng___RngCore
       ) =
=======
event Reached_bertie__tls13handshake__get_server_signature_no_psk.
letfun bertie__tls13handshake__get_server_signature_no_psk(
         state : bertie__tls13handshake__t_ServerPostServerHello,
         rng : impl_CryptoRng___RngCore
       ) =
       event Reached_bertie__tls13handshake__get_server_signature_no_psk;
>>>>>>> f612a594
       let ee = bertie__tls13formats__encrypted_extensions(
         accessor_bertie__tls13handshake__ServerPostServerHello_f_ciphersuite(
           state
         )
       ) in (
         let transcript =
           bertie__tls13formats__impl__Transcript__add(
             accessor_bertie__tls13handshake__ServerPostServerHello_f_transcript(
               state
             ),
             ee
           )
          in
         let sc = bertie__tls13formats__server_certificate(
           accessor_bertie__tls13handshake__ServerPostServerHello_f_ciphersuite(
             state
           ),
           accessor_bertie__server__ServerInfo_f_cert(
             accessor_bertie__tls13handshake__ServerPostServerHello_f_server(
               state
             )
           )
         ) in (
           let transcript =
             bertie__tls13formats__impl__Transcript__add(transcript, sc)
            in
           let transcript_hash = bertie__tls13formats__impl__Transcript__transcript_hash(
             transcript
           ) in (
             let sigval =
               bertie__tls13utils__impl__Bytes__concat(
                 bertie__tls13utils__impl__Bytes__from_slice(
                   bertie__tls13formats__v_PREFIX_SERVER_SIGNATURE
                 ),
                 transcript_hash
               )
              in
             let
               (
                 rng: impl_CryptoRng___RngCore,
                 hoist54: bertie__tls13utils__t_Bytes
               )
              =
               let bertie__tls13crypto__SignatureScheme_SignatureScheme_EcdsaSecp256r1Sha256_c(

               ) = bertie__tls13crypto__impl__Algorithms__signature(
                 accessor_bertie__tls13handshake__ServerPostServerHello_f_ciphersuite(
                   state
                 )
               ) in (
                 let
                   (
                     tmp0: impl_CryptoRng___RngCore,
                     v_out: bertie__tls13utils__t_Bytes
                   )
                  =
                   bertie__tls13crypto__sign(
                     bertie__tls13crypto__impl__Algorithms__signature(
                       accessor_bertie__tls13handshake__ServerPostServerHello_f_ciphersuite(
                         state
                       )
                     ),
                     accessor_bertie__server__ServerInfo_f_sk(
                       accessor_bertie__tls13handshake__ServerPostServerHello_f_server(
                         state
                       )
                     ),
                     sigval,
                     rng
                   )
                  in
                 let rng = tmp0 in
                 (rng, v_out)
               )
               else let bertie__tls13crypto__SignatureScheme_SignatureScheme_RsaPssRsaSha256_c(

               ) = bertie__tls13crypto__impl__Algorithms__signature(
                 accessor_bertie__tls13handshake__ServerPostServerHello_f_ciphersuite(
                   state
                 )
               ) in (
                 let
                   (
                     tmp0: impl_CryptoRng___RngCore,
                     v_out: bertie__tls13utils__t_Bytes
                   )
                  =
                   bertie__tls13handshake__get_rsa_signature(
                     accessor_bertie__server__ServerInfo_f_cert(
                       accessor_bertie__tls13handshake__ServerPostServerHello_f_server(
                         state
                       )
                     ),
                     accessor_bertie__server__ServerInfo_f_sk(
                       accessor_bertie__tls13handshake__ServerPostServerHello_f_server(
                         state
                       )
                     ),
                     sigval,
                     rng
                   )
                  in
                 let rng = tmp0 in
                 (rng, v_out)
               )
               else let bertie__tls13crypto__SignatureScheme_SignatureScheme_ED25519_c(

               ) = bertie__tls13crypto__impl__Algorithms__signature(
                 accessor_bertie__tls13handshake__ServerPostServerHello_f_ciphersuite(
                   state
                 )
               ) in (rng, bertie__tls13utils__t_Bytes_err())
              in
             let sig = hoist54 in let scv = bertie__tls13formats__certificate_verify(
               accessor_bertie__tls13handshake__ServerPostServerHello_f_ciphersuite(
                 state
               ),
               sig
             ) in (
               let transcript =
                 bertie__tls13formats__impl__Transcript__add(transcript, scv)
                in
               let hax_temp_output =
                 (
                   ee,
                   sc,
                   scv,
                   bertie__tls13handshake__ServerPostCertificateVerify_c(
                     accessor_bertie__tls13handshake__ServerPostServerHello_f_client_random(
                       state
                     ),
                     accessor_bertie__tls13handshake__ServerPostServerHello_f_server_random(
                       state
                     ),
                     accessor_bertie__tls13handshake__ServerPostServerHello_f_ciphersuite(
                       state
                     ),
                     accessor_bertie__tls13handshake__ServerPostServerHello_f_master_secret(
                       state
                     ),
                     accessor_bertie__tls13handshake__ServerPostServerHello_f_cfk(
                       state
                     ),
                     accessor_bertie__tls13handshake__ServerPostServerHello_f_sfk(
                       state
                     ),
                     transcript
                   )
                 )
                in
               (rng, hax_temp_output)
             )
             else bitstring_err()
             else bitstring_err()
           )
           else bitstring_err()
         )
         else bitstring_err()
       )
       else bitstring_err().

event Reached_bertie__tls13handshake__get_server_signature.
letfun bertie__tls13handshake__get_server_signature(
         state : bertie__tls13handshake__t_ServerPostServerHello,
         rng : impl_CryptoRng___RngCore
       ) =
       event Reached_bertie__tls13handshake__get_server_signature;
       let (rng: impl_CryptoRng___RngCore, hax_temp_output: bitstring) =
         if
           core__ops__bit__Not__v_not(
               bertie__tls13crypto__impl__Algorithms__psk_mode(
                 accessor_bertie__tls13handshake__ServerPostServerHello_f_ciphersuite(
                   state
                 )
               )
             )
         then
           (let (tmp0: impl_CryptoRng___RngCore, v_out: bitstring) =
              bertie__tls13handshake__get_server_signature_no_psk(state, rng)
             in
            let rng = tmp0 in
            (rng, v_out))
         else ((rng, bitstring_err()))
        in
       (rng, hax_temp_output).

event Reached_bertie__tls13handshake__get_skip_server_signature_no_psk.
letfun bertie__tls13handshake__get_skip_server_signature_no_psk(
         st : bertie__tls13handshake__t_ServerPostServerHello
       ) =
       event Reached_bertie__tls13handshake__get_skip_server_signature_no_psk;
       let
         bertie__tls13handshake__ServerPostServerHello_c(
           cr,sr,algs,server,ms,cfk,sfk,tx
         )
        = st in
       let ee = bertie__tls13formats__encrypted_extensions(algs) in (
         let tx = bertie__tls13formats__impl__Transcript__add(tx, ee) in
         (
           ee,
           bertie__tls13handshake__ServerPostCertificateVerify_c(
             cr, sr, algs, ms, cfk, sfk, tx
           )
         )
       )
       else bitstring_err().

letfun bertie__tls13handshake__get_skip_server_signature(
         st : bertie__tls13handshake__t_ServerPostServerHello
       ) =
       let
         bertie__tls13handshake__ServerPostServerHello_c(
           cr,sr,algs,server,ms,cfk,sfk,tx
         )
        = st in
       if bertie__tls13crypto__impl__Algorithms__psk_mode(algs)
       then (bertie__tls13handshake__get_skip_server_signature_no_psk(st))
       else (bitstring_err()).

letfun bertie__tls13handshake__put_client_finished(
         cfin : bertie__tls13formats__handshake_data__t_HandshakeData,
         st : bertie__tls13handshake__t_ServerPostServerFinished
       ) =
       let
         bertie__tls13handshake__ServerPostServerFinished_c(
           cr, sr, algs, ms, cfk, tx
         )
        = st in
       let th = bertie__tls13formats__impl__Transcript__transcript_hash(tx) in let vd = bertie__tls13formats__parse_finished(
         cfin
       ) in let wildcard40: bitstring = bertie__tls13crypto__hmac_verify(
         bertie__tls13crypto__impl__Algorithms__hash(algs), cfk, th, vd
       ) in (
         let tx = bertie__tls13formats__impl__Transcript__add(tx, cfin) in
         let th = bertie__tls13formats__impl__Transcript__transcript_hash(tx) in let rms = bertie__tls13handshake__derive_rms(
           bertie__tls13crypto__impl__Algorithms__hash(algs), ms, th
         ) in bertie__tls13handshake__ServerPostClientFinished_c(
           cr, sr, algs, rms, tx
         )
         else bertie__tls13handshake__t_ServerPostClientFinished_err()
         else bertie__tls13handshake__t_ServerPostClientFinished_err()
       )
       else bertie__tls13handshake__t_ServerPostClientFinished_err()
       else bertie__tls13handshake__t_ServerPostClientFinished_err()
       else bertie__tls13handshake__t_ServerPostClientFinished_err().

letfun bertie__tls13handshake__put_psk_skip_server_signature(
         encrypted_extensions : bertie__tls13formats__handshake_data__t_HandshakeData,
         handshake_state : bertie__tls13handshake__t_ClientPostServerHello
       ) =
       let
         bertie__tls13handshake__ClientPostServerHello_c(
           client_random,
           server_random,
           algorithms,
           master_secret,
           client_finished_key,
           server_finished_key,
           transcript
         )
        = handshake_state in
       if bertie__tls13crypto__impl__Algorithms__psk_mode(algorithms)
       then
         (let wildcard41: bitstring = bertie__tls13formats__parse_encrypted_extensions(
            algorithms, encrypted_extensions
          ) in (
            let transcript =
              bertie__tls13formats__impl__Transcript__add(
                transcript, encrypted_extensions
              )
             in
            bertie__tls13handshake__ClientPostCertificateVerify_c(
              client_random,
              server_random,
              algorithms,
              master_secret,
              client_finished_key,
              server_finished_key,
              transcript
            )
          )
          else bertie__tls13handshake__t_ClientPostCertificateVerify_err())
       else (bertie__tls13handshake__t_ClientPostCertificateVerify_err()).

letfun bertie__tls13handshake__put_server_signature(
         encrypted_extensions : bertie__tls13formats__handshake_data__t_HandshakeData,
         server_certificate : bertie__tls13formats__handshake_data__t_HandshakeData,
         server_certificate_verify : bertie__tls13formats__handshake_data__t_HandshakeData,
         handshake_state : bertie__tls13handshake__t_ClientPostServerHello
       ) =
       let
         bertie__tls13handshake__ClientPostServerHello_c(
           client_random,
           server_random,
           algorithms,
           master_secret,
           client_finished_key,
           server_finished_key,
           transcript
         )
        = handshake_state in
       if
         core__ops__bit__Not__v_not(
             bertie__tls13crypto__impl__Algorithms__psk_mode(algorithms)
           )
       then
         (let wildcard43: bitstring = bertie__tls13formats__parse_encrypted_extensions(
            algorithms, encrypted_extensions
          ) in (
            let transcript =
              bertie__tls13formats__impl__Transcript__add(
                transcript, encrypted_extensions
              )
             in
            let certificate = bertie__tls13formats__parse_server_certificate(
              server_certificate
            ) in (
              let transcript =
                bertie__tls13formats__impl__Transcript__add(
                  transcript, server_certificate
                )
               in
              let transcript_hash_server_certificate = bertie__tls13formats__impl__Transcript__transcript_hash(
                transcript
              ) in let spki = bertie__tls13cert__verification_key_from_cert(
                certificate
              ) in let cert_pk = bertie__tls13cert__cert_public_key(
                certificate, spki
              ) in let cert_signature = bertie__tls13formats__parse_certificate_verify(
                algorithms, server_certificate_verify
              ) in (
                let sigval =
                  bertie__tls13utils__impl__Bytes__concat(
                    bertie__tls13utils__impl__Bytes__from_slice(
                      bertie__tls13formats__v_PREFIX_SERVER_SIGNATURE
                    ),
                    transcript_hash_server_certificate
                  )
                 in
                let wildcard42: bitstring = bertie__tls13crypto__verify(
                  bertie__tls13crypto__impl__Algorithms__signature(algorithms),
                  cert_pk,
                  sigval,
                  cert_signature
                ) in (
                  let transcript =
                    bertie__tls13formats__impl__Transcript__add(
                      transcript, server_certificate_verify
                    )
                   in
                  bertie__tls13handshake__ClientPostCertificateVerify_c(
                    client_random,
                    server_random,
                    algorithms,
                    master_secret,
                    client_finished_key,
                    server_finished_key,
                    transcript
                  )
                )
                else bertie__tls13handshake__t_ClientPostCertificateVerify_err()
              )
              else bertie__tls13handshake__t_ClientPostCertificateVerify_err()
              else bertie__tls13handshake__t_ClientPostCertificateVerify_err()
              else bertie__tls13handshake__t_ClientPostCertificateVerify_err()
              else bertie__tls13handshake__t_ClientPostCertificateVerify_err()
            )
            else bertie__tls13handshake__t_ClientPostCertificateVerify_err()
          )
          else bertie__tls13handshake__t_ClientPostCertificateVerify_err())
       else (bertie__tls13handshake__t_ClientPostCertificateVerify_err()).

letfun bertie__tls13handshake__server_finish(
         cf : bertie__tls13formats__handshake_data__t_HandshakeData,
         st : bertie__tls13handshake__t_ServerPostServerFinished
       ) =
       bertie__tls13handshake__put_client_finished(cf, st).

letfun bertie__tls13record__impl__DuplexCipherStateH__new(
         sender_key_iv : bertie__tls13crypto__t_AeadKeyIV,
         sender_counter : nat,
         receiver_key_iv : bertie__tls13crypto__t_AeadKeyIV,
         receiver_counter : nat
       ) =
       bertie__tls13record__DuplexCipherStateH_c(
         sender_key_iv,sender_counter,receiver_key_iv,receiver_counter
       ).

letfun bertie__tls13handshake__get_server_hello(
         state : bertie__tls13handshake__t_ServerPostClientHello,
         rng : impl_CryptoRng___RngCore
       ) =
       let server_random = rust_primitives__hax__repeat(0, 32) in
       let (tmp0: impl_CryptoRng___RngCore, tmp1: bitstring) =
         rand_core__RngCore_f_fill_bytes(rng, server_random)
        in
       let rng = tmp0 in
       let server_random = tmp1 in
       let wildcard44: bitstring = () in
       let (tmp0: impl_CryptoRng___RngCore, v_out: bitstring) =
         bertie__tls13crypto__kem_encap(
           accessor_bertie__tls13crypto__Algorithms_f_kem(
             accessor_bertie__tls13handshake__ServerPostClientHello_f_ciphersuite(
               state
             )
           ),
           accessor_bertie__tls13handshake__ServerPostClientHello_f_gx(state),
           rng
         )
        in
       let rng = tmp0 in
       let hoist55 = v_out in
       let (
         shared_secret: bertie__tls13utils__t_Bytes,
         gy: bertie__tls13utils__t_Bytes
       ) = hoist55 in let sh = bertie__tls13formats__server_hello(
         accessor_bertie__tls13handshake__ServerPostClientHello_f_ciphersuite(
           state
         ),
         bertie__tls13utils__t_Bytes_from_bitstring(server_random),
         accessor_bertie__tls13handshake__ServerPostClientHello_f_session_id(
           state
         ),
         gy
       ) in (
         let transcript =
           bertie__tls13formats__impl__Transcript__add(
             accessor_bertie__tls13handshake__ServerPostClientHello_f_transcript(
               state
             ),
             sh
           )
          in
         let transcript_hash = bertie__tls13formats__impl__Transcript__transcript_hash(
           transcript
         ) in let (
           chk: bertie__tls13crypto__t_AeadKeyIV,
           shk: bertie__tls13crypto__t_AeadKeyIV,
           cfk: bertie__tls13utils__t_Bytes,
           sfk: bertie__tls13utils__t_Bytes,
           ms: bertie__tls13utils__t_Bytes
         ) = bertie__tls13handshake__derive_hk_ms(
           accessor_bertie__tls13crypto__Algorithms_f_hash(
             accessor_bertie__tls13handshake__ServerPostClientHello_f_ciphersuite(
               state
             )
           ),
           accessor_bertie__tls13crypto__Algorithms_f_aead(
             accessor_bertie__tls13handshake__ServerPostClientHello_f_ciphersuite(
               state
             )
           ),
           shared_secret,
           accessor_bertie__server__ServerInfo_f_psk_opt(
             accessor_bertie__tls13handshake__ServerPostClientHello_f_server(
               state
             )
           ),
           transcript_hash
         ) in (
           let hax_temp_output =
             (
               sh,
               bertie__tls13record__impl__DuplexCipherStateH__new(shk, 0, chk, 0
               ),
               bertie__tls13handshake__ServerPostServerHello_c(

                   accessor_bertie__tls13handshake__ServerPostClientHello_f_client_randomness(
                     state
                   )

                 ,bertie__tls13utils__t_Bytes_from_bitstring(server_random)
                 ,
                   accessor_bertie__tls13handshake__ServerPostClientHello_f_ciphersuite(
                     state
                   )

                 ,
                   accessor_bertie__tls13handshake__ServerPostClientHello_f_server(
                     state
                   )

                 ,ms
                 ,cfk
                 ,sfk
                 ,transcript
               )
             )
            in
           (rng, hax_temp_output)
         )
         else bitstring_err()
         else bitstring_err()
       )
       else bitstring_err()
       else bitstring_err().

letfun bertie__tls13handshake__put_server_hello(
         handshake : bertie__tls13formats__handshake_data__t_HandshakeData,
         state : bertie__tls13handshake__t_ClientPostClientHello
       ) =
       let
         bertie__tls13handshake__ClientPostClientHello_c(
           client_random, ciphersuite, sk, psk, tx
         )
        = state in
       let (sr: bertie__tls13utils__t_Bytes, ct: bertie__tls13utils__t_Bytes) = bertie__tls13formats__parse_server_hello(
         ciphersuite, handshake
       ) in (
         let tx = bertie__tls13formats__impl__Transcript__add(tx, handshake) in
         let shared_secret = bertie__tls13crypto__kem_decap(
           accessor_bertie__tls13crypto__Algorithms_f_kem(ciphersuite), ct, sk
         ) in let th = bertie__tls13formats__impl__Transcript__transcript_hash(
           tx
         ) in let (
           chk: bertie__tls13crypto__t_AeadKeyIV,
           shk: bertie__tls13crypto__t_AeadKeyIV,
           cfk: bertie__tls13utils__t_Bytes,
           sfk: bertie__tls13utils__t_Bytes,
           ms: bertie__tls13utils__t_Bytes
         ) = bertie__tls13handshake__derive_hk_ms(
           accessor_bertie__tls13crypto__Algorithms_f_hash(ciphersuite),
           accessor_bertie__tls13crypto__Algorithms_f_aead(ciphersuite),
           shared_secret,
           psk,
           th
         ) in (
           bertie__tls13record__impl__DuplexCipherStateH__new(chk, 0, shk, 0),
           bertie__tls13handshake__ClientPostServerHello_c(
             client_random, sr, ciphersuite, ms, cfk, sfk, tx
           )
         )
         else bitstring_err()
         else bitstring_err()
         else bitstring_err()
       )
       else bitstring_err().

letfun bertie__tls13handshake__client_set_params(
         payload : bertie__tls13formats__handshake_data__t_HandshakeData,
         st : bertie__tls13handshake__t_ClientPostClientHello
       ) =
       bertie__tls13handshake__put_server_hello(payload, st).

letfun bertie__tls13record__client_cipher_state0(
         ae : bertie__tls13crypto__t_AeadAlgorithm,
         kiv : bertie__tls13crypto__t_AeadKeyIV,
         c : nat,
         k : bertie__tls13utils__t_Bytes
       ) =
       bertie__tls13record__ClientCipherState0_c(ae, kiv, c, k).

letfun bertie__tls13handshake__compute_psk_binder_zero_rtt(
         algs0 : bertie__tls13crypto__t_Algorithms,
         ch : bertie__tls13formats__handshake_data__t_HandshakeData,
         trunc_len : nat,
         psk : Option,
         tx : bertie__tls13formats__t_Transcript
       ) =
       let
         bertie__tls13crypto__Algorithms_c(ha,ae,v__sa,v__ks,psk_mode,zero_rtt)
        = algs0 in
       let (
         =true,
         Some(bertie__tls13utils__t_Bytes_to_bitstring(k)),
         wildcard45: bitstring
       ) = (psk_mode, psk, trunc_len) in let th_trunc = bertie__tls13formats__impl__Transcript__transcript_hash_without_client_hello(
         tx, ch, trunc_len
       ) in let mk = bertie__tls13handshake__derive_binder_key(ha, k) in let binder = bertie__tls13crypto__hmac_tag(
         ha, mk, th_trunc
       ) in let nch = bertie__tls13formats__set_client_hello_binder(
         algs0,
         Some(bertie__tls13utils__t_Bytes_to_bitstring(binder)),
         ch,
         Some(nat_to_bitstring(trunc_len))
       ) in (
         let tx_ch = bertie__tls13formats__impl__Transcript__add(tx, nch) in
         if zero_rtt
         then
           (let th = bertie__tls13formats__impl__Transcript__transcript_hash(
              tx_ch
            ) in let (
              aek: bertie__tls13crypto__t_AeadKeyIV,
              key: bertie__tls13utils__t_Bytes
            ) = bertie__tls13handshake__derive_0rtt_keys(ha, ae, k, th) in (
              let cipher0 =
                Some(
                  bertie__tls13record__t_ClientCipherState0_to_bitstring(
                    bertie__tls13record__client_cipher_state0(ae, aek, 0, key)
                  )
                )
               in
              (nch, cipher0, tx_ch)
            )
            else bitstring_err()
            else bitstring_err())
         else ((nch, None(), tx_ch))
       )
       else bitstring_err()
       else bitstring_err()
       else bitstring_err()
       else bitstring_err()
       else let (=false, None(), =0) = (psk_mode, psk, trunc_len) in (
         let tx_ch = bertie__tls13formats__impl__Transcript__add(tx, ch) in
         (ch, None(), tx_ch)
       )
       else bitstring_err().

letfun bertie__tls13handshake__build_client_hello(
         ciphersuite : bertie__tls13crypto__t_Algorithms,
         sn : bertie__tls13utils__t_Bytes,
         tkt : Option,
         psk : Option,
         rng : impl_CryptoRng___RngCore
       ) =
       let tx =
         bertie__tls13formats__impl__Transcript__new(
           bertie__tls13crypto__impl__Algorithms__hash(ciphersuite)
         )
        in
       let client_random = rust_primitives__hax__repeat(0, 32) in
       let (tmp0: impl_CryptoRng___RngCore, tmp1: bitstring) =
         rand_core__RngCore_f_fill_bytes(rng, client_random)
        in
       let rng = tmp0 in
       let client_random = tmp1 in
       let wildcard46: bitstring = () in
       let (tmp0: impl_CryptoRng___RngCore, v_out: bitstring) =
         bertie__tls13crypto__kem_keygen(
           bertie__tls13crypto__impl__Algorithms__kem(ciphersuite), rng
         )
        in
       let rng = tmp0 in
       let hoist56 = v_out in
       let (
         kem_sk: bertie__tls13utils__t_Bytes,
         kem_pk: bertie__tls13utils__t_Bytes
       ) = hoist56 in let (
         client_hello: bertie__tls13formats__handshake_data__t_HandshakeData,
         trunc_len: nat
       ) = bertie__tls13formats__client_hello(
         ciphersuite,
         bertie__tls13utils__t_Bytes_from_bitstring(client_random),
         kem_pk,
         sn,
         tkt
       ) in let (
         nch: bertie__tls13formats__handshake_data__t_HandshakeData,
         cipher0: Option,
         tx_ch: bertie__tls13formats__t_Transcript
       ) = bertie__tls13handshake__compute_psk_binder_zero_rtt(
         ciphersuite, client_hello, trunc_len, psk, tx
       ) in (
         let hax_temp_output =
           (
             nch,
             cipher0,
             bertie__tls13handshake__ClientPostClientHello_c(
               bertie__tls13utils__t_Bytes_from_bitstring(client_random),
               ciphersuite,
               kem_sk,
               psk,
               tx_ch
             )
           )
          in
         (rng, hax_temp_output)
       )
       else bitstring_err()
       else bitstring_err()
       else bitstring_err().

letfun bertie__tls13handshake__client_init(
         algs : bertie__tls13crypto__t_Algorithms,
         sn : bertie__tls13utils__t_Bytes,
         tkt : Option,
         psk : Option,
         rng : impl_CryptoRng___RngCore
       ) =
       let (tmp0: impl_CryptoRng___RngCore, v_out: bitstring) =
         bertie__tls13handshake__build_client_hello(algs, sn, tkt, psk, rng)
        in
       let rng = tmp0 in
       let hax_temp_output = v_out in
       (rng, hax_temp_output).

letfun bertie__tls13record__duplex_cipher_state1(
         ae : bertie__tls13crypto__t_AeadAlgorithm,
         kiv1 : bertie__tls13crypto__t_AeadKeyIV,
         c1 : nat,
         kiv2 : bertie__tls13crypto__t_AeadKeyIV,
         c2 : nat,
         k : bertie__tls13utils__t_Bytes
       ) =
       bertie__tls13record__DuplexCipherState1_c(ae, kiv1, c1, kiv2, c2, k).

letfun bertie__tls13handshake__get_server_finished(
         st : bertie__tls13handshake__t_ServerPostCertificateVerify
       ) =
       let
         bertie__tls13handshake__ServerPostCertificateVerify_c(
           cr, sr, algs, ms, cfk, sfk, tx
         )
        = st in
       let
         bertie__tls13crypto__Algorithms_c(
           ha,ae,v__sa,v__gn,v__psk_mode,v__zero_rtt
         )
        = algs in
       let th_scv = bertie__tls13formats__impl__Transcript__transcript_hash(tx) in let vd = bertie__tls13crypto__hmac_tag(
         ha, sfk, th_scv
       ) in let sfin = bertie__tls13formats__finished(vd) in (
         let tx = bertie__tls13formats__impl__Transcript__add(tx, sfin) in
         let th_sfin = bertie__tls13formats__impl__Transcript__transcript_hash(
           tx
         ) in let (
           cak: bertie__tls13crypto__t_AeadKeyIV,
           sak: bertie__tls13crypto__t_AeadKeyIV,
           exp: bertie__tls13utils__t_Bytes
         ) = bertie__tls13handshake__derive_app_keys(ha, ae, ms, th_sfin) in (
           let cipher1 =
             bertie__tls13record__duplex_cipher_state1(ae, sak, 0, cak, 0, exp)
            in
           (
             sfin,
             cipher1,
             bertie__tls13handshake__ServerPostServerFinished_c(
               cr, sr, algs, ms, cfk, tx
             )
           )
         )
         else bitstring_err()
         else bitstring_err()
       )
       else bitstring_err()
       else bitstring_err()
       else bitstring_err().

letfun bertie__tls13handshake__put_server_finished(
         server_finished : bertie__tls13formats__handshake_data__t_HandshakeData,
         handshake_state : bertie__tls13handshake__t_ClientPostCertificateVerify
       ) =
       let
         bertie__tls13handshake__ClientPostCertificateVerify_c(
           client_random,
           server_random,
           algorithms,
           master_secret,
           client_finished_key,
           server_finished_key,
           transcript
         )
        = handshake_state in
       let
         bertie__tls13crypto__Algorithms_c(
           hash,aead,signature,kem,psk_mode,zero_rtt
         )
        = algorithms in
       let transcript_hash = bertie__tls13formats__impl__Transcript__transcript_hash(
         transcript
       ) in let verify_data = bertie__tls13formats__parse_finished(
         server_finished
       ) in let wildcard47: bitstring = bertie__tls13crypto__hmac_verify(
         hash, server_finished_key, transcript_hash, verify_data
       ) in (
         let transcript =
           bertie__tls13formats__impl__Transcript__add(
             transcript, server_finished
           )
          in
         let transcript_hash_server_finished = bertie__tls13formats__impl__Transcript__transcript_hash(
           transcript
         ) in let (
           cak: bertie__tls13crypto__t_AeadKeyIV,
           sak: bertie__tls13crypto__t_AeadKeyIV,
           exp: bertie__tls13utils__t_Bytes
         ) = bertie__tls13handshake__derive_app_keys(
           hash, aead, master_secret, transcript_hash_server_finished
         ) in (
           let cipher1 =
             bertie__tls13record__duplex_cipher_state1(aead, cak, 0, sak, 0, exp
             )
            in
           (
             cipher1,
             bertie__tls13handshake__ClientPostServerFinished_c(
               client_random,
               server_random,
               algorithms,
               master_secret,
               client_finished_key,
               transcript
             )
           )
         )
         else bitstring_err()
         else bitstring_err()
       )
       else bitstring_err()
       else bitstring_err()
       else bitstring_err().

letfun bertie__tls13handshake__client_finish(
         payload : bertie__tls13formats__handshake_data__t_HandshakeData,
         handshake_state : bertie__tls13handshake__t_ClientPostServerHello
       ) =
       let (=false) = bertie__tls13crypto__impl__Algorithms__psk_mode(
         bertie__tls13handshake__algs_post_server_hello(handshake_state)
       ) in let (
         encrypted_extensions: bertie__tls13formats__handshake_data__t_HandshakeData,
         server_certificate: bertie__tls13formats__handshake_data__t_HandshakeData,
         server_certificate_verify: bertie__tls13formats__handshake_data__t_HandshakeData,
         server_finished: bertie__tls13formats__handshake_data__t_HandshakeData
       ) = bertie__tls13formats__handshake_data__impl__HandshakeData__to_four(
         payload
       ) in let client_state_certificate_verify = bertie__tls13handshake__put_server_signature(
         encrypted_extensions,
         server_certificate,
         server_certificate_verify,
         handshake_state
       ) in let (
         cipher: bertie__tls13record__t_DuplexCipherState1,
         client_state_server_finished: bertie__tls13handshake__t_ClientPostServerFinished
       ) = bertie__tls13handshake__put_server_finished(
         server_finished, client_state_certificate_verify
       ) in let (
         client_finished: bertie__tls13formats__handshake_data__t_HandshakeData,
         client_state: bertie__tls13handshake__t_ClientPostClientFinished
       ) = bertie__tls13handshake__get_client_finished(
         client_state_server_finished
       ) in (client_finished, cipher, client_state)
       else bitstring_err()
       else bitstring_err()
       else bitstring_err()
       else bitstring_err()
       else let (=true) = bertie__tls13crypto__impl__Algorithms__psk_mode(
         bertie__tls13handshake__algs_post_server_hello(handshake_state)
       ) in let (
         encrypted_extensions: bertie__tls13formats__handshake_data__t_HandshakeData,
         server_finished: bertie__tls13formats__handshake_data__t_HandshakeData
       ) = bertie__tls13formats__handshake_data__impl__HandshakeData__to_two(
         payload
       ) in let client_state_certificate_verify = bertie__tls13handshake__put_psk_skip_server_signature(
         encrypted_extensions, handshake_state
       ) in let (
         cipher: bertie__tls13record__t_DuplexCipherState1,
         client_state_server_finished: bertie__tls13handshake__t_ClientPostServerFinished
       ) = bertie__tls13handshake__put_server_finished(
         server_finished, client_state_certificate_verify
       ) in let (
         client_finished: bertie__tls13formats__handshake_data__t_HandshakeData,
         client_state: bertie__tls13handshake__t_ClientPostClientFinished
       ) = bertie__tls13handshake__get_client_finished(
         client_state_server_finished
       ) in (client_finished, cipher, client_state)
       else bitstring_err()
       else bitstring_err()
       else bitstring_err()
       else bitstring_err().

letfun bertie__tls13record__server_cipher_state0(
         key_iv : bertie__tls13crypto__t_AeadKeyIV,
         counter : nat,
         early_exporter_ms : bertie__tls13utils__t_Bytes
       ) =
       bertie__tls13record__ServerCipherState0_c(
         key_iv,counter,early_exporter_ms
       ).

letfun bertie__tls13handshake__process_psk_binder_zero_rtt(
         ciphersuite : bertie__tls13crypto__t_Algorithms,
         th_trunc : bertie__tls13utils__t_Bytes,
         th : bertie__tls13utils__t_Bytes,
         psko : Option,
         bindero : Option
       ) =
       let (
         =true,
         Some(bertie__tls13utils__t_Bytes_to_bitstring(k)),
         Some(bertie__tls13utils__t_Bytes_to_bitstring(binder))
       ) = (
         accessor_bertie__tls13crypto__Algorithms_f_psk_mode(ciphersuite),
         psko,
         bindero
       ) in let mk = bertie__tls13handshake__derive_binder_key(
         accessor_bertie__tls13crypto__Algorithms_f_hash(ciphersuite), k
       ) in let wildcard48: bitstring = bertie__tls13crypto__hmac_verify(
         accessor_bertie__tls13crypto__Algorithms_f_hash(ciphersuite),
         mk,
         th_trunc,
         binder
       ) in (
         if accessor_bertie__tls13crypto__Algorithms_f_zero_rtt(ciphersuite)
         then
           (let (
              key_iv: bertie__tls13crypto__t_AeadKeyIV,
              early_exporter_ms: bertie__tls13utils__t_Bytes
            ) = bertie__tls13handshake__derive_0rtt_keys(
              accessor_bertie__tls13crypto__Algorithms_f_hash(ciphersuite),
              accessor_bertie__tls13crypto__Algorithms_f_aead(ciphersuite),
              k,
              th
            ) in (
              let cipher0 =
                Some(
                  bertie__tls13record__t_ServerCipherState0_to_bitstring(
                    bertie__tls13record__server_cipher_state0(
                      key_iv, 0, early_exporter_ms
                    )
                  )
                )
               in
              cipher0
            )
            else Option_err())
         else (None())
       )
       else Option_err()
       else Option_err()
       else let (=false, None(), None()) = (
         accessor_bertie__tls13crypto__Algorithms_f_psk_mode(ciphersuite),
         psko,
         bindero
       ) in None()
       else Option_err().

letfun bertie__tls13handshake__put_client_hello(
         ciphersuite : bertie__tls13crypto__t_Algorithms,
         ch : bertie__tls13formats__handshake_data__t_HandshakeData,
         db : bertie__server__t_ServerDB
       ) =
       let (
         client_randomness: bertie__tls13utils__t_Bytes,
         session_id: bertie__tls13utils__t_Bytes,
         sni: bertie__tls13utils__t_Bytes,
         gx: bertie__tls13utils__t_Bytes,
         tkto: Option,
         bindero: Option,
         trunc_len: nat
       ) = bertie__tls13formats__parse_client_hello(ciphersuite, ch) in (
         let tx =
           bertie__tls13formats__impl__Transcript__new(
             bertie__tls13crypto__impl__Algorithms__hash(ciphersuite)
           )
          in
         let th_trunc = bertie__tls13formats__impl__Transcript__transcript_hash_without_client_hello(
           tx, ch, trunc_len
         ) in (
           let transcript = bertie__tls13formats__impl__Transcript__add(tx, ch) in
           let th = bertie__tls13formats__impl__Transcript__transcript_hash(
             transcript
           ) in let server = bertie__server__lookup_db(
             ciphersuite, db, sni, tkto
           ) in let cipher0 = bertie__tls13handshake__process_psk_binder_zero_rtt(
             ciphersuite,
             th_trunc,
             th,
             accessor_bertie__server__ServerInfo_f_psk_opt(server),
             bindero
           ) in (
             cipher0,
             bertie__tls13handshake__ServerPostClientHello_c(
               client_randomness,ciphersuite,session_id,gx,server,transcript
             )
           )
           else bitstring_err()
           else bitstring_err()
           else bitstring_err()
         )
         else bitstring_err()
       )
       else bitstring_err().

<<<<<<< HEAD
letfun bertie__tls13handshake__server_init(
=======
event Reached_bertie__tls13handshake__server_init_no_psk.
letfun bertie__tls13handshake__server_init_no_psk(
>>>>>>> f612a594
         algs : bertie__tls13crypto__t_Algorithms,
         ch : bertie__tls13formats__handshake_data__t_HandshakeData,
         db : bertie__server__t_ServerDB,
         rng : impl_CryptoRng___RngCore
       ) =
<<<<<<< HEAD
=======
       event Reached_bertie__tls13handshake__server_init_no_psk;
>>>>>>> f612a594
       let (cipher0: Option, st: bertie__tls13handshake__t_ServerPostClientHello
       ) = bertie__tls13handshake__put_client_hello(algs, ch, db) in (
         let (tmp0: impl_CryptoRng___RngCore, v_out: bitstring) =
           bertie__tls13handshake__get_server_hello(st, rng)
          in
         let rng = tmp0 in
         let hoist57 = v_out in
         let (
           sh: bertie__tls13formats__handshake_data__t_HandshakeData,
           cipher_hs: bertie__tls13record__t_DuplexCipherStateH,
           st: bertie__tls13handshake__t_ServerPostServerHello
         ) = hoist57 in (
           let (tmp0: impl_CryptoRng___RngCore, v_out: bitstring) =
             bertie__tls13handshake__get_server_signature(st, rng)
            in
           let rng = tmp0 in
           let hoist58 = v_out in
           let (
             ee: bertie__tls13formats__handshake_data__t_HandshakeData,
             sc: bertie__tls13formats__handshake_data__t_HandshakeData,
             scv: bertie__tls13formats__handshake_data__t_HandshakeData,
             st: bertie__tls13handshake__t_ServerPostCertificateVerify
           ) = hoist58 in let (
             sfin: bertie__tls13formats__handshake_data__t_HandshakeData,
             cipher1: bertie__tls13record__t_DuplexCipherState1,
             st: bertie__tls13handshake__t_ServerPostServerFinished
           ) = bertie__tls13handshake__get_server_finished(st) in (
             let flight =
               bertie__tls13formats__handshake_data__impl__HandshakeData__concat(
                 bertie__tls13formats__handshake_data__impl__HandshakeData__concat(
                   bertie__tls13formats__handshake_data__impl__HandshakeData__concat(
                     ee, sc
                   ),
                   scv
                 ),
                 sfin
               )
              in
             let hax_temp_output = (sh, flight, cipher0, cipher_hs, cipher1, st) in
             (rng, hax_temp_output)
           )
           else bitstring_err()
           else bitstring_err()
         )
         else bitstring_err()
       )
       else bitstring_err().

event Reached_bertie__tls13handshake__server_init_psk.
letfun bertie__tls13handshake__server_init_psk(
         algs : bertie__tls13crypto__t_Algorithms,
         ch : bertie__tls13formats__handshake_data__t_HandshakeData,
         db : bertie__server__t_ServerDB,
         rng : impl_CryptoRng___RngCore
       ) =
       event Reached_bertie__tls13handshake__server_init_psk;
       let (cipher0: Option, st: bertie__tls13handshake__t_ServerPostClientHello
       ) = bertie__tls13handshake__put_client_hello(algs, ch, db) in (
         let (tmp0: impl_CryptoRng___RngCore, v_out: bitstring) =
           bertie__tls13handshake__get_server_hello(st, rng)
          in
         let rng = tmp0 in
         let hoist59 = v_out in
         let (
           sh: bertie__tls13formats__handshake_data__t_HandshakeData,
           cipher_hs: bertie__tls13record__t_DuplexCipherStateH,
           st: bertie__tls13handshake__t_ServerPostServerHello
         ) = hoist59 in let (
           ee: bertie__tls13formats__handshake_data__t_HandshakeData,
           st: bertie__tls13handshake__t_ServerPostCertificateVerify
         ) = bertie__tls13handshake__get_skip_server_signature(st) in let (
           sfin: bertie__tls13formats__handshake_data__t_HandshakeData,
           cipher1: bertie__tls13record__t_DuplexCipherState1,
           st: bertie__tls13handshake__t_ServerPostServerFinished
         ) = bertie__tls13handshake__get_server_finished(st) in (
           let flight =
             bertie__tls13formats__handshake_data__impl__HandshakeData__concat(
               ee, sfin
             )
            in
           let hax_temp_output = (sh, flight, cipher0, cipher_hs, cipher1, st) in
           (rng, hax_temp_output)
         )
         else bitstring_err()
         else bitstring_err()
         else bitstring_err()
       )
       else bitstring_err().

event Reached_bertie__tls13handshake__server_init.
letfun bertie__tls13handshake__server_init(
         algs : bertie__tls13crypto__t_Algorithms,
         ch : bertie__tls13formats__handshake_data__t_HandshakeData,
         db : bertie__server__t_ServerDB,
         rng : impl_CryptoRng___RngCore
       ) =
       event Reached_bertie__tls13handshake__server_init;
       let (rng: impl_CryptoRng___RngCore, hax_temp_output: bitstring) =
         let (=false) = bertie__tls13crypto__impl__Algorithms__psk_mode(algs) in (
           let (tmp0: impl_CryptoRng___RngCore, v_out: bitstring) =
             bertie__tls13handshake__server_init_no_psk(algs, ch, db, rng)
            in
           let rng = tmp0 in
           (rng, v_out)
         )
         else let (=true) = bertie__tls13crypto__impl__Algorithms__psk_mode(algs
         ) in (
           let (tmp0: impl_CryptoRng___RngCore, v_out: bitstring) =
             bertie__tls13handshake__server_init_psk(algs, ch, db, rng)
            in
           let rng = tmp0 in
           (rng, v_out)
         )
        in
       (rng, hax_temp_output).

(*****************************************)
(* Processes *)
(*****************************************)


<|MERGE_RESOLUTION|>--- conflicted
+++ resolved
@@ -2442,28 +2442,12 @@
 letfun bertie__tls13utils__v_U16(x : nat) =
        x.
 
-<<<<<<< HEAD
-=======
-const bertie__tls13utils__v_UNSUPPORTED_ALGORITHM: bitstring.
-
-event Reached_bertie__tls13utils__parse_failed.
->>>>>>> f612a594
 letfun bertie__tls13utils__parse_failed(wildcard1 : bitstring) =
        bertie__tls13utils__v_PARSE_FAILED.
 
-<<<<<<< HEAD
 (* REPLACE by handwritten model *)
 letfun bertie__tls13utils__u16_as_be_bytes(val : nat) =
        bitstring_default().
-=======
-event Reached_bertie__tls13utils__u16_as_be_bytes.
-letfun bertie__tls13utils__u16_as_be_bytes(val : nat) =
-       event Reached_bertie__tls13utils__u16_as_be_bytes;
-       let val = core__num__impl__u16__to_be_bytes(val) in
-       [bertie__tls13utils__v_U8(core__ops__index__Index__index(val, 0)),bertie__tls13utils__v_U8(
-         core__ops__index__Index__index(val, 1)
-       )].
->>>>>>> f612a594
 
 letfun bertie__tls13crypto__impl__HashAlgorithm__hash_len(
          self : bertie__tls13crypto__t_HashAlgorithm
@@ -2503,51 +2487,11 @@
        ) =
        accessor_bertie__tls13crypto__Algorithms_f_signature(self).
 
-<<<<<<< HEAD
 (* REPLACE by handwritten model *)
 letfun bertie__tls13cert__verification_key_from_cert(
          cert : bertie__tls13utils__t_Bytes
        ) =
        bitstring_default().
-=======
-event Reached_bertie__tls13cert__verification_key_from_cert.
-letfun bertie__tls13cert__verification_key_from_cert(
-         cert : bertie__tls13utils__t_Bytes
-       ) =
-       event Reached_bertie__tls13cert__verification_key_from_cert;
-       let offset = bertie__tls13cert__read_sequence_header(cert, 0) in let hoist1 = bertie__tls13cert__read_sequence_header(
-         cert, offset
-       ) in (
-         let offset = hoist1 in
-         let hoist2 = bertie__tls13cert__read_version_number(cert, offset) in (
-           let offset = hoist2 in
-           let hoist3 = bertie__tls13cert__skip_integer(cert, offset) in (
-             let offset = hoist3 in
-             let hoist4 = bertie__tls13cert__skip_sequence(cert, offset) in (
-               let offset = hoist4 in
-               let hoist5 = bertie__tls13cert__skip_sequence(cert, offset) in (
-                 let offset = hoist5 in
-                 let hoist6 = bertie__tls13cert__skip_sequence(cert, offset) in (
-                   let offset = hoist6 in
-                   let hoist7 = bertie__tls13cert__skip_sequence(cert, offset) in (
-                     let offset = hoist7 in
-                     bertie__tls13cert__read_spki(cert, offset)
-                   )
-                   else bitstring_err()
-                 )
-                 else bitstring_err()
-               )
-               else bitstring_err()
-             )
-             else bitstring_err()
-           )
-           else bitstring_err()
-         )
-         else bitstring_err()
-       )
-       else bitstring_err()
-       else bitstring_err().
->>>>>>> f612a594
 
 event Reached_bertie__tls13crypto__sign_rsa.
 letfun bertie__tls13crypto__sign_rsa(
@@ -2718,63 +2662,19 @@
        )
        else bertie__tls13utils__t_Bytes_err().
 
-<<<<<<< HEAD
 (* REPLACE by handwritten model *)
-=======
-event Reached_bertie__tls13crypto__kem_decap.
->>>>>>> f612a594
 letfun bertie__tls13crypto__kem_decap(
          alg : bertie__tls13crypto__t_KemScheme,
          ct : bertie__tls13utils__t_Bytes,
          sk : bertie__tls13utils__t_Bytes
        ) =
-<<<<<<< HEAD
        bertie__tls13utils__t_Bytes_default().
-=======
-       event Reached_bertie__tls13crypto__kem_decap;
-       let librux_algorithm = bertie__tls13crypto__impl__KemScheme__libcrux_algorithm(
-         alg
-       ) in (
-         let sk =
-           core__result__impl__unwrap(
-             libcrux__kem__impl__PrivateKey__decode(
-               librux_algorithm, bertie__tls13utils__impl__Bytes__declassify(sk)
-             )
-           )
-          in
-         let ct =
-           bertie__tls13utils__impl__Bytes__declassify(
-             bertie__tls13crypto__into_raw(alg, ct)
-           )
-          in
-         let ct =
-           core__result__impl__unwrap(
-             libcrux__kem__impl__Ct__decode(librux_algorithm, ct)
-           )
-          in
-         let res = libcrux__kem__impl__Ct__decapsulate(ct, sk) in
-         let shared_secret = res in (
-           let shared_secret:bertie__tls13utils__t_Bytes =
-             bertie__tls13utils__t_Bytes_from_bitstring(
-               libcrux__kem__impl__Ss__encode(shared_secret)
-             )
-            in
-           let shared_secret =
-             bertie__tls13crypto__to_shared_secret(alg, shared_secret)
-            in
-           shared_secret
-         )
-         else bertie__tls13utils__t_Bytes_err()
-       )
-       else bertie__tls13utils__t_Bytes_err().
->>>>>>> f612a594
 
 letfun bertie__tls13utils__impl__Bytes__as_raw(
          self : bertie__tls13utils__t_Bytes
        ) =
        accessor_bertie__tls13utils__Bytes_0(self).
 
-<<<<<<< HEAD
 (* REPLACE by handwritten model *)
 letfun bertie__tls13utils__impl__Bytes__prefix(
          self : bertie__tls13utils__t_Bytes, prefix : bitstring
@@ -2786,47 +2686,6 @@
          self : bertie__tls13utils__t_Bytes, other : bertie__tls13utils__t_Bytes
        ) =
        bertie__tls13utils__t_Bytes_default().
-=======
-event Reached_bertie__tls13utils__impl__Bytes__prefix.
-letfun bertie__tls13utils__impl__Bytes__prefix(
-         self : bertie__tls13utils__t_Bytes, prefix : bitstring
-       ) =
-       event Reached_bertie__tls13utils__impl__Bytes__prefix;
-       let v_out =
-         alloc__vec__impl__with_capacity(
-           core__ops__arith__Add__add(
-             core__slice__impl__len(prefix),
-             bertie__tls13utils__impl__Bytes__len(self)
-           )
-         )
-        in
-       let v_out = alloc__vec__impl_2__extend_from_slice(v_out, prefix) in
-       let (tmp0: bitstring, tmp1: bitstring) =
-         alloc__vec__impl_1__append(
-           v_out, accessor_bertie__tls13utils__Bytes_0(self)
-         )
-        in
-       let v_out = tmp0 in
-       let self = bertie__tls13utils__t_Bytes(tmp1) in
-       let wildcard8: bitstring = () in
-       bertie__tls13utils__Bytes_c(v_out).
-
-event Reached_bertie__tls13utils__impl__Bytes__concat.
-letfun bertie__tls13utils__impl__Bytes__concat(
-         self : bertie__tls13utils__t_Bytes, other : bertie__tls13utils__t_Bytes
-       ) =
-       event Reached_bertie__tls13utils__impl__Bytes__concat;
-       let (tmp0: bitstring, tmp1: bitstring) =
-         alloc__vec__impl_1__append(
-           accessor_bertie__tls13utils__Bytes_0(self),
-           accessor_bertie__tls13utils__Bytes_0(other)
-         )
-        in
-       let self = bertie__tls13utils__t_Bytes(tmp0) in
-       let other = bertie__tls13utils__t_Bytes(tmp1) in
-       let wildcard9: bitstring = () in
-       self.
->>>>>>> f612a594
 
 event Reached_bertie__tls13crypto__kem_encap.
 letfun bertie__tls13crypto__kem_encap(
@@ -2873,43 +2732,11 @@
        )
        else bitstring_err().
 
-<<<<<<< HEAD
 (* REPLACE by handwritten model *)
 letfun bertie__tls13crypto__kem_keygen(
          alg : bertie__tls13crypto__t_KemScheme, rng : impl_CryptoRng___RngCore
        ) =
        bitstring_default().
-=======
-event Reached_bertie__tls13crypto__kem_keygen.
-letfun bertie__tls13crypto__kem_keygen(
-         alg : bertie__tls13crypto__t_KemScheme, rng : impl_CryptoRng___RngCore
-       ) =
-       event Reached_bertie__tls13crypto__kem_keygen;
-       let hoist23 = bertie__tls13crypto__impl__KemScheme__libcrux_algorithm(alg
-       ) in (
-         let (tmp0: impl_CryptoRng___RngCore, v_out: bitstring) =
-           libcrux__kem__key_gen(hoist23, rng)
-          in
-         let rng = tmp0 in
-         let res = v_out in
-         let hax_temp_output =
-           let (sk: libcrux__kem__t_PrivateKey, pk: libcrux__kem__t_PublicKey) = res in (
-             core__convert__From_f_from(
-               libcrux__kem__impl__PrivateKey__encode(sk)
-             ),
-             bertie__tls13utils__impl__Bytes__concat(
-               bertie__tls13crypto__encoding_prefix(alg),
-               core__convert__From_f_from(
-                 libcrux__kem__impl__PublicKey__encode(pk)
-               )
-             )
-           )
-           else bitstring_err()
-          in
-         (rng, hax_temp_output)
-       )
-       else bitstring_err().
->>>>>>> f612a594
 
 event Reached_bertie__tls13crypto__sign.
 letfun bertie__tls13crypto__sign(
@@ -3015,23 +2842,11 @@
 letfun bertie__tls13utils__bytes(x : bitstring) =
        bertie__tls13utils__t_Bytes_from_bitstring(x).
 
-<<<<<<< HEAD
 (* REPLACE by handwritten model *)
 letfun bertie__tls13utils__check_eq(
          b1 : bertie__tls13utils__t_Bytes, b2 : bertie__tls13utils__t_Bytes
        ) =
        bitstring_default().
-=======
-event Reached_bertie__tls13utils__check_eq.
-letfun bertie__tls13utils__check_eq(
-         b1 : bertie__tls13utils__t_Bytes, b2 : bertie__tls13utils__t_Bytes
-       ) =
-       event Reached_bertie__tls13utils__check_eq;
-       bertie__tls13utils__check_eq_slice(
-         bertie__tls13utils__impl__Bytes__as_raw(b1),
-         bertie__tls13utils__impl__Bytes__as_raw(b2)
-       ).
->>>>>>> f612a594
 
 event Reached_bertie__tls13utils__encode_length_u8.
 letfun bertie__tls13utils__encode_length_u8(bytes : bitstring) =
@@ -3151,7 +2966,6 @@
          tx
        ).
 
-<<<<<<< HEAD
 (* REPLACE by handwritten model *)
 letfun bertie__tls13utils__eq(
          b1 : bertie__tls13utils__t_Bytes, b2 : bertie__tls13utils__t_Bytes
@@ -3159,37 +2973,13 @@
        bool_default().
 
 (* REPLACE by handwritten model *)
-=======
-event Reached_bertie__tls13utils__eq.
-letfun bertie__tls13utils__eq(
-         b1 : bertie__tls13utils__t_Bytes, b2 : bertie__tls13utils__t_Bytes
-       ) =
-       event Reached_bertie__tls13utils__eq;
-       bertie__tls13utils__eq_slice(
-         accessor_bertie__tls13utils__Bytes_0(b1),
-         accessor_bertie__tls13utils__Bytes_0(b2)
-       ).
-
-event Reached_bertie__tls13crypto__hmac_verify.
->>>>>>> f612a594
 letfun bertie__tls13crypto__hmac_verify(
          alg : bertie__tls13crypto__t_HashAlgorithm,
          mk : bertie__tls13utils__t_Bytes,
          input : bertie__tls13utils__t_Bytes,
          tag : bertie__tls13utils__t_Bytes
        ) =
-<<<<<<< HEAD
        bitstring_default().
-=======
-       event Reached_bertie__tls13crypto__hmac_verify;
-       let hoist30 = bertie__tls13crypto__hmac_tag(alg, mk, input) in (
-         let hoist31 = bertie__tls13utils__eq(hoist30, tag) in
-         if hoist31
-         then (())
-         else (bertie__tls13utils__tlserr(bertie__tls13utils__v_CRYPTO_ERROR))
-       )
-       else bitstring_err().
->>>>>>> f612a594
 
 letfun bertie__server__lookup_db(
          ciphersuite : bertie__tls13crypto__t_Algorithms,
@@ -3297,7 +3087,6 @@
        )
        else bertie__tls13crypto__t_RsaVerificationKey_err().
 
-<<<<<<< HEAD
 (* REPLACE by handwritten model *)
 letfun bertie__tls13cert__cert_public_key(
          certificate : bertie__tls13utils__t_Bytes, spki : bitstring
@@ -3305,91 +3094,13 @@
        bertie__tls13crypto__t_PublicVerificationKey_default().
 
 (* REPLACE by handwritten model *)
-=======
-event Reached_bertie__tls13cert__cert_public_key.
-letfun bertie__tls13cert__cert_public_key(
-         certificate : bertie__tls13utils__t_Bytes, spki : bitstring
-       ) =
-       event Reached_bertie__tls13cert__cert_public_key;
-       let bertie__tls13crypto__SignatureScheme_SignatureScheme_ED25519_c() = spki.0 in bertie__tls13cert__asn1_error(
-         bertie__tls13cert__v_ASN1_UNSUPPORTED_ALGORITHM
-       )
-       else let bertie__tls13crypto__SignatureScheme_SignatureScheme_EcdsaSecp256r1Sha256_c(
-
-       ) = spki.0 in let pk = bertie__tls13cert__ecdsa_public_key(
-         certificate, spki.1
-       ) in bertie__tls13crypto__PublicVerificationKey_PublicVerificationKey_EcDsa_c(
-         pk
-       )
-       else bertie__tls13crypto__t_PublicVerificationKey_err()
-       else let bertie__tls13crypto__SignatureScheme_SignatureScheme_RsaPssRsaSha256_c(
-
-       ) = spki.0 in let pk = bertie__tls13cert__rsa_public_key(
-         certificate, spki.1
-       ) in bertie__tls13crypto__PublicVerificationKey_PublicVerificationKey_Rsa_c(
-         pk
-       )
-       else bertie__tls13crypto__t_PublicVerificationKey_err().
-
-event Reached_bertie__tls13crypto__verify.
->>>>>>> f612a594
 letfun bertie__tls13crypto__verify(
          alg : bertie__tls13crypto__t_SignatureScheme,
          pk : bertie__tls13crypto__t_PublicVerificationKey,
          input : bertie__tls13utils__t_Bytes,
          sig : bertie__tls13utils__t_Bytes
        ) =
-<<<<<<< HEAD
        bitstring_default().
-
-(* marked as constructor *)
-fun bertie__tls13formats__handshake_data__impl__HandshakeData__concat(
-      bertie__tls13formats__handshake_data__t_HandshakeData,
-      bertie__tls13formats__handshake_data__t_HandshakeData
-    )
-    : bertie__tls13formats__handshake_data__t_HandshakeData [data].
-
-(* REPLACE by handwritten model *)
-letfun bertie__tls13formats__handshake_data__impl__HandshakeData__to_four(
-         self : bertie__tls13formats__handshake_data__t_HandshakeData
-       ) =
-       bitstring_default().
-
-(* REPLACE by handwritten model *)
-letfun bertie__tls13formats__handshake_data__impl__HandshakeData__to_two(
-         self : bertie__tls13formats__handshake_data__t_HandshakeData
-       ) =
-       bitstring_default().
-=======
-       event Reached_bertie__tls13crypto__verify;
-       let (
-         bertie__tls13crypto__SignatureScheme_SignatureScheme_ED25519_c(),
-         bertie__tls13crypto__PublicVerificationKey_PublicVerificationKey_EcDsa_c(
-           pk
-         )
-       ) = (alg, pk) in let hoist32 = bertie__tls13utils__impl__Bytes__declassify_array(
-         sig
-       ) in (
-         let hoist33 =
-           libcrux__signature__impl__Ed25519Signature__from_bytes(hoist32)
-          in
-         let hoist34 =
-           libcrux__signature__Signature_Signature_Ed25519_c(hoist33)
-          in
-         let res =
-           libcrux__signature__verify(
-             bertie__tls13utils__impl__Bytes__declassify(input),
-             hoist34,
-             bertie__tls13utils__impl__Bytes__declassify(pk)
-           )
-          in
-         let res = res in res
-         else bitstring_err()
-       )
-       else bitstring_err()
-       else let (
-         bertie__tls13crypto__SignatureScheme_SignatureScheme_EcdsaSecp256r1Sha256_c(
->>>>>>> f612a594
 
          ),
          bertie__tls13crypto__PublicVerificationKey_PublicVerificationKey_EcDsa_c(
@@ -3491,75 +3202,17 @@
         in
        core__convert__From_f_from(message1).
 
-event Reached_bertie__tls13formats__handshake_data__impl__HandshakeData__to_four.
+(* REPLACE by handwritten model *)
 letfun bertie__tls13formats__handshake_data__impl__HandshakeData__to_four(
          self : bertie__tls13formats__handshake_data__t_HandshakeData
        ) =
-       event Reached_bertie__tls13formats__handshake_data__impl__HandshakeData__to_four;
-       let (
-         message1: bertie__tls13formats__handshake_data__t_HandshakeData,
-         payload_rest: bertie__tls13formats__handshake_data__t_HandshakeData
-       ) = bertie__tls13formats__handshake_data__impl__HandshakeData__next_handshake_message(
-         self
-       ) in let (
-         message2: bertie__tls13formats__handshake_data__t_HandshakeData,
-         payload_rest: bertie__tls13formats__handshake_data__t_HandshakeData
-       ) = bertie__tls13formats__handshake_data__impl__HandshakeData__next_handshake_message(
-         payload_rest
-       ) in let (
-         message3: bertie__tls13formats__handshake_data__t_HandshakeData,
-         payload_rest: bertie__tls13formats__handshake_data__t_HandshakeData
-       ) = bertie__tls13formats__handshake_data__impl__HandshakeData__next_handshake_message(
-         payload_rest
-       ) in let (
-         message4: bertie__tls13formats__handshake_data__t_HandshakeData,
-         payload_rest: bertie__tls13formats__handshake_data__t_HandshakeData
-       ) = bertie__tls13formats__handshake_data__impl__HandshakeData__next_handshake_message(
-         payload_rest
-       ) in (
-         if
-           core__cmp__PartialEq__ne(
-               bertie__tls13formats__handshake_data__impl__HandshakeData__len(
-                 payload_rest
-               ),
-               0
-             )
-         then (bertie__tls13utils__tlserr(bertie__tls13utils__parse_failed(())))
-         else ((message1, message2, message3, message4))
-       )
-       else bitstring_err()
-       else bitstring_err()
-       else bitstring_err()
-       else bitstring_err().
-
-event Reached_bertie__tls13formats__handshake_data__impl__HandshakeData__to_two.
+       bitstring_default().
+
+(* REPLACE by handwritten model *)
 letfun bertie__tls13formats__handshake_data__impl__HandshakeData__to_two(
          self : bertie__tls13formats__handshake_data__t_HandshakeData
        ) =
-       event Reached_bertie__tls13formats__handshake_data__impl__HandshakeData__to_two;
-       let (
-         message1: bertie__tls13formats__handshake_data__t_HandshakeData,
-         payload_rest: bertie__tls13formats__handshake_data__t_HandshakeData
-       ) = bertie__tls13formats__handshake_data__impl__HandshakeData__next_handshake_message(
-         self
-       ) in let (
-         message2: bertie__tls13formats__handshake_data__t_HandshakeData,
-         payload_rest: bertie__tls13formats__handshake_data__t_HandshakeData
-       ) = bertie__tls13formats__handshake_data__impl__HandshakeData__next_handshake_message(
-         payload_rest
-       ) in (
-         if
-           core__cmp__PartialEq__ne(
-               bertie__tls13formats__handshake_data__impl__HandshakeData__len(
-                 payload_rest
-               ),
-               0
-             )
-         then (bertie__tls13utils__tlserr(bertie__tls13utils__parse_failed(())))
-         else ((message1, message2))
-       )
-       else bitstring_err()
-       else bitstring_err().
+       bitstring_default().
 
 event Reached_bertie__tls13formats__certificate_verify.
 letfun bertie__tls13formats__certificate_verify(
@@ -3797,318 +3450,25 @@
          vd
        ).
 
-<<<<<<< HEAD
 (* REPLACE by handwritten model *)
-=======
-event Reached_bertie__tls13formats__parse_certificate_verify.
->>>>>>> f612a594
 letfun bertie__tls13formats__parse_certificate_verify(
          algs : bertie__tls13crypto__t_Algorithms,
          certificate_verify : bertie__tls13formats__handshake_data__t_HandshakeData
        ) =
-<<<<<<< HEAD
        bertie__tls13utils__t_Bytes_default().
 
 (* REPLACE by handwritten model *)
-=======
-       event Reached_bertie__tls13formats__parse_certificate_verify;
-       let bertie__tls13formats__handshake_data__HandshakeData_c(cv) = bertie__tls13formats__handshake_data__impl__HandshakeData__as_handshake_message(
-         certificate_verify,
-         bertie__tls13formats__handshake_data__HandshakeType_HandshakeType_CertificateVerify_c(
-
-         )
-       ) in (
-         let sa = bertie__tls13crypto__impl__Algorithms__signature(algs) in
-         let hoist48 = bertie__tls13crypto__impl__Algorithms__signature_algorithm(
-           algs
-         ) in (
-           let hoist49 =
-             bertie__tls13utils__check_eq(
-               hoist48,
-               bertie__tls13utils__impl__Bytes__slice_range(
-                 cv, core__ops__range__Range_c(0,2)
-               )
-             )
-            in
-           let wildcard19: bitstring = hoist49 in let wildcard18: bitstring = bertie__tls13utils__check_length_encoding_u16(
-             bertie__tls13utils__impl__Bytes__slice_range(
-               cv,
-               core__ops__range__Range_c(
-                 2,bertie__tls13utils__impl__Bytes__len(cv)
-               )
-             )
-           ) in let bertie__tls13crypto__SignatureScheme_SignatureScheme_EcdsaSecp256r1Sha256_c(
-
-           ) = sa in bertie__tls13formats__parse_ecdsa_signature(
-             bertie__tls13utils__impl__Bytes__slice_range(
-               cv,
-               core__ops__range__Range_c(
-                 4,bertie__tls13utils__impl__Bytes__len(cv)
-               )
-             )
-           )
-           else let bertie__tls13crypto__SignatureScheme_SignatureScheme_RsaPssRsaSha256_c(
-
-           ) = sa in bertie__tls13utils__impl__Bytes__slice_range(
-             cv,
-             core__ops__range__Range_c(
-               4,bertie__tls13utils__impl__Bytes__len(cv)
-             )
-           )
-           else let bertie__tls13crypto__SignatureScheme_SignatureScheme_ED25519_c(
-
-           ) = sa in (
-             if
-               core__cmp__PartialEq__eq(
-                   core__ops__arith__Sub__sub(
-                     bertie__tls13utils__impl__Bytes__len(cv), 4
-                   ),
-                   64
-                 )
-             then
-               (bertie__tls13utils__impl__Bytes__slice_range(
-                  cv,
-                  core__ops__range__Range_c(
-                    8,bertie__tls13utils__impl__Bytes__len(cv)
-                  )
-                ))
-             else (bertie__tls13utils__t_Bytes_err())
-           )
-           else bertie__tls13utils__t_Bytes_err()
-           else bertie__tls13utils__t_Bytes_err()
-         )
-         else bertie__tls13utils__t_Bytes_err()
-       )
-       else bertie__tls13utils__t_Bytes_err().
-
-event Reached_bertie__tls13formats__parse_client_hello.
->>>>>>> f612a594
 letfun bertie__tls13formats__parse_client_hello(
          ciphersuite : bertie__tls13crypto__t_Algorithms,
          client_hello : bertie__tls13formats__handshake_data__t_HandshakeData
        ) =
-<<<<<<< HEAD
        bitstring_default().
 
 (* REPLACE by handwritten model *)
-=======
-       event Reached_bertie__tls13formats__parse_client_hello;
-       let bertie__tls13formats__handshake_data__HandshakeData_c(ch) = bertie__tls13formats__handshake_data__impl__HandshakeData__as_handshake_message(
-         client_hello,
-         bertie__tls13formats__handshake_data__HandshakeType_HandshakeType_ClientHello_c(
-
-         )
-       ) in (
-         let ver = bertie__tls13utils__bytes2(3, 3) in
-         let comp = bertie__tls13utils__bytes2(1, 0) in
-         let next = 0 in
-         let wildcard27: bitstring = bertie__tls13utils__check_eq(
-           ver,
-           bertie__tls13utils__impl__Bytes__slice_range(
-             ch,
-             core__ops__range__Range_c(next,core__ops__arith__Add__add(next, 2))
-           )
-         ) in (
-           let next = core__ops__arith__Add__add(next, 2) in
-           let crand =
-             bertie__tls13utils__impl__Bytes__slice_range(
-               ch,
-               core__ops__range__Range_c(
-                 next,core__ops__arith__Add__add(next, 32)
-               )
-             )
-            in
-           let next = core__ops__arith__Add__add(next, 32) in
-           let sidlen = bertie__tls13utils__length_u8_encoded(
-             core__ops__index__Index_f_index(
-               ch,
-               core__ops__range__Range_c(
-                 next,bertie__tls13utils__impl__Bytes__len(ch)
-               )
-             )
-           ) in (
-             let sid =
-               bertie__tls13utils__impl__Bytes__slice_range(
-                 ch,
-                 core__ops__range__Range_c(
-                   core__ops__arith__Add__add(next, 1)
-                   ,
-                     core__ops__arith__Add__add(
-                       core__ops__arith__Add__add(next, 1), sidlen
-                     )
-
-                 )
-               )
-              in
-             let next =
-               core__ops__arith__Add__add(
-                 core__ops__arith__Add__add(next, 1), sidlen
-               )
-              in
-             let cslen = bertie__tls13crypto__impl__Algorithms__check(
-               ciphersuite,
-               bertie__tls13utils__impl__Bytes__raw_slice(
-                 ch,
-                 core__ops__range__Range_c(
-                   next,bertie__tls13utils__impl__Bytes__len(ch)
-                 )
-               )
-             ) in (
-               let next = core__ops__arith__Add__add(next, cslen) in
-               let wildcard26: bitstring =
-                 let wildcard25: bitstring = bertie__tls13utils__check_eq(
-                   comp,
-                   bertie__tls13utils__impl__Bytes__slice_range(
-                     ch,
-                     core__ops__range__Range_c(
-                       next,core__ops__arith__Add__add(next, 2)
-                     )
-                   )
-                 ) in ()
-                 else bitstring_err()
-                in
-               let next = core__ops__arith__Add__add(next, 2) in
-               let wildcard24: bitstring = bertie__tls13utils__check_length_encoding_u16(
-                 bertie__tls13utils__impl__Bytes__slice_range(
-                   ch,
-                   core__ops__range__Range_c(
-                     next,bertie__tls13utils__impl__Bytes__len(ch)
-                   )
-                 )
-               ) in (
-                 let next = core__ops__arith__Add__add(next, 2) in
-                 let exts = bertie__tls13formats__check_extensions(
-                   ciphersuite,
-                   bertie__tls13utils__impl__Bytes__slice_range(
-                     ch,
-                     core__ops__range__Range_c(
-                       next,bertie__tls13utils__impl__Bytes__len(ch)
-                     )
-                   )
-                 ) in (
-                   let trunc_len =
-                     core__ops__arith__Sub__sub(
-                       core__ops__arith__Sub__sub(
-                         bertie__tls13utils__impl__Bytes__len(ch),
-                         bertie__tls13crypto__impl__HashAlgorithm__hash_len(
-                           bertie__tls13crypto__impl__Algorithms__hash(
-                             ciphersuite
-                           )
-                         )
-                       ),
-                       3
-                     )
-                    in
-                   let (
-                     wildcard20: bitstring,
-                     bertie__tls13formats__Extensions_c(
-                       wildcard21: bitstring
-                       ,None()
-                       ,wildcard22: bitstring
-                       ,wildcard23: bitstring
-                     )
-                   ) = (
-                     bertie__tls13crypto__impl__Algorithms__psk_mode(ciphersuite
-                     ),
-                     exts
-                   ) in bitstring_err()
-                   else let (
-                     =true,
-                     bertie__tls13formats__Extensions_c(
-                       Some(bertie__tls13utils__t_Bytes_to_bitstring(sn))
-                       ,Some(bertie__tls13utils__t_Bytes_to_bitstring(gx))
-                       ,Some(bertie__tls13utils__t_Bytes_to_bitstring(tkt))
-                       ,Some(bertie__tls13utils__t_Bytes_to_bitstring(binder))
-                     )
-                   ) = (
-                     bertie__tls13crypto__impl__Algorithms__psk_mode(ciphersuite
-                     ),
-                     exts
-                   ) in (
-                     crand,
-                     sid,
-                     sn,
-                     gx,
-                     Some(bertie__tls13utils__t_Bytes_to_bitstring(tkt)),
-                     Some(bertie__tls13utils__t_Bytes_to_bitstring(binder)),
-                     trunc_len
-                   )
-                   else let (
-                     =true,
-                     bertie__tls13formats__Extensions_c(
-                       None()
-                       ,Some(bertie__tls13utils__t_Bytes_to_bitstring(gx))
-                       ,Some(bertie__tls13utils__t_Bytes_to_bitstring(tkt))
-                       ,Some(bertie__tls13utils__t_Bytes_to_bitstring(binder))
-                     )
-                   ) = (
-                     bertie__tls13crypto__impl__Algorithms__psk_mode(ciphersuite
-                     ),
-                     exts
-                   ) in (
-                     crand,
-                     sid,
-                     bertie__tls13utils__impl__Bytes__new(()),
-                     gx,
-                     Some(bertie__tls13utils__t_Bytes_to_bitstring(tkt)),
-                     Some(bertie__tls13utils__t_Bytes_to_bitstring(binder)),
-                     trunc_len
-                   )
-                   else let (
-                     =false,
-                     bertie__tls13formats__Extensions_c(
-                       Some(bertie__tls13utils__t_Bytes_to_bitstring(sn))
-                       ,Some(bertie__tls13utils__t_Bytes_to_bitstring(gx))
-                       ,None()
-                       ,None()
-                     )
-                   ) = (
-                     bertie__tls13crypto__impl__Algorithms__psk_mode(ciphersuite
-                     ),
-                     exts
-                   ) in (crand, sid, sn, gx, None(), None(), 0)
-                   else let (
-                     =false,
-                     bertie__tls13formats__Extensions_c(
-                       None()
-                       ,Some(bertie__tls13utils__t_Bytes_to_bitstring(gx))
-                       ,None()
-                       ,None()
-                     )
-                   ) = (
-                     bertie__tls13crypto__impl__Algorithms__psk_mode(ciphersuite
-                     ),
-                     exts
-                   ) in (
-                     crand,
-                     sid,
-                     bertie__tls13utils__impl__Bytes__new(()),
-                     gx,
-                     None(),
-                     None(),
-                     0
-                   )
-                   else bitstring_err()
-                 )
-                 else bitstring_err()
-               )
-               else bitstring_err()
-             )
-             else bitstring_err()
-           )
-           else bitstring_err()
-         )
-         else bitstring_err()
-       )
-       else bitstring_err().
-
-event Reached_bertie__tls13formats__parse_encrypted_extensions.
->>>>>>> f612a594
 letfun bertie__tls13formats__parse_encrypted_extensions(
          v__algs : bertie__tls13crypto__t_Algorithms,
          encrypted_extensions : bertie__tls13formats__handshake_data__t_HandshakeData
        ) =
-<<<<<<< HEAD
        bitstring_default().
 
 (* REPLACE by handwritten model *)
@@ -4125,128 +3485,10 @@
 
 (* REPLACE by handwritten model *)
 letfun bertie__tls13formats__parse_server_hello(
-=======
-       event Reached_bertie__tls13formats__parse_encrypted_extensions;
-       let
-         bertie__tls13formats__handshake_data__HandshakeData_c(
-           encrypted_extension_bytes
-         )
-        = encrypted_extensions in
-       let expected_handshake_type =
-         bertie__tls13utils__bytes1(
-           core__ops__arith__Add__add(
-             bertie__tls13formats__handshake_data__discriminant_HandshakeType_HandshakeType_EncryptedExtensions_c,
-             0
-           )
-         )
-        in
-       let wildcard28: bitstring = bertie__tls13utils__check_eq(
-         expected_handshake_type,
-         bertie__tls13utils__impl__Bytes__slice_range(
-           encrypted_extension_bytes, core__ops__range__Range_c(0,1)
-         )
-       ) in bertie__tls13utils__check_length_encoding_u24(
-         bertie__tls13utils__impl__Bytes__raw_slice(
-           encrypted_extension_bytes,
-           core__ops__range__Range_c(
-             1,bertie__tls13utils__impl__Bytes__len(encrypted_extension_bytes)
-           )
-         )
-       )
-       else bitstring_err().
-
-event Reached_bertie__tls13formats__parse_finished.
-letfun bertie__tls13formats__parse_finished(
-         finished : bertie__tls13formats__handshake_data__t_HandshakeData
-       ) =
-       event Reached_bertie__tls13formats__parse_finished;
-       let bertie__tls13formats__handshake_data__HandshakeData_c(fin) = bertie__tls13formats__handshake_data__impl__HandshakeData__as_handshake_message(
-         finished,
-         bertie__tls13formats__handshake_data__HandshakeType_HandshakeType_Finished_c(
-
-         )
-       ) in fin
-       else bertie__tls13utils__t_Bytes_err().
-
-event Reached_bertie__tls13formats__parse_server_certificate.
-letfun bertie__tls13formats__parse_server_certificate(
-         certificate : bertie__tls13formats__handshake_data__t_HandshakeData
-       ) =
-       event Reached_bertie__tls13formats__parse_server_certificate;
-       let bertie__tls13formats__handshake_data__HandshakeData_c(sc) = bertie__tls13formats__handshake_data__impl__HandshakeData__as_handshake_message(
-         certificate,
-         bertie__tls13formats__handshake_data__HandshakeType_HandshakeType_Certificate_c(
-
-         )
-       ) in (
-         let next = 0 in
-         let creqlen = bertie__tls13utils__length_u8_encoded(
-           core__ops__index__Index_f_index(
-             sc,
-             core__ops__range__Range_c(
-               4,bertie__tls13utils__impl__Bytes__len(sc)
-             )
-           )
-         ) in (
-           let next =
-             core__ops__arith__Add__add(
-               core__ops__arith__Add__add(next, 1), creqlen
-             )
-            in
-           let wildcard29: bitstring = bertie__tls13utils__check_length_encoding_u24(
-             bertie__tls13utils__impl__Bytes__raw_slice(
-               sc,
-               core__ops__range__Range_c(
-                 next,bertie__tls13utils__impl__Bytes__len(sc)
-               )
-             )
-           ) in (
-             let next = core__ops__arith__Add__add(next, 3) in
-             let crtlen = bertie__tls13utils__length_u24_encoded(
-               bertie__tls13utils__impl__Bytes__raw_slice(
-                 sc,
-                 core__ops__range__Range_c(
-                   next,bertie__tls13utils__impl__Bytes__len(sc)
-                 )
-               )
-             ) in (
-               let next = core__ops__arith__Add__add(next, 3) in
-               let crt =
-                 bertie__tls13utils__impl__Bytes__slice_range(
-                   sc,
-                   core__ops__range__Range_c(
-                     next,core__ops__arith__Add__add(next, crtlen)
-                   )
-                 )
-                in
-               let next = core__ops__arith__Add__add(next, crtlen) in
-               let v__extlen = bertie__tls13utils__length_u16_encoded(
-                 core__ops__index__Index_f_index(
-                   sc,
-                   core__ops__range__Range_c(
-                     next,bertie__tls13utils__impl__Bytes__len(sc)
-                   )
-                 )
-               ) in crt
-               else bertie__tls13utils__t_Bytes_err()
-             )
-             else bertie__tls13utils__t_Bytes_err()
-           )
-           else bertie__tls13utils__t_Bytes_err()
-         )
-         else bertie__tls13utils__t_Bytes_err()
-       )
-       else bertie__tls13utils__t_Bytes_err().
-
-event Reached_bertie__tls13formats__parse_server_hello.
-letfun bertie__tls13formats__parse_server_hello(
          algs : bertie__tls13crypto__t_Algorithms,
          server_hello : bertie__tls13formats__handshake_data__t_HandshakeData
        ) =
-       event Reached_bertie__tls13formats__parse_server_hello;
-       let bertie__tls13formats__handshake_data__HandshakeData_c(server_hello) = bertie__tls13formats__handshake_data__impl__HandshakeData__as_handshake_message(
-         server_hello,
-         bertie__tls13formats__handshake_data__HandshakeType_HandshakeType_ServerHello_c(
+       bitstring_default().
 
          )
        ) in (
@@ -4371,32 +3613,11 @@
 
 event Reached_bertie__tls13formats__server_hello.
 letfun bertie__tls13formats__server_hello(
->>>>>>> f612a594
          algs : bertie__tls13crypto__t_Algorithms,
          sr : bertie__tls13utils__t_Bytes,
          sid : bertie__tls13utils__t_Bytes,
          gy : bertie__tls13utils__t_Bytes
        ) =
-<<<<<<< HEAD
-       bitstring_default().
-
-(* marked as constructor *)
-fun bertie__tls13formats__server_certificate(
-      bertie__tls13crypto__t_Algorithms, bertie__tls13utils__t_Bytes
-    )
-    : bertie__tls13formats__handshake_data__t_HandshakeData [data].
-
-(* marked as constructor *)
-fun bertie__tls13formats__server_hello(
-      bertie__tls13crypto__t_Algorithms,
-      bertie__tls13utils__t_Bytes,
-      bertie__tls13utils__t_Bytes,
-      bertie__tls13utils__t_Bytes
-    )
-    : bertie__tls13formats__handshake_data__t_HandshakeData [data].
-
-(* REPLACE by handwritten model *)
-=======
        event Reached_bertie__tls13formats__server_hello;
        let ver = bertie__tls13utils__bytes2(3, 3) in
        let sid = bertie__tls13utils__encode_length_u8(
@@ -4478,83 +3699,14 @@
        else bertie__tls13formats__handshake_data__t_HandshakeData_err()
        else bertie__tls13formats__handshake_data__t_HandshakeData_err().
 
-event Reached_bertie__tls13formats__set_client_hello_binder.
->>>>>>> f612a594
+(* REPLACE by handwritten model *)
 letfun bertie__tls13formats__set_client_hello_binder(
          ciphersuite : bertie__tls13crypto__t_Algorithms,
          binder : Option,
          client_hello : bertie__tls13formats__handshake_data__t_HandshakeData,
          trunc_len : Option
        ) =
-<<<<<<< HEAD
        bertie__tls13formats__handshake_data__t_HandshakeData_default().
-=======
-       event Reached_bertie__tls13formats__set_client_hello_binder;
-       let bertie__tls13formats__handshake_data__HandshakeData_c(ch) =
-         client_hello
-        in
-       let chlen = bertie__tls13utils__impl__Bytes__len(ch) in
-       let hlen =
-         bertie__tls13crypto__impl__HashAlgorithm__hash_len(
-           bertie__tls13crypto__impl__Algorithms__hash(ciphersuite)
-         )
-        in
-       let (
-         Some(bertie__tls13utils__t_Bytes_to_bitstring(m)),
-         Some(nat_to_bitstring(trunc_len))
-       ) = (binder, trunc_len) in (
-         if
-           core__cmp__PartialEq__eq(
-               core__ops__arith__Sub_f_sub(chlen, hlen), trunc_len
-             )
-         then
-           (bertie__tls13formats__handshake_data__HandshakeData_c(
-              bertie__tls13utils__impl__Bytes__update_slice(
-                ch, trunc_len, m, 0, hlen
-              )
-            ))
-         else (bertie__tls13utils__tlserr(bertie__tls13utils__parse_failed(())))
-       )
-       else let (None(), None()) = (binder, trunc_len) in bertie__tls13formats__handshake_data__HandshakeData_c(
-         ch
-       )
-       else let (wildcard38: bitstring, wildcard39: bitstring) = (
-         binder, trunc_len
-       ) in bertie__tls13utils__tlserr(bertie__tls13utils__parse_failed(())).
-
-event Reached_bertie__tls13handshake__get_rsa_signature.
-letfun bertie__tls13handshake__get_rsa_signature(
-         cert : bertie__tls13utils__t_Bytes,
-         sk : bertie__tls13utils__t_Bytes,
-         sigval : bertie__tls13utils__t_Bytes,
-         rng : impl_CryptoRng___RngCore
-       ) =
-       event Reached_bertie__tls13handshake__get_rsa_signature;
-       let (
-         cert_scheme: bertie__tls13crypto__t_SignatureScheme,
-         cert_slice: bertie__tls13cert__t_CertificateKey
-       ) = bertie__tls13cert__verification_key_from_cert(cert) in let pk = bertie__tls13cert__rsa_public_key(
-         cert, cert_slice
-       ) in (
-         let
-           (tmp0: impl_CryptoRng___RngCore, v_out: bertie__tls13utils__t_Bytes)
-          =
-           bertie__tls13crypto__sign_rsa(
-             sk,
-             accessor_bertie__tls13crypto__RsaVerificationKey_f_modulus(pk),
-             accessor_bertie__tls13crypto__RsaVerificationKey_f_exponent(pk),
-             cert_scheme,
-             sigval,
-             rng
-           )
-          in
-         let rng = tmp0 in
-         let hax_temp_output = v_out in
-         (rng, hax_temp_output)
-       )
-       else bitstring_err()
-       else bitstring_err().
->>>>>>> f612a594
 
 letfun bertie__tls13crypto__impl__AeadKeyIV__new(
          key : bertie__tls13crypto__t_AeadKey, iv : bertie__tls13utils__t_Bytes
@@ -4838,19 +3990,10 @@
        else bitstring_err()
        else bitstring_err().
 
-<<<<<<< HEAD
 letfun bertie__tls13handshake__get_server_signature(
          state : bertie__tls13handshake__t_ServerPostServerHello,
          rng : impl_CryptoRng___RngCore
        ) =
-=======
-event Reached_bertie__tls13handshake__get_server_signature_no_psk.
-letfun bertie__tls13handshake__get_server_signature_no_psk(
-         state : bertie__tls13handshake__t_ServerPostServerHello,
-         rng : impl_CryptoRng___RngCore
-       ) =
-       event Reached_bertie__tls13handshake__get_server_signature_no_psk;
->>>>>>> f612a594
        let ee = bertie__tls13formats__encrypted_extensions(
          accessor_bertie__tls13handshake__ServerPostServerHello_f_ciphersuite(
            state
@@ -5824,122 +4967,77 @@
        )
        else bitstring_err().
 
-<<<<<<< HEAD
 letfun bertie__tls13handshake__server_init(
-=======
-event Reached_bertie__tls13handshake__server_init_no_psk.
-letfun bertie__tls13handshake__server_init_no_psk(
->>>>>>> f612a594
          algs : bertie__tls13crypto__t_Algorithms,
          ch : bertie__tls13formats__handshake_data__t_HandshakeData,
          db : bertie__server__t_ServerDB,
          rng : impl_CryptoRng___RngCore
        ) =
-<<<<<<< HEAD
-=======
-       event Reached_bertie__tls13handshake__server_init_no_psk;
->>>>>>> f612a594
        let (cipher0: Option, st: bertie__tls13handshake__t_ServerPostClientHello
        ) = bertie__tls13handshake__put_client_hello(algs, ch, db) in (
          let (tmp0: impl_CryptoRng___RngCore, v_out: bitstring) =
            bertie__tls13handshake__get_server_hello(st, rng)
           in
          let rng = tmp0 in
-         let hoist57 = v_out in
+         let hoist58 = v_out in
          let (
            sh: bertie__tls13formats__handshake_data__t_HandshakeData,
            cipher_hs: bertie__tls13record__t_DuplexCipherStateH,
            st: bertie__tls13handshake__t_ServerPostServerHello
-         ) = hoist57 in (
-           let (tmp0: impl_CryptoRng___RngCore, v_out: bitstring) =
-             bertie__tls13handshake__get_server_signature(st, rng)
-            in
-           let rng = tmp0 in
-           let hoist58 = v_out in
-           let (
-             ee: bertie__tls13formats__handshake_data__t_HandshakeData,
-             sc: bertie__tls13formats__handshake_data__t_HandshakeData,
-             scv: bertie__tls13formats__handshake_data__t_HandshakeData,
-             st: bertie__tls13handshake__t_ServerPostCertificateVerify
-           ) = hoist58 in let (
-             sfin: bertie__tls13formats__handshake_data__t_HandshakeData,
-             cipher1: bertie__tls13record__t_DuplexCipherState1,
-             st: bertie__tls13handshake__t_ServerPostServerFinished
-           ) = bertie__tls13handshake__get_server_finished(st) in (
-             let flight =
-               bertie__tls13formats__handshake_data__impl__HandshakeData__concat(
+         ) = hoist58 in (
+           let (rng: impl_CryptoRng___RngCore, hax_temp_output: bitstring) =
+             let (=false) = bertie__tls13crypto__impl__Algorithms__psk_mode(algs
+             ) in (
+               let (tmp0: impl_CryptoRng___RngCore, v_out: bitstring) =
+                 bertie__tls13handshake__get_server_signature(st, rng)
+                in
+               let rng = tmp0 in
+               let hoist59 = v_out in
+               let (
+                 ee: bertie__tls13formats__handshake_data__t_HandshakeData,
+                 sc: bertie__tls13formats__handshake_data__t_HandshakeData,
+                 scv: bertie__tls13formats__handshake_data__t_HandshakeData,
+                 st: bertie__tls13handshake__t_ServerPostCertificateVerify
+               ) = hoist59 in let (
+                 sfin: bertie__tls13formats__handshake_data__t_HandshakeData,
+                 cipher1: bertie__tls13record__t_DuplexCipherState1,
+                 st: bertie__tls13handshake__t_ServerPostServerFinished
+               ) = bertie__tls13handshake__get_server_finished(st) in (
+                 let flight =
+                   bertie__tls13formats__handshake_data__impl__HandshakeData__concat(
+                     bertie__tls13formats__handshake_data__impl__HandshakeData__concat(
+                       bertie__tls13formats__handshake_data__impl__HandshakeData__concat(
+                         ee, sc
+                       ),
+                       scv
+                     ),
+                     sfin
+                   )
+                  in
+                 (rng, (sh, flight, cipher0, cipher_hs, cipher1, st))
+               )
+               else bitstring_err()
+               else bitstring_err()
+             )
+             else let (=true) = bertie__tls13crypto__impl__Algorithms__psk_mode(
+               algs
+             ) in let (
+               ee: bertie__tls13formats__handshake_data__t_HandshakeData,
+               st: bertie__tls13handshake__t_ServerPostCertificateVerify
+             ) = bertie__tls13handshake__get_skip_server_signature(st) in let (
+               sfin: bertie__tls13formats__handshake_data__t_HandshakeData,
+               cipher1: bertie__tls13record__t_DuplexCipherState1,
+               st: bertie__tls13handshake__t_ServerPostServerFinished
+             ) = bertie__tls13handshake__get_server_finished(st) in (
+               let flight =
                  bertie__tls13formats__handshake_data__impl__HandshakeData__concat(
-                   bertie__tls13formats__handshake_data__impl__HandshakeData__concat(
-                     ee, sc
-                   ),
-                   scv
-                 ),
-                 sfin
-               )
-              in
-             let hax_temp_output = (sh, flight, cipher0, cipher_hs, cipher1, st) in
-             (rng, hax_temp_output)
-           )
-           else bitstring_err()
-           else bitstring_err()
-         )
-         else bitstring_err()
-       )
-       else bitstring_err().
-
-event Reached_bertie__tls13handshake__server_init_psk.
-letfun bertie__tls13handshake__server_init_psk(
-         algs : bertie__tls13crypto__t_Algorithms,
-         ch : bertie__tls13formats__handshake_data__t_HandshakeData,
-         db : bertie__server__t_ServerDB,
-         rng : impl_CryptoRng___RngCore
-       ) =
-       event Reached_bertie__tls13handshake__server_init_psk;
-       let (cipher0: Option, st: bertie__tls13handshake__t_ServerPostClientHello
-       ) = bertie__tls13handshake__put_client_hello(algs, ch, db) in (
-         let (tmp0: impl_CryptoRng___RngCore, v_out: bitstring) =
-           bertie__tls13handshake__get_server_hello(st, rng)
-          in
-         let rng = tmp0 in
-         let hoist59 = v_out in
-         let (
-           sh: bertie__tls13formats__handshake_data__t_HandshakeData,
-           cipher_hs: bertie__tls13record__t_DuplexCipherStateH,
-           st: bertie__tls13handshake__t_ServerPostServerHello
-         ) = hoist59 in let (
-           ee: bertie__tls13formats__handshake_data__t_HandshakeData,
-           st: bertie__tls13handshake__t_ServerPostCertificateVerify
-         ) = bertie__tls13handshake__get_skip_server_signature(st) in let (
-           sfin: bertie__tls13formats__handshake_data__t_HandshakeData,
-           cipher1: bertie__tls13record__t_DuplexCipherState1,
-           st: bertie__tls13handshake__t_ServerPostServerFinished
-         ) = bertie__tls13handshake__get_server_finished(st) in (
-           let flight =
-             bertie__tls13formats__handshake_data__impl__HandshakeData__concat(
-               ee, sfin
+                   ee, sfin
+                 )
+                in
+               (rng, (sh, flight, cipher0, cipher_hs, cipher1, st))
              )
-            in
-           let hax_temp_output = (sh, flight, cipher0, cipher_hs, cipher1, st) in
-           (rng, hax_temp_output)
-         )
-         else bitstring_err()
-         else bitstring_err()
-         else bitstring_err()
-       )
-       else bitstring_err().
-
-event Reached_bertie__tls13handshake__server_init.
-letfun bertie__tls13handshake__server_init(
-         algs : bertie__tls13crypto__t_Algorithms,
-         ch : bertie__tls13formats__handshake_data__t_HandshakeData,
-         db : bertie__server__t_ServerDB,
-         rng : impl_CryptoRng___RngCore
-       ) =
-       event Reached_bertie__tls13handshake__server_init;
-       let (rng: impl_CryptoRng___RngCore, hax_temp_output: bitstring) =
-         let (=false) = bertie__tls13crypto__impl__Algorithms__psk_mode(algs) in (
-           let (tmp0: impl_CryptoRng___RngCore, v_out: bitstring) =
-             bertie__tls13handshake__server_init_no_psk(algs, ch, db, rng)
+             else bitstring_err()
+             else bitstring_err()
             in
            let rng = tmp0 in
            (rng, v_out)
