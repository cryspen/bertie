--- conflicted
+++ resolved
@@ -80,8 +80,10 @@
 /// Bertie public verification keys.
 #[derive(Debug)]
 // XXX: Extracting this still leads to ambigous accessors, so I removed these here.
-#[cfg_attr(feature = "hax-pv", proverif::replace(
-"type $:{PublicVerificationKey}.
+#[cfg_attr(
+    feature = "hax-pv",
+    proverif::replace(
+        "type $:{PublicVerificationKey}.
 
 fun $:{PublicVerificationKey}_to_bitstring(
       $:{PublicVerificationKey}
@@ -103,7 +105,8 @@
     )
     : $:{PublicVerificationKey} [data].
 "
-))]
+    )
+)]
 pub(crate) enum PublicVerificationKey {
     EcDsa(VerificationKey),  // Uncompressed point 0x04...
     Rsa(RsaVerificationKey), // N, e
@@ -131,12 +134,12 @@
 /// Returns the digest or an [`TLSError`].
 #[cfg_attr(feature = "hax-pv", pv_constructor)]
 pub(crate) fn hash(ha: &HashAlgorithm, data: &Bytes) -> Result<Bytes, TLSError> {
-        let hasher = ha.libcrux_algorithm()?;
-
-        let mut digest = vec![0u8; hasher.hash_len()];
-        hasher.hash(&data.declassify(), &mut digest);
-
-        Ok(digest.into())
+    let hasher = ha.libcrux_algorithm()?;
+
+    let mut digest = vec![0u8; hasher.hash_len()];
+    hasher.hash(&data.declassify(), &mut digest);
+
+    Ok(digest.into())
 }
 
 impl HashAlgorithm {
@@ -148,20 +151,6 @@
             HashAlgorithm::SHA512 => Ok(Sha2Algorithm::Sha512),
         }
     }
-
-<<<<<<< HEAD
-=======
-    /// Hash `data` with the given `algorithm`.
-    ///
-    /// Returns the digest or an [`TLSError`].
-    #[hax_lib::pv_constructor]
-    pub(crate) fn hash(&self, data: &Bytes) -> Result<Bytes, TLSError> {
-        let hasher = self.libcrux_algorithm()?;
-
-        let mut digest = vec![0u8; hasher.hash_len()];
-        hasher.hash(&data.declassify(), &mut digest);
->>>>>>> 5bc4ef34
-
 
     /// Get the size of the hash digest.
     pub(crate) fn hash_len(&self) -> usize {
@@ -200,7 +189,6 @@
 /// Verify a given HMAC `tag`.
 ///
 /// Returns `()` if successful or a [`TLSError`].
-<<<<<<< HEAD
 #[cfg_attr(
     feature = "hax-pv",
     proverif::replace(
@@ -218,9 +206,6 @@
          ) = ()."
     )
 )]
-=======
-#[hax_lib::pv_handwritten]
->>>>>>> 5bc4ef34
 pub(crate) fn hmac_verify(
     alg: &HashAlgorithm,
     mk: &MacKey,
@@ -387,10 +372,6 @@
 }
 
 /// Sign the `input` with the provided RSA key.
-<<<<<<< HEAD
-=======
-#[hax_lib::pv_constructor]
->>>>>>> 5bc4ef34
 pub(crate) fn sign_rsa(
     sk: &Bytes,
     pk_modulus: &Bytes,
@@ -436,11 +417,10 @@
 }
 
 /// Sign the bytes in `input` with the signature key `sk` and `algorithm`.
-<<<<<<< HEAD
 #[cfg_attr(
     feature = "hax-pv",
     proverif::before(
-"fun extern__sign_inner(
+        "fun extern__sign_inner(
          $:{SignatureScheme},
          $:{Bytes}, (* sk *)
          $:{Bytes}  (* input *)
@@ -459,9 +439,6 @@
        )"
     )
 )]
-=======
-#[hax_lib::pv_constructor]
->>>>>>> 5bc4ef34
 pub(crate) fn sign(
     algorithm: &SignatureScheme,
     sk: &Bytes,
@@ -502,7 +479,6 @@
 /// Verify the `input` bytes against the provided `signature`.
 ///
 /// Return `Ok(())` if the verification succeeds, and a [`TLSError`] otherwise.
-<<<<<<< HEAD
 // XXX: Review this.
 #[cfg_attr(
     feature = "hax-pv",
@@ -556,9 +532,6 @@
         = ()."
     )
 )]
-=======
-#[hax_lib::pv_handwritten]
->>>>>>> 5bc4ef34
 pub(crate) fn verify(
     alg: &SignatureScheme,
     pk: &PublicVerificationKey,
@@ -659,7 +632,6 @@
 }
 
 /// Generate a new KEM key pair.
-<<<<<<< HEAD
 #[cfg_attr(
     feature = "hax-pv",
     proverif::before("fun extern__kem_pk_from_sk($:{Bytes}): $:{Bytes}.")
@@ -672,9 +644,6 @@
        (kem_sk, kem_pk))"
     )
 )]
-=======
-#[hax_lib::pv_handwritten]
->>>>>>> 5bc4ef34
 pub(crate) fn kem_keygen(
     alg: KemScheme,
     rng: &mut impl CryptoRng,
@@ -718,7 +687,6 @@
 }
 
 /// KEM encapsulation
-<<<<<<< HEAD
 #[cfg_attr(
     feature = "hax-pv",
     proverif::before("fun extern__kem_encapsulation($:{Bytes}, $:{Bytes}): $:{Bytes}.")
@@ -731,9 +699,6 @@
           (shared_secret, ct))"
     )
 )]
-=======
-#[hax_lib::pv_constructor]
->>>>>>> 5bc4ef34
 pub(crate) fn kem_encap(
     alg: KemScheme,
     pk: &Bytes,
@@ -769,7 +734,6 @@
 }
 
 /// KEM decapsulation
-<<<<<<< HEAD
 #[cfg_attr(
     feature = "hax-pv",
     proverif::replace(
@@ -779,9 +743,6 @@
      ) = shared_secret."
     )
 )]
-=======
-#[hax_lib::pv_handwritten]
->>>>>>> 5bc4ef34
 pub(crate) fn kem_decap(alg: KemScheme, ct: &Bytes, sk: &Bytes) -> Result<Bytes, TLSError> {
     // event!(Level::DEBUG, "KEM Decaps with {alg:?}");
     // event!(Level::TRACE, "  with ciphertext: {}", ct.as_hex());
