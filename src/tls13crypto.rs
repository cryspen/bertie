use std::vec;

#[cfg(feature = "hax-pv")]
use hax_lib::{proverif, pv_constructor};

use libcrux_chacha20poly1305::{decrypt_detached, encrypt_detached};
use libcrux_ecdsa::DigestAlgorithm as EcDsaDigestAlgorithm;
use libcrux_ed25519;
use libcrux_hkdf::{expand, extract, Algorithm as HkdfAlgorithm};
use libcrux_hmac::{hmac, Algorithm as HmacAlgorithm};

use libcrux_kem::{Ct, PrivateKey, PublicKey};
use libcrux_rsa::{
    sign_varlen, verify_varlen, DigestAlgorithm as RsaDigestAlgorithm, VarLenPrivateKey,
    VarLenPublicKey,
};
use libcrux_sha2::Algorithm as Sha2Algorithm;

use rand::CryptoRng;

use crate::std::{fmt::Display, format, vec::Vec};

use crate::tls13utils::{
    check_mem, eq, length_u16_encoded, tlserr, Bytes, Error, TLSError, CRYPTO_ERROR,
    INCORRECT_ARRAY_LENGTH, INVALID_SIGNATURE, U8, UNSUPPORTED_ALGORITHM,
};

pub(crate) type Random = Bytes;
pub type SignatureKey = Bytes;
pub(crate) type Psk = Bytes;
pub(crate) type Key = Bytes;
pub(crate) type MacKey = Bytes;
pub(crate) type KemPk = Bytes;
pub(crate) type KemSk = Bytes;
pub(crate) type Hmac = Bytes;
pub(crate) type Digest = Bytes;
pub(crate) type AeadIV = Bytes;
pub(crate) type VerificationKey = Bytes;

/// An AEAD key and iv package.
pub(crate) struct AeadKeyIV {
    pub(crate) key: AeadKey,
    pub(crate) iv: Bytes,
}

impl AeadKeyIV {
    /// Create a new [`AeadKeyIV`].
    pub(crate) fn new(key: AeadKey, iv: Bytes) -> Self {
        Self { key, iv }
    }
}

/// An AEAD key.
pub(crate) struct AeadKey {
    bytes: Bytes,
    _alg: AeadAlgorithm,
}

impl AeadKey {
    /// Create a new AEAD key from the raw bytes and the algorithm.
    pub(crate) fn new(bytes: Bytes, _alg: AeadAlgorithm) -> Self {
        Self { bytes, _alg }
    }

    /// Get the raw bytes of the key.
    #[cfg(test)]
    pub(crate) fn bytes(&self) -> &Bytes {
        &self.bytes
    }
}

/// An RSA public key.
#[derive(Debug)]
#[cfg_attr(feature = "hax-pv", hax_lib::opaque)]
pub(crate) struct RsaVerificationKey {
    pub(crate) modulus: Bytes,
    pub(crate) exponent: Bytes,
}

/// Bertie public verification keys.
#[derive(Debug)]
// XXX: Extracting this still leads to ambigous accessors, so I removed these here.
#[cfg_attr(
    feature = "hax-pv",
    proverif::replace(
        "type $:{PublicVerificationKey}.

fun $:{PublicVerificationKey}_to_bitstring(
      $:{PublicVerificationKey}
    )
    : bitstring [typeConverter].
fun $:{PublicVerificationKey}_from_bitstring(bitstring)
    : $:{PublicVerificationKey} [typeConverter].
const $:{PublicVerificationKey}_default_value: $:{PublicVerificationKey}.
letfun $:{PublicVerificationKey}_default() =
       $:{PublicVerificationKey}_default_value.
letfun $:{PublicVerificationKey}_err() =
       let x = construct_fail() in $:{PublicVerificationKey}_default_value.
fun ${PublicVerificationKey::EcDsa}($:{Bytes}
    )
    : $:{PublicVerificationKey} [data].

fun ${PublicVerificationKey::Rsa}(
      $:{RsaVerificationKey}
    )
    : $:{PublicVerificationKey} [data].
"
    )
)]
pub(crate) enum PublicVerificationKey {
    EcDsa(VerificationKey),  // Uncompressed point 0x04...
    Rsa(RsaVerificationKey), // N, e
}

/// Bertie hash algorithms.
#[derive(Clone, Copy, Eq, PartialEq, Debug, Hash)]
pub enum HashAlgorithm {
    SHA256,
    SHA384,
    SHA512,
}

<<<<<<< HEAD
#[cfg_attr(feature = "hax-pv", proverif::replace_body("0"))]
fn hash_len_inner(h: &HashAlgorithm) -> usize {
    match h {
        HashAlgorithm::SHA256 => Sha2Algorithm::Sha256.hash_len(),
        HashAlgorithm::SHA384 => Sha2Algorithm::Sha384.hash_len(),
        HashAlgorithm::SHA512 => Sha2Algorithm::Sha512.hash_len(),
    }
}

/// Hash `data` with the given `algorithm`.
///
/// Returns the digest or an [`TLSError`].
#[cfg_attr(feature = "hax-pv", pv_constructor)]
pub(crate) fn hash(ha: &HashAlgorithm, data: &Bytes) -> Result<Bytes, TLSError> {
    let hasher = ha.libcrux_algorithm()?;

    let mut digest = vec![0u8; hasher.hash_len()];
    hasher.hash(&data.declassify(), &mut digest);

    Ok(digest.into())
}

=======
#[hax_lib::attributes]
>>>>>>> 46a08ad9
impl HashAlgorithm {
    /// Get the libcrux hash algorithm
    fn libcrux_algorithm(&self) -> Result<Sha2Algorithm, TLSError> {
        match self {
            HashAlgorithm::SHA256 => Ok(Sha2Algorithm::Sha256),
            HashAlgorithm::SHA384 => Ok(Sha2Algorithm::Sha384),
            HashAlgorithm::SHA512 => Ok(Sha2Algorithm::Sha512),
        }
    }

<<<<<<< HEAD
=======
    /// Hash `data` with the given `algorithm`.
    ///
    /// Returns the digest or an [`TLSError`].
    #[hax_lib::pv_constructor]
    pub(crate) fn hash(&self, data: &Bytes) -> Result<Bytes, TLSError> {
        let hasher = self.libcrux_algorithm()?;

        let mut digest = vec![0u8; hasher.hash_len()];
        hasher.hash(&data.declassify(), &mut digest);

        Ok(digest.into())
    }

>>>>>>> 46a08ad9
    /// Get the size of the hash digest.
    #[hax_lib::ensures(|result| result <= 64)]
    pub(crate) fn hash_len(&self) -> usize {
        hash_len_inner(&self)
    }

    /// Get the libcrux hmac algorithm.
    fn hmac_algorithm(&self) -> Result<HmacAlgorithm, TLSError> {
        match self {
            HashAlgorithm::SHA256 => Ok(HmacAlgorithm::Sha256),
            HashAlgorithm::SHA384 => Ok(HmacAlgorithm::Sha384),
            HashAlgorithm::SHA512 => Ok(HmacAlgorithm::Sha512),
        }
    }

    /// Get the size of the hmac tag.
    pub(crate) fn hmac_tag_len(&self) -> usize {
        self.hash_len()
    }
}

/// Compute the HMAC tag.
///
/// Returns the tag [`Hmac`] or a [`TLSError`].
#[hax_lib::pv_constructor]
pub(crate) fn hmac_tag(alg: &HashAlgorithm, mk: &MacKey, input: &Bytes) -> Result<Hmac, TLSError> {
    Ok(hmac(
        alg.hmac_algorithm()?,
        &mk.declassify(),
        &input.declassify(),
        None,
    )
    .into())
}

/// Verify a given HMAC `tag`.
///
/// Returns `()` if successful or a [`TLSError`].
<<<<<<< HEAD
#[cfg_attr(
    feature = "hax-pv",
    proverif::replace(
        "
reduc
  forall
        alg : $:{HashAlgorithm},
         mk : $:{Bytes},
      input : $:{Bytes};
        ${hmac_verify}(
            alg,
            mk,
            input,
            ${hmac_tag}(alg, mk, input)
         ) = ()."
    )
)]
=======
#[hax_lib::pv_handwritten]
>>>>>>> 46a08ad9
pub(crate) fn hmac_verify(
    alg: &HashAlgorithm,
    mk: &MacKey,
    input: &Bytes,
    tag: &Bytes,
) -> Result<(), TLSError> {
    if eq(&hmac_tag(alg, mk, input)?, tag) {
        Ok(())
    } else {
        tlserr(CRYPTO_ERROR)
    }
}

/// Get an empty key of the correct size.
pub(crate) fn zero_key(alg: &HashAlgorithm) -> Bytes {
    Bytes::zeroes(alg.hash_len())
}

/// Get the libcrux HKDF algorithm.
fn hkdf_algorithm(alg: &HashAlgorithm) -> Result<HkdfAlgorithm, TLSError> {
    match alg {
        HashAlgorithm::SHA256 => Ok(HkdfAlgorithm::Sha256),
        HashAlgorithm::SHA384 => Ok(HkdfAlgorithm::Sha384),
        HashAlgorithm::SHA512 => Ok(HkdfAlgorithm::Sha512),
    }
}

/// HKDF Extract.
///
/// Returns the result as [`Bytes`] or a [`TLSError`].
#[hax_lib::pv_constructor]
pub(crate) fn hkdf_extract(
    alg: &HashAlgorithm,
    ikm: &Bytes,
    salt: &Bytes,
) -> Result<Bytes, TLSError> {
    extract(hkdf_algorithm(alg)?, salt.declassify(), ikm.declassify())
        .map(|bytes| bytes.into())
        .map_err(|_| CRYPTO_ERROR)
}

/// HKDF Expand.
///
/// Returns the result as [`Bytes`] or a [`TLSError`].
#[hax_lib::pv_constructor]
pub(crate) fn hkdf_expand(
    alg: &HashAlgorithm,
    prk: &Bytes,
    info: &Bytes,
    len: usize,
) -> Result<Bytes, TLSError> {
    match expand(
        hkdf_algorithm(alg)?,
        prk.declassify(),
        info.declassify(),
        len,
    ) {
        Ok(x) => Ok(x.into()),
        Err(_) => tlserr(CRYPTO_ERROR),
    }
}

/// AEAD Algorithms for Bertie
#[derive(Clone, Copy, PartialEq, Debug)]
pub enum AeadAlgorithm {
    Chacha20Poly1305,
    Aes128Gcm,
    Aes256Gcm,
}

impl AeadAlgorithm {
    /// Get the key length of the AEAD algorithm in bytes.
    pub(crate) fn key_len(&self) -> usize {
        match self {
            AeadAlgorithm::Chacha20Poly1305 => 32,
            AeadAlgorithm::Aes128Gcm => 16,
            AeadAlgorithm::Aes256Gcm => 32,
        }
    }

    /// Get the length of the IV for this algorithm.
    pub(crate) fn iv_len(self) -> usize {
        match self {
            AeadAlgorithm::Chacha20Poly1305 => 12,
            AeadAlgorithm::Aes128Gcm => 12,
            AeadAlgorithm::Aes256Gcm => 12,
        }
    }
}

/// AEAD encrypt
pub(crate) fn aead_encrypt(
    k: &AeadKey,
    iv: &AeadIV,
    plain: &Bytes,
    aad: &Bytes,
) -> Result<Bytes, TLSError> {
    // We only support Chacha20Poly1305 right now.
    let key = k
        .bytes
        .declassify_array()
        .map_err(|_| INCORRECT_ARRAY_LENGTH)?;

    let mut ctxt = vec![0u8; plain.len()];
    let mut tag = [0u8; libcrux_chacha20poly1305::TAG_LEN];
    let result = encrypt_detached(
        &key,
        &plain.declassify(),
        &mut ctxt,
        &mut tag,
        &aad.declassify(),
        &iv.declassify_array()?,
    );

    match result {
        Ok(_) => {
            let cipby: Bytes = ctxt.into();
            let tagby: Bytes = tag.as_ref().into();
            Ok(cipby.concat(tagby))
        }
        Err(_) => tlserr(CRYPTO_ERROR),
    }
}

/// AEAD decrypt.
pub(crate) fn aead_decrypt(
    k: &AeadKey,
    iv: &AeadIV,
    cip: &Bytes,
    aad: &Bytes,
) -> Result<Bytes, TLSError> {
    // event!(Level::DEBUG, "AEAD decrypt with {:?}", k.alg);

    let tag = cip.slice(cip.len() - 16, 16);
    let ctxt = cip.slice(0, cip.len() - 16);
    let tag: [u8; 16] = tag.declassify_array()?;
    let key = k
        .bytes
        .declassify_array()
        .map_err(|_| INCORRECT_ARRAY_LENGTH)?;
    let mut ptxt = vec![0u8; ctxt.len()];

    let result = decrypt_detached(
        &key,
        &mut ptxt,
        &ctxt.declassify(),
        &tag,
        &aad.declassify(),
        &iv.declassify_array()?,
    );

    match result {
        Ok(plain) => Ok(plain.into()),
        Err(_) => tlserr(CRYPTO_ERROR),
    }
}

/// Signature schemes for Bertie.
#[derive(Clone, Copy, PartialEq, Debug)]
pub enum SignatureScheme {
    RsaPssRsaSha256,
    EcdsaSecp256r1Sha256,
    ED25519,
}

/// Sign the `input` with the provided RSA key.
<<<<<<< HEAD
=======
#[hax_lib::pv_constructor]
>>>>>>> 46a08ad9
pub(crate) fn sign_rsa(
    sk: &Bytes,
    pk_modulus: &Bytes,
    pk_exponent: &Bytes,
    cert_scheme: SignatureScheme,
    input: &Bytes,
    rng: &mut impl CryptoRng,
) -> Result<Bytes, TLSError> {
    // salt must be same length as digest output length
    let mut salt = [0u8; 32];
    rng.fill_bytes(&mut salt);

    if !matches!(cert_scheme, SignatureScheme::RsaPssRsaSha256) {
        return tlserr(CRYPTO_ERROR); // XXX: Right error type?
    }

    if !valid_rsa_exponent(pk_exponent.declassify()) {
        return tlserr(UNSUPPORTED_ALGORITHM);
    }

    supported_rsa_key_size(pk_modulus)?;
    let pk = VarLenPublicKey::try_from(&pk_modulus.declassify()[1..])
        .map_err(|_| INCORRECT_ARRAY_LENGTH)?;

    let pk_modulus_vec = pk_modulus.declassify();
    let sk_vec = sk.declassify();
    let sk = VarLenPrivateKey::from_components(&pk_modulus_vec[1..], &sk_vec)
        .map_err(|_| INCORRECT_ARRAY_LENGTH)?;

    let msg = &input.declassify();
    // XXX: hard coded length because of bad libcrux API
    let mut signature = [0u8; 512];
    sign_varlen(
        RsaDigestAlgorithm::Sha2_256,
        &sk,
        msg,
        &salt,
        &mut signature,
    )
    .map_err(|_| CRYPTO_ERROR)?;

    Ok(signature.into())
}

/// Sign the bytes in `input` with the signature key `sk` and `algorithm`.
<<<<<<< HEAD
#[cfg_attr(
    feature = "hax-pv",
    proverif::before(
        "fun extern__sign_inner(
         $:{SignatureScheme},
         $:{Bytes}, (* sk *)
         $:{Bytes}  (* input *)
     )
     : $:{Bytes}."
    )
)]
#[cfg_attr(
    feature = "hax-pv",
    proverif::replace_body(
        "(extern__sign_inner(
              algorithm,
              sk,
              input
          )
       )"
    )
)]
=======
#[hax_lib::pv_constructor]
>>>>>>> 46a08ad9
pub(crate) fn sign(
    algorithm: &SignatureScheme,
    sk: &Bytes,
    input: &Bytes,
    rng: &mut impl CryptoRng,
) -> Result<Bytes, TLSError> {
    match algorithm {
        SignatureScheme::EcdsaSecp256r1Sha256 => libcrux_ecdsa::p256::rand::sign(
            EcDsaDigestAlgorithm::Sha256,
            &input.declassify(),
            &sk.declassify()
                .as_slice()
                .try_into()
                .map_err(|_| INCORRECT_ARRAY_LENGTH)?,
            rng,
        )
        .map_err(|_| CRYPTO_ERROR)
        .map(|s| {
            let (r, s) = s.as_bytes();
            Bytes::from(r).concat(Bytes::from(s))
        }),

        SignatureScheme::ED25519 => libcrux_ed25519::sign(
            &input.declassify(),
            &sk.declassify()
                .try_into()
                .map_err(|_| INCORRECT_ARRAY_LENGTH)?,
        )
        .map_err(|_| CRYPTO_ERROR)
        .map(|s| s.into()),

        SignatureScheme::RsaPssRsaSha256 => {
            panic!("wrong function, use sign_rsa")
        }
    }
}

/// Verify the `input` bytes against the provided `signature`.
///
/// Return `Ok(())` if the verification succeeds, and a [`TLSError`] otherwise.
<<<<<<< HEAD
// XXX: Review this.
#[cfg_attr(
    feature = "hax-pv",
    proverif::replace(
        "
fun extern__vk_from_sk($:{Bytes}): $:{PublicVerificationKey}.

fun extern__sign_inner_rsa(
                 $:{Bytes}, (* sk *)
                 $:{Bytes}  (* input *)
             )
             : $:{Bytes}.

fun ${verify}(
            $:{SignatureScheme}, 
            $:{PublicVerificationKey},
            $:{Bytes}, (* input *)
            $:{Bytes}  (* sig *)
        )
    : bitstring

  reduc forall
                     sk: $:{Bytes},
                  input: $:{Bytes};

        ${verify}(
            ${SignatureScheme::RsaPssRsaSha256},
            extern__vk_from_sk(sk),
            input,
            extern__sign_inner_rsa(
                sk,
                input
            )
        )
        = ()

  otherwise forall
                sk                   : $:{Bytes},
                input                : $:{Bytes};

        ${verify}(
            ${SignatureScheme::EcdsaSecp256r1Sha256},
            extern__vk_from_sk(sk),
            input,
            extern__sign_inner(
                ${SignatureScheme::EcdsaSecp256r1Sha256},
                sk,
                input
            )
        )
        = ()."
    )
)]
=======
#[hax_lib::pv_handwritten]
>>>>>>> 46a08ad9
pub(crate) fn verify(
    alg: &SignatureScheme,
    pk: &PublicVerificationKey,
    input: &Bytes,
    sig: &Bytes,
) -> Result<(), TLSError> {
    match (alg, pk) {
        (SignatureScheme::ED25519, PublicVerificationKey::EcDsa(pk)) => libcrux_ed25519::verify(
            &input.declassify(),
            &pk.declassify()
                .try_into()
                .map_err(|_| INCORRECT_ARRAY_LENGTH)?,
            &sig.declassify_array()?,
        )
        .map_err(|_| INVALID_SIGNATURE),

        (SignatureScheme::EcdsaSecp256r1Sha256, PublicVerificationKey::EcDsa(pk)) => {
            libcrux_ecdsa::p256::verify(
                EcDsaDigestAlgorithm::Sha256,
                &input.declassify(),
                &libcrux_ecdsa::p256::Signature::from_bytes(sig.declassify_array()?),
                &libcrux_ecdsa::p256::PublicKey::try_from(&pk.declassify_array()?)
                    .map_err(|_| CRYPTO_ERROR)?,
            )
            .map_err(|_| INVALID_SIGNATURE)
        }

        (
            SignatureScheme::RsaPssRsaSha256,
            PublicVerificationKey::Rsa(RsaVerificationKey {
                modulus: n,
                exponent: e,
            }),
        ) => {
            if !valid_rsa_exponent(e.declassify()) {
                tlserr(UNSUPPORTED_ALGORITHM)
            } else {
                supported_rsa_key_size(n)?;
                let n_vec = n.declassify();
                let pk =
                    VarLenPublicKey::try_from(&n_vec[1..]).map_err(|_| INCORRECT_ARRAY_LENGTH)?;

                verify_varlen(
                    RsaDigestAlgorithm::Sha2_256,
                    &pk,
                    &input.declassify(),
                    32, // salt must be same length as digest ouput length
                    &sig.declassify(),
                )
                .map_err(|_| CRYPTO_ERROR)
            }
        }
        _ => tlserr(UNSUPPORTED_ALGORITHM),
    }
}

/// Determine if given modulus conforms to one of the key sizes supported by
/// `libcrux`.
fn supported_rsa_key_size(n: &Bytes) -> Result<(), u8> {
    match n.len() as u16 {
        // The format includes an extra 0-byte in front to disambiguate from negative numbers
        257 | 385 | 513 | 769 | 1025 => Ok(()),
        _ => tlserr(UNSUPPORTED_ALGORITHM),
    }
}

/// Determine if given public exponent is supported by `libcrux`, i.e. whether
///  `e == 0x010001`.
fn valid_rsa_exponent(e: Vec<u8>) -> bool {
    e.len() == 3 && e[0] == 0x1 && e[1] == 0x0 && e[2] == 0x1
}

/// Bertie KEM schemes.
///
/// This includes ECDH curves.
#[derive(Clone, Copy, PartialEq, Eq, Debug)]
pub enum KemScheme {
    X25519,
    Secp256r1,
    X448,
    Secp384r1,
    Secp521r1,
    X25519Kyber768Draft00,
    X25519MlKem768,
}

impl KemScheme {
    /// Get the libcrux algorithm for this [`KemScheme`].
    fn libcrux_kem_algorithm(self) -> Result<libcrux_kem::Algorithm, TLSError> {
        match self {
            KemScheme::X25519 => Ok(libcrux_kem::Algorithm::X25519),
            KemScheme::Secp256r1 => Ok(libcrux_kem::Algorithm::Secp256r1),
            KemScheme::X25519Kyber768Draft00 => Ok(libcrux_kem::Algorithm::X25519Kyber768Draft00),
            KemScheme::X25519MlKem768 => Ok(libcrux_kem::Algorithm::X25519MlKem768Draft00),
            _ => tlserr(UNSUPPORTED_ALGORITHM),
        }
    }
}

/// Generate a new KEM key pair.
<<<<<<< HEAD
#[cfg_attr(
    feature = "hax-pv",
    proverif::before("fun extern__kem_pk_from_sk($:{Bytes}): $:{Bytes}.")
)]
#[cfg_attr(
    feature = "hax-pv",
    proverif::replace_body(
        "(new kem_sk: $:{Bytes};
       let kem_pk = extern__kem_pk_from_sk(kem_sk) in
       (kem_sk, kem_pk))"
    )
)]
=======
#[hax_lib::pv_handwritten]
>>>>>>> 46a08ad9
pub(crate) fn kem_keygen(
    alg: KemScheme,
    rng: &mut impl CryptoRng,
) -> Result<(KemSk, KemPk), TLSError> {
    let res = libcrux_kem::key_gen(alg.libcrux_kem_algorithm()?, rng);
    match res {
        Ok((sk, pk)) => {
            // event!(
            //     Level::TRACE,
            //     "Generated KEM public key: {}",
            //     Bytes::from(pk.encode()).as_hex()
            // );
            Ok((
                Bytes::from(sk.encode()),
                encoding_prefix(alg).concat(Bytes::from(pk.encode())),
            ))
        }
        Err(_) => tlserr(CRYPTO_ERROR),
    }
}

/// Note that the `encode` in libcrux currently returns the raw
/// concatenation of bytes. We have to prepend the 0x04 for
/// uncompressed points on NIST curves.
fn encoding_prefix(alg: KemScheme) -> Bytes {
    if alg == KemScheme::Secp256r1 || alg == KemScheme::Secp384r1 || alg == KemScheme::Secp521r1 {
        Bytes::from([0x04])
    } else {
        Bytes::new()
    }
}

/// Note that the `encode` in libcrux operates on the raw
/// concatenation of bytes. We have to work with uncompressed NIST points here.
fn into_raw(alg: KemScheme, point: Bytes) -> Bytes {
    if alg == KemScheme::Secp256r1 || alg == KemScheme::Secp384r1 || alg == KemScheme::Secp521r1 {
        point.slice_range(1..point.len())
    } else {
        point
    }
}

/// KEM encapsulation
<<<<<<< HEAD
#[cfg_attr(
    feature = "hax-pv",
    proverif::before("fun extern__kem_encapsulation($:{Bytes}, $:{Bytes}): $:{Bytes}.")
)]
#[cfg_attr(
    feature = "hax-pv",
    proverif::replace_body(
        "(new shared_secret: $:{Bytes};
          let ct = extern__kem_encapsulation(pk, shared_secret) in
          (shared_secret, ct))"
    )
)]
=======
#[hax_lib::pv_constructor]
>>>>>>> 46a08ad9
pub(crate) fn kem_encap(
    alg: KemScheme,
    pk: &Bytes,
    rng: &mut impl CryptoRng,
) -> Result<(Bytes, Bytes), TLSError> {
    // event!(Level::DEBUG, "KEM Encaps with {alg:?}");
    // event!(Level::TRACE, "  pk:  {}", pk.as_hex());

    let pk = into_raw(alg, pk.clone());
    let pk = PublicKey::decode(alg.libcrux_kem_algorithm()?, &pk.declassify()).unwrap();
    let res = pk.encapsulate(rng);
    match res {
        Ok((shared_secret, ct)) => {
            let ct = encoding_prefix(alg).concat(Bytes::from(ct.encode()));
            let shared_secret = to_shared_secret(alg, Bytes::from(shared_secret.encode()));

            // event!(Level::TRACE, "  output ciphertext: {}", ct.as_hex());
            Ok((shared_secret, ct))
        }
        Err(_) => tlserr(CRYPTO_ERROR),
    }
}

/// We only want the X coordinate for points on NIST curves.
fn to_shared_secret(alg: KemScheme, shared_secret: Bytes) -> Bytes {
    if alg == KemScheme::Secp256r1 {
        shared_secret.slice_range(0..32)
    } else if alg == KemScheme::Secp384r1 || alg == KemScheme::Secp521r1 {
        unimplemented!("not supported yet");
    } else {
        shared_secret
    }
}

/// KEM decapsulation
<<<<<<< HEAD
#[cfg_attr(
    feature = "hax-pv",
    proverif::replace(
        "reduc forall alg: $:{KemScheme}, kem_sk: $:{Bytes}, shared_secret: $:{Bytes};
     ${kem_decap}(
     alg, extern__kem_encapsulation(extern__kem_pk_from_sk(kem_sk), shared_secret), kem_sk
     ) = shared_secret."
    )
)]
=======
#[hax_lib::pv_handwritten]
>>>>>>> 46a08ad9
pub(crate) fn kem_decap(alg: KemScheme, ct: &Bytes, sk: &Bytes) -> Result<Bytes, TLSError> {
    // event!(Level::DEBUG, "KEM Decaps with {alg:?}");
    // event!(Level::TRACE, "  with ciphertext: {}", ct.as_hex());

    let librux_algorithm = alg.libcrux_kem_algorithm()?;
    let sk = PrivateKey::decode(librux_algorithm, &sk.declassify()).unwrap();
    let ct = into_raw(alg, ct.clone()).declassify();
    let ct = Ct::decode(librux_algorithm, &ct).unwrap();
    let res = ct.decapsulate(&sk);
    match res {
        Ok(shared_secret) => {
            let shared_secret: Bytes = shared_secret.encode().into();
            // event!(Level::TRACE, "  shared secret: {}", shared_secret.as_hex());
            let shared_secret = to_shared_secret(alg, shared_secret);
            Ok(shared_secret)
        }
        Err(_) => tlserr(CRYPTO_ERROR),
    }
}

/// The algorithms for Bertie.
///
/// Note that this is more than the TLS 1.3 ciphersuite. It contains all
/// necessary cryptographic algorithms and options.
#[derive(Clone, Copy, PartialEq, Debug)]
pub struct Algorithms {
    pub(crate) hash: HashAlgorithm,
    pub(crate) aead: AeadAlgorithm,
    pub(crate) signature: SignatureScheme,
    pub(crate) kem: KemScheme,
    pub(crate) psk_mode: bool,
    pub(crate) zero_rtt: bool,
}

#[hax_lib::attributes]
impl Algorithms {
    /// Create a new [`Algorithms`] object for the TLS 1.3 ciphersuite.
    pub const fn new(
        hash: HashAlgorithm,
        aead: AeadAlgorithm,
        sig: SignatureScheme,
        kem: KemScheme,
        psk: bool,
        zero_rtt: bool,
    ) -> Self {
        Self {
            hash,
            aead,
            signature: sig,
            kem,
            psk_mode: psk,
            zero_rtt,
        }
    }

    /// Get the [`HashAlgorithm`].
    pub fn hash(&self) -> HashAlgorithm {
        self.hash
    }

    /// Get the [`AeadAlgorithm`].
    pub fn aead(&self) -> AeadAlgorithm {
        self.aead
    }

    /// Get the [`SignatureAlgorithm`].
    pub fn signature(&self) -> SignatureScheme {
        self.signature
    }

    /// Get the [`KemScheme`].
    pub fn kem(&self) -> KemScheme {
        self.kem
    }

    /// Returns `true` when using the PSK mode and `false` otherwise.
    pub fn psk_mode(&self) -> bool {
        self.psk_mode
    }

    /// Returns `true` when using zero rtt and `false` otherwise.
    pub fn zero_rtt(&self) -> bool {
        self.zero_rtt
    }

    /// Returns the TLS ciphersuite for the given algorithm when it is supported, or
    /// a [`TLSError`] otherwise.
    pub(crate) fn ciphersuite(&self) -> Result<Bytes, TLSError> {
        match (self.hash, self.aead) {
            (HashAlgorithm::SHA256, AeadAlgorithm::Aes128Gcm) => Ok([0x13, 0x01].into()),
            (HashAlgorithm::SHA384, AeadAlgorithm::Aes256Gcm) => Ok([0x13, 0x02].into()),
            (HashAlgorithm::SHA256, AeadAlgorithm::Chacha20Poly1305) => Ok([0x13, 0x03].into()),
            _ => tlserr(UNSUPPORTED_ALGORITHM),
        }
    }

    /// Returns the curve id for the given algorithm when it is supported, or a [`TLSError`]
    /// otherwise.
    #[inline(always)]
    pub(crate) fn supported_group(&self) -> Result<Bytes, TLSError> {
        match self.kem() {
            KemScheme::X25519 => Ok([0x00, 0x1D].into()),
            KemScheme::Secp256r1 => Ok([0x00, 0x17].into()),
            KemScheme::X448 => tlserr(UNSUPPORTED_ALGORITHM),
            KemScheme::Secp384r1 => tlserr(UNSUPPORTED_ALGORITHM),
            KemScheme::Secp521r1 => tlserr(UNSUPPORTED_ALGORITHM),
            KemScheme::X25519Kyber768Draft00 => Ok([0x63, 0x99].into()), // same as https://github.com/google/boringssl/blob/66d274dfbab9e4f84599f06504987c418ca087d9/include/openssl/ssl.h#L2540
            KemScheme::X25519MlKem768 => Ok([0x11, 0xec].into()), // cf. https://datatracker.ietf.org/doc/draft-kwiatkowski-tls-ecdhe-mlkem/
        }
    }

    /// Returns the signature id for the given algorithm when it is supported, or a
    ///  [`TLSError`] otherwise.
    pub(crate) fn signature_algorithm(&self) -> Result<Bytes, TLSError> {
        match self.signature() {
            SignatureScheme::RsaPssRsaSha256 => Ok([0x08, 0x04].into()),
            SignatureScheme::EcdsaSecp256r1Sha256 => Ok([0x04, 0x03].into()),
            SignatureScheme::ED25519 => tlserr(UNSUPPORTED_ALGORITHM),
        }
    }

    /// Check the ciphersuite in `bytes` against this ciphersuite.
    #[hax_lib::ensures(|result| match result {
                                    Result::Ok(len) => bytes.len() >= len && len < 65538,
                                    _ => true
                                })]
    pub(crate) fn check(&self, bytes: &[U8]) -> Result<usize, TLSError> {
        let len = length_u16_encoded(bytes)?;
        let cs = self.ciphersuite()?;
        let csl = &bytes[2..2 + len];
        check_mem(cs.as_raw(), csl)?;
        Ok(len + 2)
    }
}

#[hax_lib::opaque]
impl TryFrom<&str> for Algorithms {
    type Error = Error;

    /// Get the ciphersuite from a string description.
    fn try_from(s: &str) -> Result<Self, Self::Error> {
        match s {
            "SHA256_Chacha20Poly1305_RsaPssRsaSha256_X25519" => {
                Ok(SHA256_Chacha20Poly1305_RsaPssRsaSha256_X25519)
            }
            "SHA256_Chacha20Poly1305_EcdsaSecp256r1Sha256_X25519" => {
                Ok(SHA256_Chacha20Poly1305_EcdsaSecp256r1Sha256_X25519)
            }
            "SHA256_Chacha20Poly1305_EcdsaSecp256r1Sha256_P256" => {
                Ok(SHA256_Chacha20Poly1305_EcdsaSecp256r1Sha256_P256)
            }
            "SHA256_Chacha20Poly1305_RsaPssRsaSha256_P256" => {
                Ok(SHA256_Chacha20Poly1305_RsaPssRsaSha256_P256)
            }
            // "SHA256_Aes128Gcm_EcdsaSecp256r1Sha256_P256" => {
            //     Ok(SHA256_Aes128Gcm_EcdsaSecp256r1Sha256_P256)
            // }
            // "SHA256_Aes128Gcm_EcdsaSecp256r1Sha256_X25519" => {
            //     Ok(SHA256_Aes128Gcm_EcdsaSecp256r1Sha256_X25519)
            // }
            // "SHA256_Aes128Gcm_RsaPssRsaSha256_P256" => Ok(SHA256_Aes128Gcm_RsaPssRsaSha256_P256),
            // "SHA256_Aes128Gcm_RsaPssRsaSha256_X25519" => {
            //     Ok(SHA256_Aes128Gcm_RsaPssRsaSha256_X25519)
            // }
            // "SHA384_Aes256Gcm_EcdsaSecp256r1Sha256_P256" => {
            //     Ok(SHA384_Aes256Gcm_EcdsaSecp256r1Sha256_P256)
            // }
            // "SHA384_Aes256Gcm_EcdsaSecp256r1Sha256_X25519" => {
            //     Ok(SHA384_Aes256Gcm_EcdsaSecp256r1Sha256_X25519)
            // }
            // "SHA384_Aes256Gcm_RsaPssRsaSha256_P256" => Ok(SHA384_Aes256Gcm_RsaPssRsaSha256_P256),
            // "SHA384_Aes256Gcm_RsaPssRsaSha256_X25519" => {
            //     Ok(SHA384_Aes256Gcm_RsaPssRsaSha256_X25519)
            // }
            "SHA256_Chacha20Poly1305_EcdsaSecp256r1Sha256_X25519Kyber768Draft00" => {
                Ok(SHA256_Chacha20Poly1305_EcdsaSecp256r1Sha256_X25519Kyber768Draft00)
            }
            "SHA256_Chacha20Poly1305_EcdsaSecp256r1Sha256_X25519MLKEM768" => {
                Ok(SHA256_Chacha20Poly1305_EcdsaSecp256r1Sha256_X25519MlKem768)
            }
            _ => Err(Error::UnknownCiphersuite(format!(
                "Invalid ciphersuite description: {}",
                s
            ))),
        }
    }
}

impl Display for Algorithms {
    fn fmt(&self, f: &mut crate::std::fmt::Formatter<'_>) -> crate::std::fmt::Result {
        write!(
            f,
            "TLS_{:?}_{:?} w/ {:?} | {:?}",
            self.aead, self.hash, self.signature, self.kem
        )
    }
}

/// `TLS_CHACHA20_POLY1305_SHA256`
/// with
/// * x25519 for key exchange
/// * EcDSA P256 SHA256 for signatures
pub const SHA256_Chacha20Poly1305_EcdsaSecp256r1Sha256_X25519: Algorithms = Algorithms::new(
    HashAlgorithm::SHA256,
    AeadAlgorithm::Chacha20Poly1305,
    SignatureScheme::EcdsaSecp256r1Sha256,
    KemScheme::X25519,
    false,
    false,
);

/// `TLS_CHACHA20_POLY1305_SHA256`
/// with
/// * X25519Kyber768Draft00 for key exchange (cf. https://www.ietf.org/archive/id/draft-tls-westerbaan-xyber768d00-02.html)
/// * EcDSA P256 SHA256 for signatures
pub const SHA256_Chacha20Poly1305_EcdsaSecp256r1Sha256_X25519Kyber768Draft00: Algorithms =
    Algorithms::new(
        HashAlgorithm::SHA256,
        AeadAlgorithm::Chacha20Poly1305,
        SignatureScheme::EcdsaSecp256r1Sha256,
        KemScheme::X25519Kyber768Draft00,
        false,
        false,
    );

/// `TLS_CHACHA20_POLY1305_SHA256`
/// with
/// * X25519MlKem768 for key exchange (cf. https://datatracker.ietf.org/doc/draft-kwiatkowski-tls-ecdhe-mlkem/)
/// * EcDSA P256 SHA256 for signatures
pub const SHA256_Chacha20Poly1305_EcdsaSecp256r1Sha256_X25519MlKem768: Algorithms = Algorithms::new(
    HashAlgorithm::SHA256,
    AeadAlgorithm::Chacha20Poly1305,
    SignatureScheme::EcdsaSecp256r1Sha256,
    KemScheme::X25519MlKem768,
    false,
    false,
);

/// `TLS_CHACHA20_POLY1305_SHA256`
/// with
/// * x25519 for key exchange
/// * RSA PSS SHA256 for signatures
pub const SHA256_Chacha20Poly1305_RsaPssRsaSha256_X25519: Algorithms = Algorithms::new(
    HashAlgorithm::SHA256,
    AeadAlgorithm::Chacha20Poly1305,
    SignatureScheme::RsaPssRsaSha256,
    KemScheme::X25519,
    false,
    false,
);

/// `TLS_CHACHA20_POLY1305_SHA256`
/// with
/// * P256 for key exchange
/// * EcDSA P256 SHA256 for signatures
pub const SHA256_Chacha20Poly1305_EcdsaSecp256r1Sha256_P256: Algorithms = Algorithms::new(
    HashAlgorithm::SHA256,
    AeadAlgorithm::Chacha20Poly1305,
    SignatureScheme::EcdsaSecp256r1Sha256,
    KemScheme::Secp256r1,
    false,
    false,
);

/// `TLS_CHACHA20_POLY1305_SHA256`
/// with
/// * P256 for key exchange
/// * RSA PSSS SHA256 for signatures
pub const SHA256_Chacha20Poly1305_RsaPssRsaSha256_P256: Algorithms = Algorithms::new(
    HashAlgorithm::SHA256,
    AeadAlgorithm::Chacha20Poly1305,
    SignatureScheme::RsaPssRsaSha256,
    KemScheme::Secp256r1,
    false,
    false,
);

// We don't support AES right now.

// /// `TLS_AES_128_GCM_SHA256`
// /// with
// /// * x25519 for key exchange
// /// * EcDSA P256 SHA256 for signatures
// pub const SHA256_Aes128Gcm_EcdsaSecp256r1Sha256_X25519: Algorithms = Algorithms::new(
//     HashAlgorithm::SHA256,
//     AeadAlgorithm::Aes128Gcm,
//     SignatureScheme::EcdsaSecp256r1Sha256,
//     KemScheme::X25519,
//     false,
//     false,
// );

// /// `TLS_AES_128_GCM_SHA256`
// /// with
// /// * P256 for key exchange
// /// * EcDSA P256 SHA256 for signatures
// pub const SHA256_Aes128Gcm_EcdsaSecp256r1Sha256_P256: Algorithms = Algorithms::new(
//     HashAlgorithm::SHA256,
//     AeadAlgorithm::Aes128Gcm,
//     SignatureScheme::EcdsaSecp256r1Sha256,
//     KemScheme::Secp256r1,
//     false,
//     false,
// );

// /// `TLS_AES_128_GCM_SHA256`
// /// with
// /// * P256 for key exchange
// /// * RSA PSS SHA256 for signatures
// pub const SHA256_Aes128Gcm_RsaPssRsaSha256_P256: Algorithms = Algorithms::new(
//     HashAlgorithm::SHA256,
//     AeadAlgorithm::Aes128Gcm,
//     SignatureScheme::RsaPssRsaSha256,
//     KemScheme::Secp256r1,
//     false,
//     false,
// );

// /// `TLS_AES_128_GCM_SHA256`
// /// with
// /// * x25519 for key exchange
// /// * RSA PSS SHA256 for signatures
// pub const SHA256_Aes128Gcm_RsaPssRsaSha256_X25519: Algorithms = Algorithms::new(
//     HashAlgorithm::SHA256,
//     AeadAlgorithm::Aes128Gcm,
//     SignatureScheme::RsaPssRsaSha256,
//     KemScheme::X25519,
//     false,
//     false,
// );

// /// `TLS_AES_256_GCM_SHA384`
// /// with
// /// * x25519 for key exchange
// /// * RSA PSS SHA256 for signatures
// pub const SHA384_Aes256Gcm_RsaPssRsaSha256_X25519: Algorithms = Algorithms::new(
//     HashAlgorithm::SHA384,
//     AeadAlgorithm::Aes256Gcm,
//     SignatureScheme::RsaPssRsaSha256,
//     KemScheme::X25519,
//     false,
//     false,
// );

// /// `TLS_AES_256_GCM_SHA384`
// /// with
// /// * x25519 for key exchange
// /// * EcDSA P256 SHA256 for signatures
// pub const SHA384_Aes256Gcm_EcdsaSecp256r1Sha256_X25519: Algorithms = Algorithms::new(
//     HashAlgorithm::SHA384,
//     AeadAlgorithm::Aes256Gcm,
//     SignatureScheme::EcdsaSecp256r1Sha256,
//     KemScheme::X25519,
//     false,
//     false,
// );

// /// `TLS_AES_256_GCM_SHA384`
// /// with
// /// * P256 for key exchange
// /// * RSA PSS SHA256 for signatures
// pub const SHA384_Aes256Gcm_RsaPssRsaSha256_P256: Algorithms = Algorithms::new(
//     HashAlgorithm::SHA384,
//     AeadAlgorithm::Aes256Gcm,
//     SignatureScheme::RsaPssRsaSha256,
//     KemScheme::Secp256r1,
//     false,
//     false,
// );

// /// `TLS_AES_256_GCM_SHA384`
// /// with
// /// * P256 for key exchange
// /// * EcDSA P256 SHA256 for signatures
// pub const SHA384_Aes256Gcm_EcdsaSecp256r1Sha256_P256: Algorithms = Algorithms::new(
//     HashAlgorithm::SHA384,
//     AeadAlgorithm::Aes256Gcm,
//     SignatureScheme::EcdsaSecp256r1Sha256,
//     KemScheme::Secp256r1,
//     false,
//     false,
// );<|MERGE_RESOLUTION|>--- conflicted
+++ resolved
@@ -120,7 +120,6 @@
     SHA512,
 }
 
-<<<<<<< HEAD
 #[cfg_attr(feature = "hax-pv", proverif::replace_body("0"))]
 fn hash_len_inner(h: &HashAlgorithm) -> usize {
     match h {
@@ -143,9 +142,7 @@
     Ok(digest.into())
 }
 
-=======
 #[hax_lib::attributes]
->>>>>>> 46a08ad9
 impl HashAlgorithm {
     /// Get the libcrux hash algorithm
     fn libcrux_algorithm(&self) -> Result<Sha2Algorithm, TLSError> {
@@ -156,22 +153,6 @@
         }
     }
 
-<<<<<<< HEAD
-=======
-    /// Hash `data` with the given `algorithm`.
-    ///
-    /// Returns the digest or an [`TLSError`].
-    #[hax_lib::pv_constructor]
-    pub(crate) fn hash(&self, data: &Bytes) -> Result<Bytes, TLSError> {
-        let hasher = self.libcrux_algorithm()?;
-
-        let mut digest = vec![0u8; hasher.hash_len()];
-        hasher.hash(&data.declassify(), &mut digest);
-
-        Ok(digest.into())
-    }
-
->>>>>>> 46a08ad9
     /// Get the size of the hash digest.
     #[hax_lib::ensures(|result| result <= 64)]
     pub(crate) fn hash_len(&self) -> usize {
@@ -210,7 +191,6 @@
 /// Verify a given HMAC `tag`.
 ///
 /// Returns `()` if successful or a [`TLSError`].
-<<<<<<< HEAD
 #[cfg_attr(
     feature = "hax-pv",
     proverif::replace(
@@ -228,9 +208,6 @@
          ) = ()."
     )
 )]
-=======
-#[hax_lib::pv_handwritten]
->>>>>>> 46a08ad9
 pub(crate) fn hmac_verify(
     alg: &HashAlgorithm,
     mk: &MacKey,
@@ -397,10 +374,6 @@
 }
 
 /// Sign the `input` with the provided RSA key.
-<<<<<<< HEAD
-=======
-#[hax_lib::pv_constructor]
->>>>>>> 46a08ad9
 pub(crate) fn sign_rsa(
     sk: &Bytes,
     pk_modulus: &Bytes,
@@ -446,7 +419,6 @@
 }
 
 /// Sign the bytes in `input` with the signature key `sk` and `algorithm`.
-<<<<<<< HEAD
 #[cfg_attr(
     feature = "hax-pv",
     proverif::before(
@@ -469,9 +441,6 @@
        )"
     )
 )]
-=======
-#[hax_lib::pv_constructor]
->>>>>>> 46a08ad9
 pub(crate) fn sign(
     algorithm: &SignatureScheme,
     sk: &Bytes,
@@ -512,7 +481,6 @@
 /// Verify the `input` bytes against the provided `signature`.
 ///
 /// Return `Ok(())` if the verification succeeds, and a [`TLSError`] otherwise.
-<<<<<<< HEAD
 // XXX: Review this.
 #[cfg_attr(
     feature = "hax-pv",
@@ -566,9 +534,6 @@
         = ()."
     )
 )]
-=======
-#[hax_lib::pv_handwritten]
->>>>>>> 46a08ad9
 pub(crate) fn verify(
     alg: &SignatureScheme,
     pk: &PublicVerificationKey,
@@ -669,7 +634,6 @@
 }
 
 /// Generate a new KEM key pair.
-<<<<<<< HEAD
 #[cfg_attr(
     feature = "hax-pv",
     proverif::before("fun extern__kem_pk_from_sk($:{Bytes}): $:{Bytes}.")
@@ -682,9 +646,6 @@
        (kem_sk, kem_pk))"
     )
 )]
-=======
-#[hax_lib::pv_handwritten]
->>>>>>> 46a08ad9
 pub(crate) fn kem_keygen(
     alg: KemScheme,
     rng: &mut impl CryptoRng,
@@ -728,7 +689,6 @@
 }
 
 /// KEM encapsulation
-<<<<<<< HEAD
 #[cfg_attr(
     feature = "hax-pv",
     proverif::before("fun extern__kem_encapsulation($:{Bytes}, $:{Bytes}): $:{Bytes}.")
@@ -741,9 +701,6 @@
           (shared_secret, ct))"
     )
 )]
-=======
-#[hax_lib::pv_constructor]
->>>>>>> 46a08ad9
 pub(crate) fn kem_encap(
     alg: KemScheme,
     pk: &Bytes,
@@ -779,7 +736,6 @@
 }
 
 /// KEM decapsulation
-<<<<<<< HEAD
 #[cfg_attr(
     feature = "hax-pv",
     proverif::replace(
@@ -789,9 +745,6 @@
      ) = shared_secret."
     )
 )]
-=======
-#[hax_lib::pv_handwritten]
->>>>>>> 46a08ad9
 pub(crate) fn kem_decap(alg: KemScheme, ct: &Bytes, sk: &Bytes) -> Result<Bytes, TLSError> {
     // event!(Level::DEBUG, "KEM Decaps with {alg:?}");
     // event!(Level::TRACE, "  with ciphertext: {}", ct.as_hex());
