//! A module that for the formatting code needed by TLS 1.3
#![allow(clippy::manual_range_contains)]

#[cfg(not(feature = "secret_integers"))]
use crate::tls13utils::Declassify;
use crate::{
    tls13crypto::{
        hash, zero_key, Algorithms, Digest, HashAlgorithm, Hmac, KemPk, Random, SignatureScheme
    },
    tls13utils::{
        bytes1, bytes2, bytes_concat, check, check_eq, check_eq1, check_eq_slice,
        check_eq_with_slice, check_length_encoding_u16, check_length_encoding_u16_slice,
        check_length_encoding_u24, check_length_encoding_u8, check_length_encoding_u8_slice,
        check_mem, encode_length_u16, encode_length_u24, encode_length_u8, eq_slice,
        length_u16_encoded, length_u16_encoded_slice, length_u24_encoded, length_u8_encoded,
        parse_failed, tlserr, u32_as_be_bytes, Bytes, TLSError,
        APPLICATION_DATA_INSTEAD_OF_HANDSHAKE, DECODE_ERROR, INVALID_COMPRESSION_LIST,
        INVALID_SIGNATURE, MISSING_KEY_SHARE, PROTOCOL_VERSION_ALERT, PSK_MODE_MISMATCH, U32, U8,
        UNSUPPORTED_ALGORITHM,
    },
};

pub(crate) mod handshake_data;
#[cfg(not(bench))]
use handshake_data::{HandshakeData, HandshakeType};
#[cfg(bench)]
pub use handshake_data::{HandshakeData, HandshakeType};

#[cfg(feature = "hax-pv")]
use hax_lib::{pv_constructor, proverif};

// Well Known Constants

pub const LABEL_IV: [u8; 2] = [105, 118];
pub const LABEL_KEY: [u8; 3] = [107, 101, 121];
pub const LABEL_TLS13: [u8; 6] = [116, 108, 115, 049, 051, 032];
pub const LABEL_DERIVED: [u8; 7] = [100, 101, 114, 105, 118, 101, 100];
pub const LABEL_FINISHED: [u8; 8] = [102, 105, 110, 105, 115, 104, 101, 100];
pub const LABEL_RES_BINDER: [u8; 10] = [114, 101, 115, 032, 098, 105, 110, 100, 101, 114];
// pub const LABEL_EXT_BINDER: [u8; 10] = [101, 120, 116, 032, 098, 105, 110, 100, 101, 114];
pub const LABEL_EXP_MASTER: [u8; 10] = [101, 120, 112, 032, 109, 097, 115, 116, 101, 114];
pub const LABEL_RES_MASTER: [u8; 10] = [114, 101, 115, 032, 109, 097, 115, 116, 101, 114];
pub const LABEL_C_E_TRAFFIC: [u8; 11] = [099, 032, 101, 032, 116, 114, 097, 102, 102, 105, 099];
pub const LABEL_E_EXP_MASTER: [u8; 12] =
    [101, 032, 101, 120, 112, 032, 109, 097, 115, 116, 101, 114];
pub const LABEL_C_HS_TRAFFIC: [u8; 12] =
    [099, 032, 104, 115, 032, 116, 114, 097, 102, 102, 105, 099];
pub const LABEL_S_HS_TRAFFIC: [u8; 12] =
    [115, 032, 104, 115, 032, 116, 114, 097, 102, 102, 105, 099];
pub const LABEL_C_AP_TRAFFIC: [u8; 12] =
    [099, 032, 097, 112, 032, 116, 114, 097, 102, 102, 105, 099];
pub const LABEL_S_AP_TRAFFIC: [u8; 12] =
    [115, 032, 097, 112, 032, 116, 114, 097, 102, 102, 105, 099];

pub const PREFIX_SERVER_SIGNATURE: [u8; 98] = [
    0x20, 0x20, 0x20, 0x20, 0x20, 0x20, 0x20, 0x20, 0x20, 0x20, 0x20, 0x20, 0x20, 0x20, 0x20, 0x20,
    0x20, 0x20, 0x20, 0x20, 0x20, 0x20, 0x20, 0x20, 0x20, 0x20, 0x20, 0x20, 0x20, 0x20, 0x20, 0x20,
    0x20, 0x20, 0x20, 0x20, 0x20, 0x20, 0x20, 0x20, 0x20, 0x20, 0x20, 0x20, 0x20, 0x20, 0x20, 0x20,
    0x20, 0x20, 0x20, 0x20, 0x20, 0x20, 0x20, 0x20, 0x20, 0x20, 0x20, 0x20, 0x20, 0x20, 0x20, 0x20,
    0x54, 0x4c, 0x53, 0x20, 0x31, 0x2e, 0x33, 0x2c, 0x20, 0x73, 0x65, 0x72, 0x76, 0x65, 0x72, 0x20,
    0x43, 0x65, 0x72, 0x74, 0x69, 0x66, 0x69, 0x63, 0x61, 0x74, 0x65, 0x56, 0x65, 0x72, 0x69, 0x66,
    0x79, 0x00,
];

/// Build the server name out of the `name` bytes for the client hello.
fn build_server_name(name: &Bytes) -> Result<Bytes, TLSError> {
    const PREFIX1: &[U8; 2] = &[U8(0), U8(0)];
    const PREFIX2: &[U8; 1] = &[U8(0)];
    Ok(encode_length_u16(encode_length_u16(
        encode_length_u16(name.clone())?.prefix(PREFIX2),
    )?)?
    .prefix(PREFIX1))
}

/// Check the server name for the sni extension.
///
/// Returns the value for the server name indicator when successful, and a `[TLSError`]
/// otherwise.
fn check_server_name(extension: &[U8]) -> Result<Bytes, TLSError> {
    check_length_encoding_u16_slice(extension)?;
    if extension.len() > 3 {
        check_eq1(U8(0), extension[2])?;
        check_length_encoding_u16_slice(&extension[3..extension.len()])?;
        Ok(extension[5..extension.len()].into())
    } else {
        tlserr(parse_failed())
    }
}

/// Build the supported versions bytes for the client hello.
fn supported_versions() -> Result<Bytes, TLSError> {
    Ok(Bytes::from([0, 0x2b]).concat(encode_length_u16(encode_length_u8(&[U8(3), U8(4)])?)?))
}

/// Check the TLS version in the provided `client_hello`.
fn check_supported_versions(client_hello: &[U8]) -> Result<(), TLSError> {
    check_length_encoding_u8_slice(client_hello)?;
    check_mem(&[U8(3), U8(4)], &client_hello[1..client_hello.len()])
}

fn server_supported_version(_algorithms: &Algorithms) -> Result<Bytes, TLSError> {
    const SUPPORTED_VERSION_PREFIX: &[U8; 2] = &[U8(0), U8(0x2b)];
    Ok(encode_length_u16(bytes2(3, 4))?.prefix(SUPPORTED_VERSION_PREFIX))
}

fn check_server_supported_version(_algs: &Algorithms, b: &[U8]) -> Result<(), TLSError> {
    check_eq_slice(&[U8(3), U8(4)], b)
}

fn supported_groups(algs: &Algorithms) -> Result<Bytes, TLSError> {
    const SUPPORTED_GROUPS_PREFIX: &[U8; 2] = &[U8(0), U8(0x0a)];
    Ok(
        encode_length_u16(encode_length_u16(algs.supported_group()?)?)?
            .prefix(SUPPORTED_GROUPS_PREFIX),
    )
}

fn check_supported_groups(algs: &Algorithms, ch: &[U8]) -> Result<(), TLSError> {
    check_length_encoding_u16_slice(ch)?;
    check_mem(algs.supported_group()?.as_raw(), &ch[2..ch.len()])
}

fn signature_algorithms(algs: &Algorithms) -> Result<Bytes, TLSError> {
    Ok(bytes2(0, 0x0d).concat(encode_length_u16(encode_length_u16(
        algs.signature_algorithm()?,
    )?)?))
}

fn check_signature_algorithms(algs: &Algorithms, ch: &[U8]) -> Result<(), TLSError> {
    check_length_encoding_u16_slice(ch)?;
    check_mem(algs.signature_algorithm()?.as_raw(), &ch[2..ch.len()])
}

fn psk_key_exchange_modes() -> Result<Bytes, TLSError> {
    const PSK_MODE_PREFIX: &[U8; 2] = &[U8(0), U8(0x2d)];
    Ok(encode_length_u16(encode_length_u8(&[U8(1)])?)?.prefix(PSK_MODE_PREFIX))
}

fn check_psk_key_exchange_modes(client_hello: &[U8]) -> Result<(), TLSError> {
    check_length_encoding_u8_slice(client_hello)?;
    check_eq_with_slice(&[U8(1)], client_hello, 1, 2)
}

fn key_shares(algs: &Algorithms, gx: KemPk) -> Result<Bytes, TLSError> {
    let ks = algs.supported_group()?.concat(encode_length_u16(gx)?);
    const PREFIX: &[U8; 2] = &[U8(0), U8(0x33)];
    Ok(encode_length_u16(encode_length_u16(ks)?)?.prefix(PREFIX))
}

/// Needs decreases clause
#[hax_lib::fstar::verification_status(lax)]
fn find_key_share(g: &Bytes, ch: &[U8]) -> Result<Bytes, TLSError> {
    if ch.len() < 4 {
        tlserr(parse_failed())
    } else if eq_slice(g.as_raw(), &ch[0..2]) {
        let len = length_u16_encoded_slice(&ch[2..ch.len()])?;
        Ok(ch[4..4 + len].into())
    } else {
        let len = length_u16_encoded_slice(&ch[2..ch.len()])?;
        find_key_share(g, &ch[4 + len..ch.len()])
    }
}

fn check_key_shares(algs: &Algorithms, ch: &[U8]) -> Result<Bytes, TLSError> {
    check_length_encoding_u16_slice(ch)?;
    find_key_share(&algs.supported_group()?, &ch[2..ch.len()])
}

fn server_key_shares(algs: &Algorithms, gx: KemPk) -> Result<Bytes, TLSError> {
    let ks = algs.supported_group()?.concat(encode_length_u16(gx)?);
    Ok(bytes2(0, 0x33).concat(encode_length_u16(ks)?))
}

fn check_server_key_share(algs: &Algorithms, b: &[U8]) -> Result<Bytes, TLSError> {
    if b.len() >= 2 {
        check_eq_with_slice(algs.supported_group()?.as_raw(), b, 0, 2)?;
        check_length_encoding_u16_slice(&b[2..b.len()])?;
        // XXX Performance: These conversions aren't necessary. A slice would suffice.
        Ok(Bytes::from(&b[4..b.len()]))
    } else {
        tlserr(parse_failed())
    }
}

fn pre_shared_key(algs: &Algorithms, session_ticket: &Bytes) -> Result<(Bytes, usize), TLSError> {
    let identities = encode_length_u16(
        encode_length_u16(session_ticket.clone())?.concat_array(u32_as_be_bytes(U32(0xffffffff))),
    )?;
    let binders = encode_length_u16(encode_length_u8(zero_key(&algs.hash()).as_raw())?)?;
    let binders_len = binders.len();
    let ext = bytes2(0, 41).concat(encode_length_u16(identities.concat(binders))?);
    let ext_len = ext.len();
    Ok((ext, ext_len + binders_len + 199 - 16 - 82)) // binders_len+199-76+41))
}

// Return ticket (tkt) and binder
fn check_psk_shared_key(algs: &Algorithms, ch: &[U8]) -> Result<(Bytes, Bytes), TLSError> {
    let len_id = length_u16_encoded(ch)?;
    let len_tkt = length_u16_encoded(&ch[2..2 + len_id])?;
    if len_id == len_tkt + 6 {
        check_length_encoding_u16_slice(&ch[2 + len_id..ch.len()])?;
        check_length_encoding_u8_slice(&ch[4 + len_id..ch.len()])?;
        if ch.len() - 5 - len_id != algs.hash().hash_len() {
            tlserr(parse_failed())
        } else {
            // let len_other_u16 = length_u16_encoded(&ch[2 + len_id..ch.len()])?;
            // let len_other_u8 = length_u8_encoded(&ch[4 + len_id..4+len_id+len_other_u16])?;
            Ok((Bytes::from(&ch[4..4 + len_tkt]), Bytes::from([0; 0])))
        }
    } else {
        tlserr(parse_failed())
    }
}

fn server_pre_shared_key(_algs: &Algorithms) -> Result<Bytes, TLSError> {
    Ok(bytes2(0, 41).concat(encode_length_u16(bytes2(0, 0))?))
}

fn check_server_psk_shared_key(_algs: &Algorithms, b: &[U8]) -> Result<(), TLSError> {
    check_eq_slice(&[U8(0), U8(0)], b)
}

/// TLS Extensions
pub struct Extensions {
    sni: Option<Bytes>,
    key_share: Option<Bytes>,
    ticket: Option<Bytes>,
    binder: Option<Bytes>,
}

impl Extensions {
    /// Merge the two extensions.
    /// This will fail if both have set the same extension.
    fn merge(self, e2: Self) -> Result<Self, TLSError> {
        Ok(Extensions {
            sni: merge_opts(self.sni, e2.sni)?,
            key_share: merge_opts(self.key_share, e2.key_share)?,
            ticket: merge_opts(self.ticket, e2.ticket)?,
            binder: merge_opts(self.binder, e2.binder)?,
        })
    }
}

/// Merge two options as xor and return `Some(value)`, `None`, or an error if
/// both are `Some`.
fn merge_opts<T>(o1: Option<T>, o2: Option<T>) -> Result<Option<T>, TLSError> {
    match (o1, o2) {
        (None, Some(o)) => Ok(Some(o)),
        (Some(o), None) => Ok(Some(o)),
        (None, None) => Ok(None),
        _ => tlserr(parse_failed()),
    }
}

/// Check an extension for validity.
fn check_extension(algs: &Algorithms, bytes: &[U8]) -> Result<(usize, Extensions), TLSError> {
    if bytes.len() < 4 {
        Err(parse_failed())
    } else {
        let l0 = bytes[0].declassify() as usize;
        let l1 = bytes[1].declassify() as usize;
        let len = length_u16_encoded_slice(&bytes[2..bytes.len()])?;
        let out = Extensions {
            sni: None,
            key_share: None,
            ticket: None,
            binder: None,
        };

        match (l0 as u8, l1 as u8) {
            (0, 0) => Ok((
                4 + len,
                Extensions {
                    sni: Some(check_server_name(&bytes[4..4 + len])?),
                    key_share: None,
                    ticket: None,
                    binder: None,
                },
            )),
            (0, 0x2d) => {
                check_psk_key_exchange_modes(&bytes[4..4 + len])?;
                Ok((4 + len, out))
            }
            (0, 0x2b) => {
                check_supported_versions(&bytes[4..4 + len])?;
                Ok((4 + len, out))
            }
            (0, 0x0a) => {
                check_supported_groups(algs, &bytes[4..4 + len])?;
                Ok((4 + len, out))
            }
            (0, 0x0d) => {
                check_signature_algorithms(algs, &bytes[4..4 + len])?;
                Ok((4 + len, out))
            }
            (0, 0x33) => match check_key_shares(algs, &bytes[4..4 + len]) {
                Ok(gx) => Ok((
                    4 + len,
                    Extensions {
                        sni: None,
                        key_share: Some(gx),
                        ticket: None,
                        binder: None,
                    },
                )),
                Err(_) => tlserr(MISSING_KEY_SHARE),
            },
            (0, 0x29) => {
                // 41
                let (tkt, binder) = check_psk_shared_key(algs, &bytes[4..4 + len])?;
                Ok((
                    4 + len,
                    Extensions {
                        sni: None,
                        key_share: None,
                        ticket: Some(tkt),
                        binder: Some(binder),
                    },
                ))
            }
            _ => Ok((4 + len, out)),
        }
    }
}

/// For termination, needs: (decreases Seq.length b)
#[hax_lib::fstar::verification_status(lax)]
#[hax_lib::ensures(|result| match result {
                                    Result::Ok((len,out)) => len >= 4,
                                    _ => true})]
fn check_server_extension(algs: &Algorithms, b: &[U8]) -> Result<(usize, Option<Bytes>), TLSError> {
    if b.len() < 4 {
        Err(parse_failed())
    } else {
        let l0 = b[0].declassify() as usize;
        let l1 = b[1].declassify() as usize;
        let len = length_u16_encoded(&b[2..b.len()])?;
        let mut out = None;
        match (l0 as u8, l1 as u8) {
            (0, 0x2b) => check_server_supported_version(algs, &b[4..4 + len])?,
            (0, 0x33) => {
                let gx = check_server_key_share(algs, &b[4..4 + len])?;
                out = Some(gx)
            }
            (0, 41) => check_server_psk_shared_key(algs, &b[4..4 + len])?,
            _ => (),
        }
        Ok((4 + len, out))
    }
}

#[inline(always)]
fn check_extensions_slice(algs: &Algorithms, b: &[U8]) -> Result<Extensions, TLSError> {
    let (len, out) = check_extension(algs, b)?;
    if len == b.len() {
        Ok(out)
    } else {
        let out_rest = check_extensions_slice(algs, &b[len..b.len()])?;
        out.merge(out_rest)
    }
}

fn check_extensions(algs: &Algorithms, b: &Bytes) -> Result<Extensions, TLSError> {
    let (len, out) = check_extension(algs, b.as_raw())?;
    if len == b.len() {
        Ok(out)
    } else {
        let out_rest = check_extensions_slice(algs, b.raw_slice(len..b.len()))?;
        out.merge(out_rest)
    }
}

fn check_server_extensions(algs: &Algorithms, b: &[U8]) -> Result<Option<Bytes>, TLSError> {
    let (len, out) = check_server_extension(algs, b)?;
    if len == b.len() {
        Ok(out)
    } else {
        let out_rest = check_server_extensions(algs, &b[len..b.len()])?;
        merge_opts(out, out_rest)
    }
}

// ```TLS
// struct {
//     AlertLevel level;
//     AlertDescription description;
// } Alert;
// ```

/// ```TLS
/// enum {
///     warning(1),
///     fatal(2),
///     (255)
/// } AlertLevel;
/// ```
#[derive(Clone, Copy, Debug, PartialEq)]
#[repr(u8)]
pub enum AlertLevel {
    Warning = 1,
    Fatal = 2,
}

impl TryFrom<u8> for AlertLevel {
    type Error = TLSError;

    fn try_from(value: u8) -> Result<Self, Self::Error> {
        match value {
            1 => Ok(AlertLevel::Warning),
            2 => Ok(AlertLevel::Fatal),
            _ => tlserr(parse_failed()),
        }
    }
}

/// ```TLS
/// enum {
///     close_notify(0),
///     unexpected_message(10),
///     bad_record_mac(20),
///     record_overflow(22),
///     handshake_failure(40),
///     bad_certificate(42),
///     unsupported_certificate(43),
///     certificate_revoked(44),
///     certificate_expired(45),
///     certificate_unknown(46),
///     illegal_parameter(47),
///     unknown_ca(48),
///     access_denied(49),
///     decode_error(50),
///     decrypt_error(51),
///     protocol_version(70),
///     insufficient_security(71),
///     internal_error(80),
///     inappropriate_fallback(86),
///     user_canceled(90),
///     missing_extension(109),
///     unsupported_extension(110),
///     unrecognized_name(112),
///     bad_certificate_status_response(113),
///     unknown_psk_identity(115),
///     certificate_required(116),
///     no_application_protocol(120),
///     (255)
/// } AlertDescription;
#[derive(Clone, Copy, Debug, PartialEq)]
#[repr(u8)]
pub enum AlertDescription {
    CloseNotify = 0,
    UnexpectedMessage = 10,
    BadRecordMac = 20,
    RecordOverflow = 22,
    HandshakeFailure = 40,
    BadCertificate = 42,
    UnsupportedCertificate = 43,
    CertificateRevoked = 44,
    CertificateExpired = 45,
    CertificateUnknown = 46,
    IllegalParameter = 47,
    UnknownCa = 48,
    AccessDenied = 49,
    DecodeError = 50,
    DecryptError = 51,
    ProtocolVersion = 70,
    InsufficientSecurity = 71,
    InternalError = 80,
    InappropriateFallback = 86,
    UserCanceled = 90,
    MissingExtension = 109,
    UnsupportedExtension = 110,
    UnrecognizedName = 112,
    BadCertificateStatusResponse = 113,
    UnknownPskIdentity = 115,
    CertificateRequired = 116,
    NoApplicationProtocol = 120,
}

impl AlertDescription {}

impl TryFrom<u8> for AlertDescription {
    type Error = TLSError;

    fn try_from(value: u8) -> Result<Self, Self::Error> {
        match value {
            0 => Ok(AlertDescription::CloseNotify),
            10 => Ok(AlertDescription::UnexpectedMessage),
            20 => Ok(AlertDescription::BadRecordMac),
            22 => Ok(AlertDescription::RecordOverflow),
            40 => Ok(AlertDescription::HandshakeFailure),
            42 => Ok(AlertDescription::BadCertificate),
            43 => Ok(AlertDescription::UnsupportedCertificate),
            44 => Ok(AlertDescription::CertificateRevoked),
            45 => Ok(AlertDescription::CertificateExpired),
            46 => Ok(AlertDescription::CertificateUnknown),
            47 => Ok(AlertDescription::IllegalParameter),
            48 => Ok(AlertDescription::UnknownCa),
            49 => Ok(AlertDescription::AccessDenied),
            50 => Ok(AlertDescription::DecodeError),
            51 => Ok(AlertDescription::DecryptError),
            70 => Ok(AlertDescription::ProtocolVersion),
            71 => Ok(AlertDescription::InsufficientSecurity),
            80 => Ok(AlertDescription::InternalError),
            86 => Ok(AlertDescription::InappropriateFallback),
            90 => Ok(AlertDescription::UserCanceled),
            109 => Ok(AlertDescription::MissingExtension),
            110 => Ok(AlertDescription::UnsupportedExtension),
            112 => Ok(AlertDescription::UnrecognizedName),
            113 => Ok(AlertDescription::BadCertificateStatusResponse),
            115 => Ok(AlertDescription::UnknownPskIdentity),
            116 => Ok(AlertDescription::CertificateRequired),
            120 => Ok(AlertDescription::NoApplicationProtocol),
            _ => tlserr(parse_failed()),
        }
    }
}

#[cfg(bench)]
pub fn bench_client_hello(
    algorithms: &Algorithms,
    client_random: Random,
    kem_pk: &KemPk,
    server_name: &Bytes,
    session_ticket: &Option<Bytes>,
) -> Result<(HandshakeData, usize), TLSError> {
    client_hello(
        algorithms,
        client_random,
        kem_pk,
        server_name,
        session_ticket,
    )
}

fn get_psk_extensions(
    algorithms: &Algorithms,
    session_ticket: &Bytes,
    mut extensions: Bytes,
) -> Result<(usize, Bytes), TLSError> {
    let pskm = psk_key_exchange_modes()?;
    let (psk, len) = pre_shared_key(algorithms, session_ticket)?;
    extensions = extensions.concat(pskm).concat(psk);
    Ok((len, extensions))
}

/// Build a ClientHello message.
<<<<<<< HEAD
#[cfg_attr(feature = "hax-pv", proverif::before(
"fun extern__client_hello_c(
      $:{Bytes}, (* client_randomness *)
      $:{Bytes}, (* session_id *)
      $:{Bytes}, (*server name /sni*)
      $:{Bytes}, (*kem_pk / gx*)
      Option, (*tkto*)
      Option, (*bindero*)
      nat) (*trunc_len*)
      : $:{HandshakeData} [data]."))]
#[cfg_attr(feature = "hax-pv", proverif::replace_body(
    "(extern__client_hello_c(
         client_random,
         $:{Bytes}_default(),
         server_name,
         kem_pk,
         session_ticket,
         None(),
         0),
     0)"
))]
=======
#[hax_lib::pv_constructor]
#[hax_lib::fstar::verification_status(lax)]
>>>>>>> 5bc4ef34
pub(crate) fn client_hello(
    algorithms: &Algorithms,
    client_random: Random,
    kem_pk: &KemPk,
    server_name: &Bytes,
    session_ticket: &Option<Bytes>,
) -> Result<(HandshakeData, usize), TLSError> {
    let version = bytes2(3, 3);
    let compression_methods = bytes2(1, 0);
    // const version: &[U8; 2] = &[U8(3), U8(3)];
    // const compression_methods: &[U8; 2] = &[U8(1), U8(0)];
    let legacy_session_id = encode_length_u8(&[U8(0); 32])?;
    let cipher_suites = encode_length_u16(algorithms.ciphersuite()?)?;
    let server_name = build_server_name(server_name)?;
    let supported_versions = supported_versions()?;
    let supported_groups = supported_groups(algorithms)?;
    let signature_algorithms = signature_algorithms(algorithms)?;
    let key_shares = key_shares(algorithms, kem_pk.clone())?;

    let extensions = bytes_concat!(
        server_name,
        supported_versions,
        supported_groups,
        signature_algorithms,
        key_shares
    );
    let (trunc_len, extensions) = (match (algorithms.psk_mode(), session_ticket) {
        (true, Some(session_ticket)) => get_psk_extensions(algorithms, session_ticket, extensions),
        (false, None) => Ok((0, extensions)),
        _ => tlserr(PSK_MODE_MISMATCH),
    })?;

    let encoded_extensions = encode_length_u16(extensions)?;
    let handshake_bytes = bytes_concat!(
        version,
        client_random,
        legacy_session_id,
        cipher_suites,
        compression_methods,
        encoded_extensions
    );
    let client_hello = HandshakeData::from_bytes(HandshakeType::ClientHello, &handshake_bytes)?;
    Ok((client_hello, trunc_len))
}

<<<<<<< HEAD

#[cfg_attr(feature = "hax-pv", proverif::replace_body("
       let extern__client_hello_c(client_randomness,
                                  session_id,
                                  server_name,
                                  kem_pk,
                                  tkto,
                                  old_binder,
                                  old_trunc_len)
        = client_hello in
          extern__client_hello_c(client_randomness,
                                  session_id,
                                  server_name,
                                  kem_pk,
                                  tkto,
                                  binder,
                                  0)"

    ))]
=======
#[hax_lib::pv_handwritten]
#[hax_lib::requires(match trunc_len {
                     Option::Some(tl) => tl <= client_hello.len(),
                     _ => true})]
>>>>>>> 5bc4ef34
pub(crate) fn set_client_hello_binder(
    ciphersuite: &Algorithms,
    binder: &Option<Hmac>,
    client_hello: HandshakeData,
    trunc_len: Option<usize>,
) -> Result<HandshakeData, TLSError> {
    let HandshakeData(ch) = client_hello;
    let chlen = &ch.len();
    let hlen = ciphersuite.hash().hash_len();
    match (binder, trunc_len) {
        (Some(m), Some(trunc_len)) => {
            if chlen - trunc_len == hlen {
                Ok(HandshakeData(ch.update_slice(trunc_len, m, 0, hlen)))
            } else {
                tlserr(parse_failed())
            }
        }
        (None, None) => Ok(HandshakeData(ch)),
        (_, _) => tlserr(parse_failed()),
    }
}

fn invalid_compression_list() -> Result<(), TLSError> {
    Result::<(), TLSError>::Err(INVALID_COMPRESSION_LIST)
}

#[cfg(bench)]
pub fn bench_parse_client_hello(
    ciphersuite: &Algorithms,
    client_hello: &HandshakeData,
) -> Result<
    (
        Random,
        Bytes,
        Bytes,
        Bytes,
        Option<Bytes>,
        Option<Bytes>,
        usize,
    ),
    TLSError,
> {
    parse_client_hello(ciphersuite, client_hello)
}

/// Parse the provided `client_hello` with the given `ciphersuite`.
// XXX: Can `Option` not be hardwired like this?
#[allow(clippy::type_complexity)]
<<<<<<< HEAD
#[cfg_attr(feature = "hax-pv", proverif::replace("
fun ${parse_client_hello}(
  $:{Algorithms},
  $:{HandshakeData})
: bitstring
reduc forall
      algs:$:{Algorithms},
      client_random: $:{Bytes},
      server_name: $:{Bytes},
      kem_pk: $:{Bytes},
      session_ticket: Option,
      binder: Option;
    ${parse_client_hello}(
        algs,
        extern__client_hello_c(client_random,
                            $:{Bytes}_default_value,
                            server_name,
                            kem_pk,
                            session_ticket,
                            binder,
                            0))
           = (client_random,
                            $:{Bytes}_default_value,
                            server_name,
                            kem_pk,
                            session_ticket,
                            binder,
                            0)."
    ))]
=======
#[hax_lib::pv_handwritten]
>>>>>>> 5bc4ef34
pub(super) fn parse_client_hello(
    ciphersuite: &Algorithms,
    client_hello: &HandshakeData,
) -> Result<
    (
        Random,
        Bytes,
        Bytes,
        Bytes,
        Option<Bytes>,
        Option<Bytes>,
        usize,
    ),
    TLSError,
> {
    let HandshakeData(ch) = client_hello.as_handshake_message(HandshakeType::ClientHello)?;
    let ver = bytes2(3, 3);
    let comp = bytes2(1, 0);
    let mut next = 0;
    check_eq_with_slice(ver.as_raw(), ch.as_raw(), next, next + 2)?;
    next += 2;
    check(ch.len() >= next + 32)?;
    let crand = ch.slice_range(next..next + 32);
    next += 32;
    let sidlen = length_u8_encoded(&ch[next..ch.len()])?;
    let sid = ch.slice_range(next + 1..next + 1 + sidlen);
    next = next + 1 + sidlen;
    let cslen = ciphersuite.check(ch.raw_slice(next..ch.len()))?;
    next += cslen;
    match check_eq_with_slice(comp.as_raw(), ch.as_raw(), next, next + 2) {
        Ok(_) => Ok(()),
        Err(_) => invalid_compression_list(),
    }?;
    next += 2;
    check_length_encoding_u16(&ch.slice_range(next..ch.len()))?;
    next += 2;
    let exts = check_extensions(ciphersuite, &ch.slice_range(next..ch.len()))?;
    let trunc_len = ch.len() - ciphersuite.hash().hash_len() - 3; // ??
    match (ciphersuite.psk_mode(), exts) {
        (
            _,
            Extensions {
                sni: _,
                key_share: None,
                ticket: _,
                binder: _,
            },
        ) => Err(MISSING_KEY_SHARE),
        (
            true,
            Extensions {
                sni: Some(sn),
                key_share: Some(gx),
                ticket: Some(tkt),
                binder: Some(binder),
            },
        ) => Ok((crand, sid, sn, gx, Some(tkt), Some(binder), trunc_len)),
        (
            true,
            Extensions {
                sni: None,
                key_share: Some(gx),
                ticket: Some(tkt),
                binder: Some(binder),
            },
        ) => Ok((
            crand,
            sid,
            Bytes::new(),
            gx,
            Some(tkt),
            Some(binder),
            trunc_len,
        )),
        (
            false,
            Extensions {
                sni: Some(sn),
                key_share: Some(gx),
                ticket: None,
                binder: None,
            },
        ) => Ok((crand, sid, sn, gx, None, None, 0)),
        (
            false,
            Extensions {
                sni: None,
                key_share: Some(gx),
                ticket: None,
                binder: None,
            },
        ) => Ok((crand, sid, Bytes::new(), gx, None, None, 0)),
        _ => Err(parse_failed()),
    }
}

/// Build the server hello message.
#[hax_lib::pv_constructor]
#[hax_lib::fstar::verification_status(lax)]
pub(crate) fn server_hello(
    algs: &Algorithms,
    sr: Random,
    sid: &Bytes,
    gy: &KemPk,
) -> Result<HandshakeData, TLSError> {
    let ver = bytes2(3, 3);
    let sid = encode_length_u8(sid.as_raw())?;
    let cip = algs.ciphersuite()?;
    let comp = bytes1(0);
    let ks = server_key_shares(algs, gy.clone())?;
    let sv = server_supported_version(algs)?;
    let mut exts = ks.concat(sv);
    if algs.psk_mode() {
        exts = exts.concat(server_pre_shared_key(algs)?);
    }
    let encoded_extensions = encode_length_u16(exts)?;
    let sh = HandshakeData::from_bytes(
        HandshakeType::ServerHello,
        &bytes_concat!(ver, sr, sid, cip, comp, encoded_extensions),
    )?;
    Ok(sh)
}

fn unsupported_cipher_alert() -> Result<(), TLSError> {
    Err(UNSUPPORTED_ALGORITHM)
}

fn invalid_compression_method_alert() -> Result<(), TLSError> {
    Err(DECODE_ERROR)
}

#[cfg(bench)]
pub fn bench_parse_server_hello(
    algs: &Algorithms,
    server_hello: &HandshakeData,
) -> Result<(Random, KemPk), TLSError> {
    parse_server_hello(algs, server_hello)
}

<<<<<<< HEAD
#[cfg_attr(feature = "hax-pv", proverif::replace(
    "reduc forall
   algs: $:{Algorithms},
   server_random: $:{Bytes},
   sid: $:{Bytes},
   gy: $:{Bytes};

   ${parse_server_hello}(
     algs,
     ${server_hello}(algs, server_random, sid, gy)
) = (server_random, gy)."
    ))]
=======
#[hax_lib::pv_handwritten]
>>>>>>> 5bc4ef34
pub(crate) fn parse_server_hello(
    algs: &Algorithms,
    server_hello: &HandshakeData,
) -> Result<(Random, KemPk), TLSError> {
    let HandshakeData(server_hello) =
        server_hello.as_handshake_message(HandshakeType::ServerHello)?;
    let ver = bytes2(3, 3);
    let cip = algs.ciphersuite()?;
    let comp = bytes1(0);
    let mut next = 0;
    (match check_eq_with_slice(ver.as_raw(), server_hello.as_raw(), next, next + 2) {
        Ok(_) => Ok(()),
        Err(_) => protocol_version_alert(),
    })?;
    next += 2;
    check(server_hello.len() >= next + 32)?;
    let srand = server_hello.slice_range(next..next + 32);
    next += 32;
    let sidlen = length_u8_encoded(&server_hello[next..server_hello.len()])?;
    next = next + 1 + sidlen;
    (match check_eq_with_slice(cip.as_raw(), server_hello.as_raw(), next, next + 2) {
        Ok(_) => Ok(()),
        Err(_) => unsupported_cipher_alert(),
    })?;
    next += 2;
    (match check_eq_with_slice(comp.as_raw(), server_hello.as_raw(), next, next + 1) {
        Ok(_) => Ok(()),
        Err(_) => invalid_compression_method_alert(),
    })?;
    next += 1;
    check_length_encoding_u16(&server_hello.slice_range(next..server_hello.len()))?;
    next += 2;
    let gy = check_server_extensions(algs, &server_hello[next..server_hello.len()])?;
    if let Some(gy) = gy {
        Ok((srand, gy))
    } else {
        Err(MISSING_KEY_SHARE)
    }
}

#[hax_lib::pv_constructor]
pub(crate) fn encrypted_extensions(_algs: &Algorithms) -> Result<HandshakeData, TLSError> {
    let handshake_type = bytes1(HandshakeType::EncryptedExtensions as u8);
    Ok(HandshakeData(handshake_type.concat(encode_length_u24(
        &encode_length_u16(Bytes::new())?,
    )?)))
}

<<<<<<< HEAD
#[cfg_attr(feature = "hax-pv", proverif::replace("
reduc forall algs: $:{Algorithms};

      ${parse_encrypted_extensions}(
        algs,
        ${encrypted_extensions}(algs)
      ) = ()."
    ))]
=======
#[hax_lib::pv_handwritten]
#[hax_lib::fstar::verification_status(lax)]
>>>>>>> 5bc4ef34
pub(crate) fn parse_encrypted_extensions(
    _algs: &Algorithms,
    encrypted_extensions: &HandshakeData,
) -> Result<(), TLSError> {
    let HandshakeData(encrypted_extension_bytes) = encrypted_extensions;
    let expected_handshake_type = bytes1(HandshakeType::EncryptedExtensions as u8);
    check_eq_with_slice(
        expected_handshake_type.as_raw(),
        encrypted_extension_bytes.as_raw(),
        0,
        1,
    )?;
    check_length_encoding_u24(
        encrypted_extension_bytes.raw_slice(1..encrypted_extension_bytes.len()),
    )
}
#[hax_lib::pv_constructor]
pub(crate) fn server_certificate(
    _algs: &Algorithms,
    cert: &Bytes,
) -> Result<HandshakeData, TLSError> {
    let creq = encode_length_u8(&[])?;
    let crt = encode_length_u24(cert)?;
    let ext = encode_length_u16(Bytes::new())?;
    let crts = encode_length_u24(&crt.concat(ext))?;
    HandshakeData::from_bytes(HandshakeType::Certificate, &creq.concat(crts))
}

#[cfg(bench)]
pub fn bench_parse_server_certificate(certificate: &HandshakeData) -> Result<Bytes, TLSError> {
    parse_server_certificate(certificate)
}

<<<<<<< HEAD
#[cfg_attr(feature = "hax-pv", proverif::replace("
reduc forall
algs: $:{Algorithms},
cert: $:{Bytes};

  ${parse_server_certificate}(
     ${server_certificate}(algs, cert)
  ) = cert."
    ))]
=======
#[hax_lib::pv_handwritten]
>>>>>>> 5bc4ef34
pub(crate) fn parse_server_certificate(certificate: &HandshakeData) -> Result<Bytes, TLSError> {
    let HandshakeData(sc) = certificate.as_handshake_message(HandshakeType::Certificate)?;
    let mut next = 0;
    let creqlen = length_u8_encoded(&sc[0..sc.len()])?;
    next = next + 1 + creqlen;
    check_length_encoding_u24(sc.raw_slice(next..sc.len()))?;
    next += 3;
    let crtlen = length_u24_encoded(sc.raw_slice(next..sc.len()))?;
    next += 3;
    let crt = sc.slice_range(next..next + crtlen);
    next += crtlen;
    let _extlen = length_u16_encoded(&sc[next..sc.len()])?;
    Ok(crt)
}

fn ecdsa_signature(sv: &Bytes) -> Result<Bytes, TLSError> {
    if sv.len() != 64 {
        Err(parse_failed())
    } else {
        let b0 = bytes1(0x0);
        let b1 = bytes1(0x30);
        let b2 = bytes1(0x02);
        let mut r: Bytes = sv.slice(0, 32);
        let mut s: Bytes = sv.slice(32, 32);
        if r[0].declassify() >= 128 {
            r = b0.clone().concat(r);
        }
        if s[0].declassify() >= 128 {
            s = b0.concat(s);
        }
        Ok(b1.concat(encode_length_u8(
            b2.clone()
                .concat(encode_length_u8(r.as_raw())?)
                .concat(b2)
                .concat(encode_length_u8(s.as_raw())?)
                .as_raw(),
        )?))
    }
}

fn check_r_len(rlen: usize) -> Result<(), TLSError> {
    if rlen < 32 || rlen > 33 {
        Err(INVALID_SIGNATURE)
    } else {
        Ok(())
    }
}

fn parse_ecdsa_signature(sig: Bytes) -> Result<Bytes, TLSError> {
    if sig.len() < 4 {
        Err(parse_failed())
    } else {
        check_eq(&bytes1(0x30), &sig.slice_range(0..1))?;
        check_length_encoding_u8(&sig.slice_range(1..sig.len()))?;
        check_eq(&bytes1(0x02), &sig.slice_range(2..3))?;
        let rlen = length_u8_encoded(&sig[3..sig.len()])?;
        check_r_len(rlen)?;
        let r = sig.slice(4 + rlen - 32, 32);
        if sig.len() < 6 + rlen + 32 {
            Err(INVALID_SIGNATURE)
        } else {
            check_eq(&bytes1(0x02), &sig.slice_range(4 + rlen..5 + rlen))?;
            check_length_encoding_u8(&sig.slice_range(5 + rlen..sig.len()))?;
            let s = sig.slice(sig.len() - 32, 32);
            Ok(r.concat(s))
        }
    }
}
#[hax_lib::pv_constructor]
pub(crate) fn certificate_verify(algs: &Algorithms, cv: &Bytes) -> Result<HandshakeData, TLSError> {
    let sv = (match algs.signature {
        SignatureScheme::RsaPssRsaSha256 => Ok(cv.clone()),
        SignatureScheme::EcdsaSecp256r1Sha256 => {
            if cv.len() != 64 {
                Err(parse_failed())
            } else {
                ecdsa_signature(cv)
            }
        }
        SignatureScheme::ED25519 => Err(UNSUPPORTED_ALGORITHM),
    })?;

    let sig = algs.signature_algorithm()?.concat(encode_length_u16(sv)?);
    HandshakeData::from_bytes(HandshakeType::CertificateVerify, &sig)
}

<<<<<<< HEAD
#[cfg_attr(feature = "hax-pv", proverif::replace("
reduc forall
algs: $:{Algorithms},
cert: $:{Bytes};

      ${parse_certificate_verify}(
        algs,${certificate_verify}(algs, cert)
      ) = cert."
    ))]
=======
#[hax_lib::pv_handwritten]
#[hax_lib::fstar::verification_status(lax)]
>>>>>>> 5bc4ef34
pub(crate) fn parse_certificate_verify(
    algs: &Algorithms,
    certificate_verify: &HandshakeData,
) -> Result<Bytes, TLSError> {
    let HandshakeData(cv) =
        certificate_verify.as_handshake_message(HandshakeType::CertificateVerify)?;
    let sa = algs.signature();
    check_eq_with_slice(algs.signature_algorithm()?.as_raw(), cv.as_raw(), 0, 2)?;
    check_length_encoding_u16(&cv.slice_range(2..cv.len()))?;
    match sa {
        SignatureScheme::EcdsaSecp256r1Sha256 => parse_ecdsa_signature(cv.slice_range(4..cv.len())),
        SignatureScheme::RsaPssRsaSha256 => Ok(cv.slice_range(4..cv.len())),
        SignatureScheme::ED25519 => {
            if cv.len() - 4 == 64 {
                Ok(cv.slice_range(4..cv.len()))
            } else {
                Err(INVALID_SIGNATURE)
            }
        }
    }
}

#[hax_lib::pv_constructor]
pub(crate) fn finished(vd: &Bytes) -> Result<HandshakeData, TLSError> {
    HandshakeData::from_bytes(HandshakeType::Finished, vd)
}

<<<<<<< HEAD

#[cfg_attr(feature = "hax-pv", proverif::replace("
reduc forall
  vd: $:{Bytes};

   ${parse_finished}(
     ${finished}(vd)
) = vd.
    "))]
=======
#[hax_lib::pv_handwritten]
>>>>>>> 5bc4ef34
pub(crate) fn parse_finished(finished: &HandshakeData) -> Result<Bytes, TLSError> {
    let HandshakeData(fin) = finished.as_handshake_message(HandshakeType::Finished)?;
    Ok(fin)
}

// XXX: Unused -> remove?

// fn session_ticket(_algs: &Algorithms, tkt: &Bytes) -> Result<HandshakeData, TLSError> {
//     let lifetime = U32::from(172800).as_be_bytes();
//     let age = U32::from(9999).as_be_bytes();
//     let nonce = encode_length_u8(&bytes1(1))?;
//     let stkt = encode_length_u16(tkt)?;
//     let grease_ext = bytes2(0x5a, 0x5a).concat(&encode_length_u16(&Bytes::new())?);
//     let ext = encode_length_u16(&grease_ext)?;
//     handshake_message(
//         HandshakeType::NewSessionTicket,
//         &lifetime
//             .concat(&age)
//             .concat(&nonce)
//             .concat(&stkt)
//             .concat(&ext),
//     )
// }

// fn parse_session_ticket(_algs: &Algorithms, tkt: &HandshakeData) -> Result<(U32, Bytes), TLSError> {
//     let HandshakeData(tkt) = as_handshake_message(HandshakeType::NewSessionTicket, tkt)?;
//     let lifetime = U32::from_be_bytes(&tkt.slice_range(0..4))?;
//     let age = U32::from_be_bytes(&tkt.slice_range(4..8))?;
//     let nonce_len = length_u8_encoded(&tkt.slice_range(8..tkt.len()))?;
//     let stkt_len = length_u16_encoded(&tkt.slice_range(9 + nonce_len..tkt.len()))?;
//     let stkt = tkt.slice_range(11 + nonce_len..11 + nonce_len + stkt_len);
//     check_length_encoding_u16(&tkt.slice_range(11 + nonce_len + stkt_len..tkt.len()))?;
//     Ok((lifetime + age, stkt))
// }

/* Record Layer Serialization and Parsing */
/// ```TLS
/// enum {
///     invalid(0),
///     change_cipher_spec(20),
///     alert(21),
///     handshake(22),
///     application_data(23),
///     (255)
/// } ContentType;
/// ```
#[derive(Clone, Copy, Debug, PartialEq)]
#[repr(u8)]
pub enum ContentType {
    Invalid = 0,
    ChangeCipherSpec = 20,
    Alert = 21,
    Handshake = 22,
    ApplicationData = 23,
}

impl ContentType {
    /// Get the [`ContentType`] from the `u8` representation.
    pub fn try_from_u8(t: u8) -> Result<Self, TLSError> {
        match t {
            20 => Ok(ContentType::ChangeCipherSpec),
            21 => Ok(ContentType::Alert),
            22 => Ok(ContentType::Handshake),
            23 => Ok(ContentType::ApplicationData),
            _ => Err(parse_failed()),
        }
    }
}

#[hax_lib::ensures(|result| match result {
                            Result::Ok(d) => (p.0.len() < 65536 && d.len() == 5 + p.0.len()),
                            _ => true})]
pub(crate) fn handshake_record(p: HandshakeData) -> Result<Bytes, TLSError> {
    let ty = bytes1(ContentType::Handshake as u8);
    let ver = bytes2(3, 3);
    Ok(ty.concat(ver).concat(encode_length_u16(p.0)?))
}

fn protocol_version_alert() -> Result<(), TLSError> {
    Result::<(), TLSError>::Err(PROTOCOL_VERSION_ALERT)
}

fn application_data_instead_of_handshake() -> Result<(), TLSError> {
    Result::<(), TLSError>::Err(APPLICATION_DATA_INSTEAD_OF_HANDSHAKE)
}

pub(crate) fn check_handshake_record(p: &Bytes) -> Result<(HandshakeData, usize), TLSError> {
    if p.len() < 5 {
        Err(parse_failed())
    } else {
        let ty = bytes1(ContentType::Handshake as u8);
        let ver = bytes2(3, 3);
        match check_eq(&ty, &p.slice_range(0..1)) {
            Ok(_) => (),
            Err(_) => application_data_instead_of_handshake()?,
        };
        match check_eq(&ver, &p.slice_range(1..3)) {
            Ok(_) => (),
            Err(_) => protocol_version_alert()?,
        };
        let len = length_u16_encoded(&p[3..p.len()])?;
        Ok((HandshakeData(p.slice_range(5..5 + len)), 5 + len))
    }
}

pub(crate) fn get_handshake_record(p: &Bytes) -> Result<HandshakeData, TLSError> {
    let (hd, len) = check_handshake_record(p)?;
    if len == p.len() {
        Ok(hd)
    } else {
        Err(parse_failed())
    }
}

/// Incremental Transcript Construction
/// For simplicity, we store the full transcript, but an internal Digest state would suffice.
pub(crate) struct Transcript {
    hash_algorithm: HashAlgorithm,
    transcript: HandshakeData,
}

#[hax_lib::attributes]
impl Transcript {
    pub(crate) fn new(hash_algorithm: HashAlgorithm) -> Self {
        Self {
            hash_algorithm,
            transcript: HandshakeData(Bytes::new()),
        }
    }

    /// Add the [`HandshakeData`] `msg` to this transcript.
<<<<<<< HEAD
    // XXX: ${Struct} does not work to get the name of the struct
    // constructor. Either the backend should output different
    // constructor names for record types (i.e. accessble via
    // $:{Struct}), or the interpolation should be changed.
    #[cfg_attr(feature = "hax-pv", proverif::replace_body(
        "let bertie__tls13formats__Transcript(  (* XXX: hand-insert *)
            hash_algorithm: $:{HashAlgorithm},
            old_handshake_data: $:{HandshakeData}
        ) = self in
    bertie__tls13formats__Transcript(  (* XXX: hand-insert *)
        hash_algorithm,
        ${HandshakeData}(
            ${handshake_data::to_bytes_inner}(
                ${HandshakeData::concat}(
                    ${self.transcript},
                    msg
                )
            )
        )
    )"
    ))]
=======
    #[hax_lib::pv_constructor]
>>>>>>> 5bc4ef34
    pub(crate) fn add(mut self, msg: &HandshakeData) -> Self {
        self.transcript = self.transcript.concat(msg);
        self
    }

    /// Get the hash of this transcript
    pub(crate) fn transcript_hash(&self) -> Result<Digest, TLSError> {
        let th = hash(&self.hash_algorithm, &self.transcript.0)?;
        Ok(th)
    }

    /// Get the hash of this transcript without the client hello
    #[hax_lib::pv_constructor]
    #[hax_lib::requires(trunc_len <= client_hello.len())]
    pub(crate) fn transcript_hash_without_client_hello(
        &self,
        client_hello: &HandshakeData,
        trunc_len: usize,
    ) -> Result<Digest, TLSError> {
        // let Transcript(ha, HandshakeData(tx)) = tx;
        let HandshakeData(ch) = client_hello;
        hash(&self.hash_algorithm,
            &self
                .transcript
                .0
                .clone()
                .concat(client_hello.0.slice_range(0..trunc_len)),
        )
    }
}<|MERGE_RESOLUTION|>--- conflicted
+++ resolved
@@ -5,7 +5,7 @@
 use crate::tls13utils::Declassify;
 use crate::{
     tls13crypto::{
-        hash, zero_key, Algorithms, Digest, HashAlgorithm, Hmac, KemPk, Random, SignatureScheme
+        hash, zero_key, Algorithms, Digest, HashAlgorithm, Hmac, KemPk, Random, SignatureScheme,
     },
     tls13utils::{
         bytes1, bytes2, bytes_concat, check, check_eq, check_eq1, check_eq_slice,
@@ -27,7 +27,7 @@
 pub use handshake_data::{HandshakeData, HandshakeType};
 
 #[cfg(feature = "hax-pv")]
-use hax_lib::{pv_constructor, proverif};
+use hax_lib::{proverif, pv_constructor};
 
 // Well Known Constants
 
@@ -544,9 +544,10 @@
 }
 
 /// Build a ClientHello message.
-<<<<<<< HEAD
-#[cfg_attr(feature = "hax-pv", proverif::before(
-"fun extern__client_hello_c(
+#[cfg_attr(
+    feature = "hax-pv",
+    proverif::before(
+        "fun extern__client_hello_c(
       $:{Bytes}, (* client_randomness *)
       $:{Bytes}, (* session_id *)
       $:{Bytes}, (*server name /sni*)
@@ -554,9 +555,13 @@
       Option, (*tkto*)
       Option, (*bindero*)
       nat) (*trunc_len*)
-      : $:{HandshakeData} [data]."))]
-#[cfg_attr(feature = "hax-pv", proverif::replace_body(
-    "(extern__client_hello_c(
+      : $:{HandshakeData} [data]."
+    )
+)]
+#[cfg_attr(
+    feature = "hax-pv",
+    proverif::replace_body(
+        "(extern__client_hello_c(
          client_random,
          $:{Bytes}_default(),
          server_name,
@@ -565,11 +570,9 @@
          None(),
          0),
      0)"
-))]
-=======
-#[hax_lib::pv_constructor]
+    )
+)]
 #[hax_lib::fstar::verification_status(lax)]
->>>>>>> 5bc4ef34
 pub(crate) fn client_hello(
     algorithms: &Algorithms,
     client_random: Random,
@@ -615,9 +618,10 @@
     Ok((client_hello, trunc_len))
 }
 
-<<<<<<< HEAD
-
-#[cfg_attr(feature = "hax-pv", proverif::replace_body("
+#[cfg_attr(
+    feature = "hax-pv",
+    proverif::replace_body(
+        "
        let extern__client_hello_c(client_randomness,
                                   session_id,
                                   server_name,
@@ -633,14 +637,11 @@
                                   tkto,
                                   binder,
                                   0)"
-
-    ))]
-=======
-#[hax_lib::pv_handwritten]
+    )
+)]
 #[hax_lib::requires(match trunc_len {
                      Option::Some(tl) => tl <= client_hello.len(),
                      _ => true})]
->>>>>>> 5bc4ef34
 pub(crate) fn set_client_hello_binder(
     ciphersuite: &Algorithms,
     binder: &Option<Hmac>,
@@ -689,8 +690,10 @@
 /// Parse the provided `client_hello` with the given `ciphersuite`.
 // XXX: Can `Option` not be hardwired like this?
 #[allow(clippy::type_complexity)]
-<<<<<<< HEAD
-#[cfg_attr(feature = "hax-pv", proverif::replace("
+#[cfg_attr(
+    feature = "hax-pv",
+    proverif::replace(
+        "
 fun ${parse_client_hello}(
   $:{Algorithms},
   $:{HandshakeData})
@@ -718,10 +721,8 @@
                             session_ticket,
                             binder,
                             0)."
-    ))]
-=======
-#[hax_lib::pv_handwritten]
->>>>>>> 5bc4ef34
+    )
+)]
 pub(super) fn parse_client_hello(
     ciphersuite: &Algorithms,
     client_hello: &HandshakeData,
@@ -861,9 +862,10 @@
     parse_server_hello(algs, server_hello)
 }
 
-<<<<<<< HEAD
-#[cfg_attr(feature = "hax-pv", proverif::replace(
-    "reduc forall
+#[cfg_attr(
+    feature = "hax-pv",
+    proverif::replace(
+        "reduc forall
    algs: $:{Algorithms},
    server_random: $:{Bytes},
    sid: $:{Bytes},
@@ -873,10 +875,8 @@
      algs,
      ${server_hello}(algs, server_random, sid, gy)
 ) = (server_random, gy)."
-    ))]
-=======
-#[hax_lib::pv_handwritten]
->>>>>>> 5bc4ef34
+    )
+)]
 pub(crate) fn parse_server_hello(
     algs: &Algorithms,
     server_hello: &HandshakeData,
@@ -925,19 +925,19 @@
     )?)))
 }
 
-<<<<<<< HEAD
-#[cfg_attr(feature = "hax-pv", proverif::replace("
+#[cfg_attr(
+    feature = "hax-pv",
+    proverif::replace(
+        "
 reduc forall algs: $:{Algorithms};
 
       ${parse_encrypted_extensions}(
         algs,
         ${encrypted_extensions}(algs)
       ) = ()."
-    ))]
-=======
-#[hax_lib::pv_handwritten]
+    )
+)]
 #[hax_lib::fstar::verification_status(lax)]
->>>>>>> 5bc4ef34
 pub(crate) fn parse_encrypted_extensions(
     _algs: &Algorithms,
     encrypted_extensions: &HandshakeData,
@@ -971,8 +971,10 @@
     parse_server_certificate(certificate)
 }
 
-<<<<<<< HEAD
-#[cfg_attr(feature = "hax-pv", proverif::replace("
+#[cfg_attr(
+    feature = "hax-pv",
+    proverif::replace(
+        "
 reduc forall
 algs: $:{Algorithms},
 cert: $:{Bytes};
@@ -980,10 +982,8 @@
   ${parse_server_certificate}(
      ${server_certificate}(algs, cert)
   ) = cert."
-    ))]
-=======
-#[hax_lib::pv_handwritten]
->>>>>>> 5bc4ef34
+    )
+)]
 pub(crate) fn parse_server_certificate(certificate: &HandshakeData) -> Result<Bytes, TLSError> {
     let HandshakeData(sc) = certificate.as_handshake_message(HandshakeType::Certificate)?;
     let mut next = 0;
@@ -1070,8 +1070,10 @@
     HandshakeData::from_bytes(HandshakeType::CertificateVerify, &sig)
 }
 
-<<<<<<< HEAD
-#[cfg_attr(feature = "hax-pv", proverif::replace("
+#[cfg_attr(
+    feature = "hax-pv",
+    proverif::replace(
+        "
 reduc forall
 algs: $:{Algorithms},
 cert: $:{Bytes};
@@ -1079,11 +1081,9 @@
       ${parse_certificate_verify}(
         algs,${certificate_verify}(algs, cert)
       ) = cert."
-    ))]
-=======
-#[hax_lib::pv_handwritten]
+    )
+)]
 #[hax_lib::fstar::verification_status(lax)]
->>>>>>> 5bc4ef34
 pub(crate) fn parse_certificate_verify(
     algs: &Algorithms,
     certificate_verify: &HandshakeData,
@@ -1111,19 +1111,19 @@
     HandshakeData::from_bytes(HandshakeType::Finished, vd)
 }
 
-<<<<<<< HEAD
-
-#[cfg_attr(feature = "hax-pv", proverif::replace("
+#[cfg_attr(
+    feature = "hax-pv",
+    proverif::replace(
+        "
 reduc forall
   vd: $:{Bytes};
 
    ${parse_finished}(
      ${finished}(vd)
 ) = vd.
-    "))]
-=======
-#[hax_lib::pv_handwritten]
->>>>>>> 5bc4ef34
+    "
+    )
+)]
 pub(crate) fn parse_finished(finished: &HandshakeData) -> Result<Bytes, TLSError> {
     let HandshakeData(fin) = finished.as_handshake_message(HandshakeType::Finished)?;
     Ok(fin)
@@ -1255,13 +1255,14 @@
     }
 
     /// Add the [`HandshakeData`] `msg` to this transcript.
-<<<<<<< HEAD
     // XXX: ${Struct} does not work to get the name of the struct
     // constructor. Either the backend should output different
     // constructor names for record types (i.e. accessble via
     // $:{Struct}), or the interpolation should be changed.
-    #[cfg_attr(feature = "hax-pv", proverif::replace_body(
-        "let bertie__tls13formats__Transcript(  (* XXX: hand-insert *)
+    #[cfg_attr(
+        feature = "hax-pv",
+        proverif::replace_body(
+            "let bertie__tls13formats__Transcript(  (* XXX: hand-insert *)
             hash_algorithm: $:{HashAlgorithm},
             old_handshake_data: $:{HandshakeData}
         ) = self in
@@ -1276,10 +1277,8 @@
             )
         )
     )"
-    ))]
-=======
-    #[hax_lib::pv_constructor]
->>>>>>> 5bc4ef34
+        )
+    )]
     pub(crate) fn add(mut self, msg: &HandshakeData) -> Self {
         self.transcript = self.transcript.concat(msg);
         self
@@ -1301,7 +1300,8 @@
     ) -> Result<Digest, TLSError> {
         // let Transcript(ha, HandshakeData(tx)) = tx;
         let HandshakeData(ch) = client_hello;
-        hash(&self.hash_algorithm,
+        hash(
+            &self.hash_algorithm,
             &self
                 .transcript
                 .0
