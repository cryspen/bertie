//! A module that for the formatting code needed by TLS 1.3
#![allow(clippy::manual_range_contains)]

#[cfg(not(feature = "secret_integers"))]
use crate::tls13utils::Declassify;
use crate::{
    tls13crypto::{
        zero_key, Algorithms, Digest, HashAlgorithm, Hmac, KemPk, Random, SignatureScheme,
    },
    tls13utils::{
        bytes1, bytes2, bytes_concat, check, check_eq, check_eq1, check_eq_slice,
        check_eq_with_slice, check_length_encoding_u16, check_length_encoding_u16_slice,
        check_length_encoding_u24, check_length_encoding_u8, check_length_encoding_u8_slice,
        check_mem, encode_length_u16, encode_length_u24, encode_length_u8, eq_slice,
        length_u16_encoded, length_u16_encoded_slice, length_u24_encoded, length_u8_encoded,
        parse_failed, tlserr, u32_as_be_bytes, Bytes, TLSError,
        APPLICATION_DATA_INSTEAD_OF_HANDSHAKE, DECODE_ERROR, INVALID_COMPRESSION_LIST,
        INVALID_SIGNATURE, MISSING_KEY_SHARE, PROTOCOL_VERSION_ALERT, PSK_MODE_MISMATCH, U32, U8,
        UNSUPPORTED_ALGORITHM,
    },
};

pub(crate) mod handshake_data;
#[cfg(not(bench))]
use handshake_data::{HandshakeData, HandshakeType};
#[cfg(bench)]
pub use handshake_data::{HandshakeData, HandshakeType};

<<<<<<< HEAD
=======
#[cfg(feature = "hax-pv")]
use hax_lib::{pv_constructor, pv_handwritten};

>>>>>>> 49ff3c86
// Well Known Constants

pub const LABEL_IV: [u8; 2] = [105, 118];
pub const LABEL_KEY: [u8; 3] = [107, 101, 121];
pub const LABEL_TLS13: [u8; 6] = [116, 108, 115, 049, 051, 032];
pub const LABEL_DERIVED: [u8; 7] = [100, 101, 114, 105, 118, 101, 100];
pub const LABEL_FINISHED: [u8; 8] = [102, 105, 110, 105, 115, 104, 101, 100];
pub const LABEL_RES_BINDER: [u8; 10] = [114, 101, 115, 032, 098, 105, 110, 100, 101, 114];
// pub const LABEL_EXT_BINDER: [u8; 10] = [101, 120, 116, 032, 098, 105, 110, 100, 101, 114];
pub const LABEL_EXP_MASTER: [u8; 10] = [101, 120, 112, 032, 109, 097, 115, 116, 101, 114];
pub const LABEL_RES_MASTER: [u8; 10] = [114, 101, 115, 032, 109, 097, 115, 116, 101, 114];
pub const LABEL_C_E_TRAFFIC: [u8; 11] = [099, 032, 101, 032, 116, 114, 097, 102, 102, 105, 099];
pub const LABEL_E_EXP_MASTER: [u8; 12] =
    [101, 032, 101, 120, 112, 032, 109, 097, 115, 116, 101, 114];
pub const LABEL_C_HS_TRAFFIC: [u8; 12] =
    [099, 032, 104, 115, 032, 116, 114, 097, 102, 102, 105, 099];
pub const LABEL_S_HS_TRAFFIC: [u8; 12] =
    [115, 032, 104, 115, 032, 116, 114, 097, 102, 102, 105, 099];
pub const LABEL_C_AP_TRAFFIC: [u8; 12] =
    [099, 032, 097, 112, 032, 116, 114, 097, 102, 102, 105, 099];
pub const LABEL_S_AP_TRAFFIC: [u8; 12] =
    [115, 032, 097, 112, 032, 116, 114, 097, 102, 102, 105, 099];

pub const PREFIX_SERVER_SIGNATURE: [u8; 98] = [
    0x20, 0x20, 0x20, 0x20, 0x20, 0x20, 0x20, 0x20, 0x20, 0x20, 0x20, 0x20, 0x20, 0x20, 0x20, 0x20,
    0x20, 0x20, 0x20, 0x20, 0x20, 0x20, 0x20, 0x20, 0x20, 0x20, 0x20, 0x20, 0x20, 0x20, 0x20, 0x20,
    0x20, 0x20, 0x20, 0x20, 0x20, 0x20, 0x20, 0x20, 0x20, 0x20, 0x20, 0x20, 0x20, 0x20, 0x20, 0x20,
    0x20, 0x20, 0x20, 0x20, 0x20, 0x20, 0x20, 0x20, 0x20, 0x20, 0x20, 0x20, 0x20, 0x20, 0x20, 0x20,
    0x54, 0x4c, 0x53, 0x20, 0x31, 0x2e, 0x33, 0x2c, 0x20, 0x73, 0x65, 0x72, 0x76, 0x65, 0x72, 0x20,
    0x43, 0x65, 0x72, 0x74, 0x69, 0x66, 0x69, 0x63, 0x61, 0x74, 0x65, 0x56, 0x65, 0x72, 0x69, 0x66,
    0x79, 0x00,
];

/// Build the server name out of the `name` bytes for the client hello.
fn build_server_name(name: &Bytes) -> Result<Bytes, TLSError> {
    const PREFIX1: &[U8; 2] = &[U8(0), U8(0)];
    const PREFIX2: &[U8; 1] = &[U8(0)];
    Ok(encode_length_u16(encode_length_u16(
        encode_length_u16(name.clone())?.prefix(PREFIX2),
    )?)?
    .prefix(PREFIX1))
}

/// Check the server name for the sni extension.
///
/// Returns the value for the server name indicator when successful, and a `[TLSError`]
/// otherwise.
fn check_server_name(extension: &[U8]) -> Result<Bytes, TLSError> {
    check_length_encoding_u16_slice(extension)?;
    if extension.len() > 3 {
        check_eq1(U8(0), extension[2])?;
        check_length_encoding_u16_slice(&extension[3..extension.len()])?;
        Ok(extension[5..extension.len()].into())
    } else {
        tlserr(parse_failed())
    }
}

/// Build the supported versions bytes for the client hello.
fn supported_versions() -> Result<Bytes, TLSError> {
    Ok(Bytes::from([0, 0x2b]).concat(encode_length_u16(encode_length_u8(&[U8(3), U8(4)])?)?))
}

/// Check the TLS version in the provided `client_hello`.
fn check_supported_versions(client_hello: &[U8]) -> Result<(), TLSError> {
    check_length_encoding_u8_slice(client_hello)?;
    check_mem(&[U8(3), U8(4)], &client_hello[1..client_hello.len()])
}

fn server_supported_version(_algorithms: &Algorithms) -> Result<Bytes, TLSError> {
    const SUPPORTED_VERSION_PREFIX: &[U8; 2] = &[U8(0), U8(0x2b)];
    Ok(encode_length_u16(bytes2(3, 4))?.prefix(SUPPORTED_VERSION_PREFIX))
}

fn check_server_supported_version(_algs: &Algorithms, b: &[U8]) -> Result<(), TLSError> {
    check_eq_slice(&[U8(3), U8(4)], b)
}

fn supported_groups(algs: &Algorithms) -> Result<Bytes, TLSError> {
    const SUPPORTED_GROUPS_PREFIX: &[U8; 2] = &[U8(0), U8(0x0a)];
    Ok(
        encode_length_u16(encode_length_u16(algs.supported_group()?)?)?
            .prefix(SUPPORTED_GROUPS_PREFIX),
    )
}

fn check_supported_groups(algs: &Algorithms, ch: &[U8]) -> Result<(), TLSError> {
    check_length_encoding_u16_slice(ch)?;
    check_mem(algs.supported_group()?.as_raw(), &ch[2..ch.len()])
}

fn signature_algorithms(algs: &Algorithms) -> Result<Bytes, TLSError> {
    Ok(bytes2(0, 0x0d).concat(encode_length_u16(encode_length_u16(
        algs.signature_algorithm()?,
    )?)?))
}

fn check_signature_algorithms(algs: &Algorithms, ch: &[U8]) -> Result<(), TLSError> {
    check_length_encoding_u16_slice(ch)?;
    check_mem(algs.signature_algorithm()?.as_raw(), &ch[2..ch.len()])
}

fn psk_key_exchange_modes() -> Result<Bytes, TLSError> {
    const PSK_MODE_PREFIX: &[U8; 2] = &[U8(0), U8(0x2d)];
    Ok(encode_length_u16(encode_length_u8(&[U8(1)])?)?.prefix(PSK_MODE_PREFIX))
}

fn check_psk_key_exchange_modes(client_hello: &[U8]) -> Result<(), TLSError> {
    check_length_encoding_u8_slice(client_hello)?;
    check_eq_with_slice(&[U8(1)], client_hello, 1, 2)
}

fn key_shares(algs: &Algorithms, gx: KemPk) -> Result<Bytes, TLSError> {
    let ks = algs.supported_group()?.concat(encode_length_u16(gx)?);
    const PREFIX: &[U8; 2] = &[U8(0), U8(0x33)];
    Ok(encode_length_u16(encode_length_u16(ks)?)?.prefix(PREFIX))
}

/// Needs decreases clause
#[hax_lib::fstar::verification_status(lax)]
fn find_key_share(g: &Bytes, ch: &[U8]) -> Result<Bytes, TLSError> {
    if ch.len() < 4 {
        tlserr(parse_failed())
    } else if eq_slice(g.as_raw(), &ch[0..2]) {
        let len = length_u16_encoded_slice(&ch[2..ch.len()])?;
        Ok(ch[4..4 + len].into())
    } else {
        let len = length_u16_encoded_slice(&ch[2..ch.len()])?;
        find_key_share(g, &ch[4 + len..ch.len()])
    }
}

fn check_key_shares(algs: &Algorithms, ch: &[U8]) -> Result<Bytes, TLSError> {
    check_length_encoding_u16_slice(ch)?;
    find_key_share(&algs.supported_group()?, &ch[2..ch.len()])
}

fn server_key_shares(algs: &Algorithms, gx: KemPk) -> Result<Bytes, TLSError> {
    let ks = algs.supported_group()?.concat(encode_length_u16(gx)?);
    Ok(bytes2(0, 0x33).concat(encode_length_u16(ks)?))
}

fn check_server_key_share(algs: &Algorithms, b: &[U8]) -> Result<Bytes, TLSError> {
    if b.len() >= 2 {
        check_eq_with_slice(algs.supported_group()?.as_raw(), b, 0, 2)?;
        check_length_encoding_u16_slice(&b[2..b.len()])?;
        // XXX Performance: These conversions aren't necessary. A slice would suffice.
        Ok(Bytes::from(&b[4..b.len()]))
    } else {
        tlserr(parse_failed())
    }
}

fn pre_shared_key(algs: &Algorithms, session_ticket: &Bytes) -> Result<(Bytes, usize), TLSError> {
    let identities = encode_length_u16(
        encode_length_u16(session_ticket.clone())?.concat_array(u32_as_be_bytes(U32(0xffffffff))),
    )?;
    let binders = encode_length_u16(encode_length_u8(zero_key(&algs.hash()).as_raw())?)?;
    let binders_len = binders.len();
    let ext = bytes2(0, 41).concat(encode_length_u16(identities.concat(binders))?);
    Ok((ext, binders_len))
}

fn check_psk_shared_key(algs: &Algorithms, ch: &[U8]) -> Result<(), TLSError> {
    let len_id = length_u16_encoded(ch)?;
    let len_tkt = length_u16_encoded(&ch[2..2 + len_id])?;
    if len_id == len_tkt + 6 {
        check_length_encoding_u16_slice(&ch[2 + len_id..ch.len()])?;
        check_length_encoding_u8_slice(&ch[4 + len_id..ch.len()])?;
        if ch.len() - 5 - len_id != algs.hash().hash_len() {
            tlserr(parse_failed())
        } else {
            Ok(())
        }
    } else {
        tlserr(parse_failed())
    }
}

fn server_pre_shared_key(_algs: &Algorithms) -> Result<Bytes, TLSError> {
    Ok(bytes2(0, 41).concat(encode_length_u16(bytes2(0, 0))?))
}

fn check_server_psk_shared_key(_algs: &Algorithms, b: &[U8]) -> Result<(), TLSError> {
    check_eq_slice(&[U8(0), U8(0)], b)
}

/// TLS Extensions
pub struct Extensions {
    sni: Option<Bytes>,
    key_share: Option<Bytes>,
    ticket: Option<Bytes>,
    binder: Option<Bytes>,
}

impl Extensions {
    /// Merge the two extensions.
    /// This will fail if both have set the same extension.
    fn merge(self, e2: Self) -> Result<Self, TLSError> {
        Ok(Extensions {
            sni: merge_opts(self.sni, e2.sni)?,
            key_share: merge_opts(self.key_share, e2.key_share)?,
            ticket: merge_opts(self.ticket, e2.ticket)?,
            binder: merge_opts(self.binder, e2.binder)?,
        })
    }
}

/// Merge two options as xor and return `Some(value)`, `None`, or an error if
/// both are `Some`.
fn merge_opts<T>(o1: Option<T>, o2: Option<T>) -> Result<Option<T>, TLSError> {
    match (o1, o2) {
        (None, Some(o)) => Ok(Some(o)),
        (Some(o), None) => Ok(Some(o)),
        (None, None) => Ok(None),
        _ => tlserr(parse_failed()),
    }
}

/// Check an extension for validity.
fn check_extension(algs: &Algorithms, bytes: &[U8]) -> Result<(usize, Extensions), TLSError> {
    if bytes.len() < 4 {
        Err(parse_failed())
    } else {
        let l0 = bytes[0].declassify() as usize;
        let l1 = bytes[1].declassify() as usize;
        let len = length_u16_encoded_slice(&bytes[2..bytes.len()])?;
        let out = Extensions {
            sni: None,
            key_share: None,
            ticket: None,
            binder: None,
        };
        match (l0 as u8, l1 as u8) {
            (0, 0) => Ok((
                4 + len,
                Extensions {
                    sni: Some(check_server_name(&bytes[4..4 + len])?),
                    key_share: None,
                    ticket: None,
                    binder: None,
                },
            )),
            (0, 0x2d) => {
                check_psk_key_exchange_modes(&bytes[4..4 + len])?;
                Ok((4 + len, out))
            }
            (0, 0x2b) => {
                check_supported_versions(&bytes[4..4 + len])?;
                Ok((4 + len, out))
            }
            (0, 0x0a) => {
                check_supported_groups(algs, &bytes[4..4 + len])?;
                Ok((4 + len, out))
            }
            (0, 0x0d) => {
                check_signature_algorithms(algs, &bytes[4..4 + len])?;
                Ok((4 + len, out))
            }
            (0, 0x33) => match check_key_shares(algs, &bytes[4..4 + len]) {
                Ok(gx) => Ok((
                    4 + len,
                    Extensions {
                        sni: None,
                        key_share: Some(gx),
                        ticket: None,
                        binder: None,
                    },
                )),
                Err(_) => tlserr(MISSING_KEY_SHARE),
            },
            (0, 41) => {
                check_psk_shared_key(algs, &bytes[4..4 + len])?;
                Ok((4 + len, out))
            }
            _ => Ok((4 + len, out)),
        }
    }
}

/// For termination, needs: (decreases Seq.length b)
#[hax_lib::fstar::verification_status(lax)]
#[hax_lib::ensures(|result| match result {
                                    Result::Ok((len,out)) => len >= 4,
                                    _ => true})]
fn check_server_extension(algs: &Algorithms, b: &[U8]) -> Result<(usize, Option<Bytes>), TLSError> {
    if b.len() < 4 {
        Err(parse_failed())
    } else {
        let l0 = b[0].declassify() as usize;
        let l1 = b[1].declassify() as usize;
        let len = length_u16_encoded(&b[2..b.len()])?;
        let mut out = None;
        match (l0 as u8, l1 as u8) {
            (0, 0x2b) => check_server_supported_version(algs, &b[4..4 + len])?,
            (0, 0x33) => {
                let gx = check_server_key_share(algs, &b[4..4 + len])?;
                out = Some(gx)
            }
            (0, 41) => check_server_psk_shared_key(algs, &b[4..4 + len])?,
            _ => (),
        }
        Ok((4 + len, out))
    }
}

#[inline(always)]
fn check_extensions_slice(algs: &Algorithms, b: &[U8]) -> Result<Extensions, TLSError> {
    let (len, out) = check_extension(algs, b)?;
    if len == b.len() {
        Ok(out)
    } else {
        let out_rest = check_extensions_slice(algs, &b[len..b.len()])?;
        out.merge(out_rest)
    }
}

fn check_extensions(algs: &Algorithms, b: &Bytes) -> Result<Extensions, TLSError> {
    let (len, out) = check_extension(algs, b.as_raw())?;
    if len == b.len() {
        Ok(out)
    } else {
        let out_rest = check_extensions_slice(algs, b.raw_slice(len..b.len()))?;
        out.merge(out_rest)
    }
}

fn check_server_extensions(algs: &Algorithms, b: &[U8]) -> Result<Option<Bytes>, TLSError> {
    let (len, out) = check_server_extension(algs, b)?;
    if len == b.len() {
        Ok(out)
    } else {
        let out_rest = check_server_extensions(algs, &b[len..b.len()])?;
        merge_opts(out, out_rest)
    }
}

// ```TLS
// struct {
//     AlertLevel level;
//     AlertDescription description;
// } Alert;
// ```

/// ```TLS
/// enum {
///     warning(1),
///     fatal(2),
///     (255)
/// } AlertLevel;
/// ```
#[derive(Clone, Copy, Debug, PartialEq)]
#[repr(u8)]
pub enum AlertLevel {
    Warning = 1,
    Fatal = 2,
}

impl TryFrom<u8> for AlertLevel {
    type Error = TLSError;

    fn try_from(value: u8) -> Result<Self, Self::Error> {
        match value {
            1 => Ok(AlertLevel::Warning),
            2 => Ok(AlertLevel::Fatal),
            _ => tlserr(parse_failed()),
        }
    }
}

/// ```TLS
/// enum {
///     close_notify(0),
///     unexpected_message(10),
///     bad_record_mac(20),
///     record_overflow(22),
///     handshake_failure(40),
///     bad_certificate(42),
///     unsupported_certificate(43),
///     certificate_revoked(44),
///     certificate_expired(45),
///     certificate_unknown(46),
///     illegal_parameter(47),
///     unknown_ca(48),
///     access_denied(49),
///     decode_error(50),
///     decrypt_error(51),
///     protocol_version(70),
///     insufficient_security(71),
///     internal_error(80),
///     inappropriate_fallback(86),
///     user_canceled(90),
///     missing_extension(109),
///     unsupported_extension(110),
///     unrecognized_name(112),
///     bad_certificate_status_response(113),
///     unknown_psk_identity(115),
///     certificate_required(116),
///     no_application_protocol(120),
///     (255)
/// } AlertDescription;
#[derive(Clone, Copy, Debug, PartialEq)]
#[repr(u8)]
pub enum AlertDescription {
    CloseNotify = 0,
    UnexpectedMessage = 10,
    BadRecordMac = 20,
    RecordOverflow = 22,
    HandshakeFailure = 40,
    BadCertificate = 42,
    UnsupportedCertificate = 43,
    CertificateRevoked = 44,
    CertificateExpired = 45,
    CertificateUnknown = 46,
    IllegalParameter = 47,
    UnknownCa = 48,
    AccessDenied = 49,
    DecodeError = 50,
    DecryptError = 51,
    ProtocolVersion = 70,
    InsufficientSecurity = 71,
    InternalError = 80,
    InappropriateFallback = 86,
    UserCanceled = 90,
    MissingExtension = 109,
    UnsupportedExtension = 110,
    UnrecognizedName = 112,
    BadCertificateStatusResponse = 113,
    UnknownPskIdentity = 115,
    CertificateRequired = 116,
    NoApplicationProtocol = 120,
}

impl AlertDescription {}

impl TryFrom<u8> for AlertDescription {
    type Error = TLSError;

    fn try_from(value: u8) -> Result<Self, Self::Error> {
        match value {
            0 => Ok(AlertDescription::CloseNotify),
            10 => Ok(AlertDescription::UnexpectedMessage),
            20 => Ok(AlertDescription::BadRecordMac),
            22 => Ok(AlertDescription::RecordOverflow),
            40 => Ok(AlertDescription::HandshakeFailure),
            42 => Ok(AlertDescription::BadCertificate),
            43 => Ok(AlertDescription::UnsupportedCertificate),
            44 => Ok(AlertDescription::CertificateRevoked),
            45 => Ok(AlertDescription::CertificateExpired),
            46 => Ok(AlertDescription::CertificateUnknown),
            47 => Ok(AlertDescription::IllegalParameter),
            48 => Ok(AlertDescription::UnknownCa),
            49 => Ok(AlertDescription::AccessDenied),
            50 => Ok(AlertDescription::DecodeError),
            51 => Ok(AlertDescription::DecryptError),
            70 => Ok(AlertDescription::ProtocolVersion),
            71 => Ok(AlertDescription::InsufficientSecurity),
            80 => Ok(AlertDescription::InternalError),
            86 => Ok(AlertDescription::InappropriateFallback),
            90 => Ok(AlertDescription::UserCanceled),
            109 => Ok(AlertDescription::MissingExtension),
            110 => Ok(AlertDescription::UnsupportedExtension),
            112 => Ok(AlertDescription::UnrecognizedName),
            113 => Ok(AlertDescription::BadCertificateStatusResponse),
            115 => Ok(AlertDescription::UnknownPskIdentity),
            116 => Ok(AlertDescription::CertificateRequired),
            120 => Ok(AlertDescription::NoApplicationProtocol),
            _ => tlserr(parse_failed()),
        }
    }
}

#[cfg(bench)]
pub fn bench_client_hello(
    algorithms: &Algorithms,
    client_random: Random,
    kem_pk: &KemPk,
    server_name: &Bytes,
    session_ticket: &Option<Bytes>,
) -> Result<(HandshakeData, usize), TLSError> {
    client_hello(
        algorithms,
        client_random,
        kem_pk,
        server_name,
        session_ticket,
    )
}

fn get_psk_extensions(
    algorithms: &Algorithms,
    session_ticket: &Bytes,
    mut extensions: Bytes,
) -> Result<(usize, Bytes), TLSError> {
    let pskm = psk_key_exchange_modes()?;
    let (psk, len) = pre_shared_key(algorithms, session_ticket)?;
    extensions = extensions.concat(pskm).concat(psk);
    Ok((len, extensions))
}

/// Build a ClientHello message.
#[hax_lib::pv_constructor]
#[hax_lib::fstar::verification_status(lax)]
pub(crate) fn client_hello(
    algorithms: &Algorithms,
    client_random: Random,
    kem_pk: &KemPk,
    server_name: &Bytes,
    session_ticket: &Option<Bytes>,
) -> Result<(HandshakeData, usize), TLSError> {
    let version = bytes2(3, 3);
    let compression_methods = bytes2(1, 0);
    // const version: &[U8; 2] = &[U8(3), U8(3)];
    // const compression_methods: &[U8; 2] = &[U8(1), U8(0)];
    let legacy_session_id = encode_length_u8(&[U8(0); 32])?;
    let cipher_suites = encode_length_u16(algorithms.ciphersuite()?)?;
    let server_name = build_server_name(server_name)?;
    let supported_versions = supported_versions()?;
    let supported_groups = supported_groups(algorithms)?;
    let signature_algorithms = signature_algorithms(algorithms)?;
    let key_shares = key_shares(algorithms, kem_pk.clone())?;

    let extensions = bytes_concat!(
        server_name,
        supported_versions,
        supported_groups,
        signature_algorithms,
        key_shares
    );
    let (trunc_len, extensions) = (match (algorithms.psk_mode(), session_ticket) {
        (true, Some(session_ticket)) => get_psk_extensions(algorithms, session_ticket, extensions),
        (false, None) => Ok((0, extensions)),
        _ => tlserr(PSK_MODE_MISMATCH),
    })?;

    let encoded_extensions = encode_length_u16(extensions)?;
    let handshake_bytes = bytes_concat!(
        version,
        client_random,
        legacy_session_id,
        cipher_suites,
        compression_methods,
        encoded_extensions
    );
    let client_hello = HandshakeData::from_bytes(HandshakeType::ClientHello, &handshake_bytes)?;
    Ok((client_hello, trunc_len))
}

#[hax_lib::pv_handwritten]
#[hax_lib::requires(match trunc_len {
                     Option::Some(tl) => tl <= client_hello.len(),
                     _ => true})]
pub(crate) fn set_client_hello_binder(
    ciphersuite: &Algorithms,
    binder: &Option<Hmac>,
    client_hello: HandshakeData,
    trunc_len: Option<usize>,
) -> Result<HandshakeData, TLSError> {
    let HandshakeData(ch) = client_hello;
    let chlen = &ch.len();
    let hlen = ciphersuite.hash().hash_len();
    match (binder, trunc_len) {
        (Some(m), Some(trunc_len)) => {
            if chlen - trunc_len == hlen {
                Ok(HandshakeData(ch.update_slice(trunc_len, m, 0, hlen)))
            } else {
                tlserr(parse_failed())
            }
        }
        (None, None) => Ok(HandshakeData(ch)),
        (_, _) => tlserr(parse_failed()),
    }
}

fn invalid_compression_list() -> Result<(), TLSError> {
    Result::<(), TLSError>::Err(INVALID_COMPRESSION_LIST)
}

#[cfg(bench)]
pub fn bench_parse_client_hello(
    ciphersuite: &Algorithms,
    client_hello: &HandshakeData,
) -> Result<
    (
        Random,
        Bytes,
        Bytes,
        Bytes,
        Option<Bytes>,
        Option<Bytes>,
        usize,
    ),
    TLSError,
> {
    parse_client_hello(ciphersuite, client_hello)
}

/// Parse the provided `client_hello` with the given `ciphersuite`.
#[allow(clippy::type_complexity)]
#[hax_lib::pv_handwritten]
pub(super) fn parse_client_hello(
    ciphersuite: &Algorithms,
    client_hello: &HandshakeData,
) -> Result<
    (
        Random,
        Bytes,
        Bytes,
        Bytes,
        Option<Bytes>,
        Option<Bytes>,
        usize,
    ),
    TLSError,
> {
    let HandshakeData(ch) = client_hello.as_handshake_message(HandshakeType::ClientHello)?;
    let ver = bytes2(3, 3);
    let comp = bytes2(1, 0);
    let mut next = 0;
    check_eq_with_slice(ver.as_raw(), ch.as_raw(), next, next + 2)?;
    next += 2;
    check(ch.len() >= next + 32)?;
    let crand = ch.slice_range(next..next + 32);
    next += 32;
    let sidlen = length_u8_encoded(&ch[next..ch.len()])?;
    let sid = ch.slice_range(next + 1..next + 1 + sidlen);
    next = next + 1 + sidlen;
    let cslen = ciphersuite.check(ch.raw_slice(next..ch.len()))?;
    next += cslen;
    match check_eq_with_slice(comp.as_raw(), ch.as_raw(), next, next + 2) {
        Ok(_) => Ok(()),
        Err(_) => invalid_compression_list(),
    }?;
    next += 2;
    check_length_encoding_u16(&ch.slice_range(next..ch.len()))?;
    next += 2;
    let exts = check_extensions(ciphersuite, &ch.slice_range(next..ch.len()))?;
    //println!("check_extensions");
    let trunc_len = ch.len() - ciphersuite.hash().hash_len() - 3;
    match (ciphersuite.psk_mode(), exts) {
        (
            _,
            Extensions {
                sni: _,
                key_share: None,
                ticket: _,
                binder: _,
            },
        ) => Err(MISSING_KEY_SHARE),
        (
            true,
            Extensions {
                sni: Some(sn),
                key_share: Some(gx),
                ticket: Some(tkt),
                binder: Some(binder),
            },
        ) => Ok((crand, sid, sn, gx, Some(tkt), Some(binder), trunc_len)),
        (
            true,
            Extensions {
                sni: None,
                key_share: Some(gx),
                ticket: Some(tkt),
                binder: Some(binder),
            },
        ) => Ok((
            crand,
            sid,
            Bytes::new(),
            gx,
            Some(tkt),
            Some(binder),
            trunc_len,
        )),
        (
            false,
            Extensions {
                sni: Some(sn),
                key_share: Some(gx),
                ticket: None,
                binder: None,
            },
        ) => Ok((crand, sid, sn, gx, None, None, 0)),
        (
            false,
            Extensions {
                sni: None,
                key_share: Some(gx),
                ticket: None,
                binder: None,
            },
        ) => Ok((crand, sid, Bytes::new(), gx, None, None, 0)),
        _ => Err(parse_failed()),
    }
}

/// Build the server hello message.
#[hax_lib::pv_constructor]
#[hax_lib::fstar::verification_status(lax)]
pub(crate) fn server_hello(
    algs: &Algorithms,
    sr: Random,
    sid: &Bytes,
    gy: &KemPk,
) -> Result<HandshakeData, TLSError> {
    let ver = bytes2(3, 3);
    let sid = encode_length_u8(sid.as_raw())?;
    let cip = algs.ciphersuite()?;
    let comp = bytes1(0);
    let ks = server_key_shares(algs, gy.clone())?;
    let sv = server_supported_version(algs)?;
    let mut exts = ks.concat(sv);
    if algs.psk_mode() {
        exts = exts.concat(server_pre_shared_key(algs)?);
    }
    let encoded_extensions = encode_length_u16(exts)?;
    let sh = HandshakeData::from_bytes(
        HandshakeType::ServerHello,
        &bytes_concat!(ver, sr, sid, cip, comp, encoded_extensions),
    )?;
    Ok(sh)
}

fn unsupported_cipher_alert() -> Result<(), TLSError> {
    Err(UNSUPPORTED_ALGORITHM)
}

fn invalid_compression_method_alert() -> Result<(), TLSError> {
    Err(DECODE_ERROR)
}

#[cfg(bench)]
pub fn bench_parse_server_hello(
    algs: &Algorithms,
    server_hello: &HandshakeData,
) -> Result<(Random, KemPk), TLSError> {
    parse_server_hello(algs, server_hello)
}

#[hax_lib::pv_handwritten]
pub(crate) fn parse_server_hello(
    algs: &Algorithms,
    server_hello: &HandshakeData,
) -> Result<(Random, KemPk), TLSError> {
    let HandshakeData(server_hello) =
        server_hello.as_handshake_message(HandshakeType::ServerHello)?;
    let ver = bytes2(3, 3);
    let cip = algs.ciphersuite()?;
    let comp = bytes1(0);
    let mut next = 0;
    (match check_eq_with_slice(ver.as_raw(), server_hello.as_raw(), next, next + 2) {
        Ok(_) => Ok(()),
        Err(_) => protocol_version_alert(),
    })?;
    next += 2;
    check(server_hello.len() >= next + 32)?;
    let srand = server_hello.slice_range(next..next + 32);
    next += 32;
    let sidlen = length_u8_encoded(&server_hello[next..server_hello.len()])?;
    next = next + 1 + sidlen;
    (match check_eq_with_slice(cip.as_raw(), server_hello.as_raw(), next, next + 2) {
        Ok(_) => Ok(()),
        Err(_) => unsupported_cipher_alert(),
    })?;
    next += 2;
    (match check_eq_with_slice(comp.as_raw(), server_hello.as_raw(), next, next + 1) {
        Ok(_) => Ok(()),
        Err(_) => invalid_compression_method_alert(),
    })?;
    next += 1;
    check_length_encoding_u16(&server_hello.slice_range(next..server_hello.len()))?;
    next += 2;
    let gy = check_server_extensions(algs, &server_hello[next..server_hello.len()])?;
    if let Some(gy) = gy {
        Ok((srand, gy))
    } else {
        Err(MISSING_KEY_SHARE)
    }
}

#[hax_lib::pv_constructor]
pub(crate) fn encrypted_extensions(_algs: &Algorithms) -> Result<HandshakeData, TLSError> {
    let handshake_type = bytes1(HandshakeType::EncryptedExtensions as u8);
    Ok(HandshakeData(handshake_type.concat(encode_length_u24(
        &encode_length_u16(Bytes::new())?,
    )?)))
}

#[hax_lib::pv_handwritten]
#[hax_lib::fstar::verification_status(lax)]
pub(crate) fn parse_encrypted_extensions(
    _algs: &Algorithms,
    encrypted_extensions: &HandshakeData,
) -> Result<(), TLSError> {
    let HandshakeData(encrypted_extension_bytes) = encrypted_extensions;
    let expected_handshake_type = bytes1(HandshakeType::EncryptedExtensions as u8);
    check_eq_with_slice(
        expected_handshake_type.as_raw(),
        encrypted_extension_bytes.as_raw(),
        0,
        1,
    )?;
    check_length_encoding_u24(
        encrypted_extension_bytes.raw_slice(1..encrypted_extension_bytes.len()),
    )
}
#[hax_lib::pv_constructor]
pub(crate) fn server_certificate(
    _algs: &Algorithms,
    cert: &Bytes,
) -> Result<HandshakeData, TLSError> {
    let creq = encode_length_u8(&[])?;
    let crt = encode_length_u24(cert)?;
    let ext = encode_length_u16(Bytes::new())?;
    let crts = encode_length_u24(&crt.concat(ext))?;
    HandshakeData::from_bytes(HandshakeType::Certificate, &creq.concat(crts))
}

#[cfg(bench)]
pub fn bench_parse_server_certificate(certificate: &HandshakeData) -> Result<Bytes, TLSError> {
    parse_server_certificate(certificate)
}

#[hax_lib::pv_handwritten]
pub(crate) fn parse_server_certificate(certificate: &HandshakeData) -> Result<Bytes, TLSError> {
    let HandshakeData(sc) = certificate.as_handshake_message(HandshakeType::Certificate)?;
    let mut next = 0;
    let creqlen = length_u8_encoded(&sc[0..sc.len()])?;
    next = next + 1 + creqlen;
    check_length_encoding_u24(sc.raw_slice(next..sc.len()))?;
    next += 3;
    let crtlen = length_u24_encoded(sc.raw_slice(next..sc.len()))?;
    next += 3;
    let crt = sc.slice_range(next..next + crtlen);
    next += crtlen;
    let _extlen = length_u16_encoded(&sc[next..sc.len()])?;
    Ok(crt)
}

fn ecdsa_signature(sv: &Bytes) -> Result<Bytes, TLSError> {
    if sv.len() != 64 {
        Err(parse_failed())
    } else {
        let b0 = bytes1(0x0);
        let b1 = bytes1(0x30);
        let b2 = bytes1(0x02);
        let mut r: Bytes = sv.slice(0, 32);
        let mut s: Bytes = sv.slice(32, 32);
        if r[0].declassify() >= 128 {
            r = b0.clone().concat(r);
        }
        if s[0].declassify() >= 128 {
            s = b0.concat(s);
        }
        Ok(b1.concat(encode_length_u8(
            b2.clone()
                .concat(encode_length_u8(r.as_raw())?)
                .concat(b2)
                .concat(encode_length_u8(s.as_raw())?)
                .as_raw(),
        )?))
    }
}

fn check_r_len(rlen: usize) -> Result<(), TLSError> {
    if rlen < 32 || rlen > 33 {
        Err(INVALID_SIGNATURE)
    } else {
        Ok(())
    }
}

fn parse_ecdsa_signature(sig: Bytes) -> Result<Bytes, TLSError> {
    if sig.len() < 4 {
        Err(parse_failed())
    } else {
        check_eq(&bytes1(0x30), &sig.slice_range(0..1))?;
        check_length_encoding_u8(&sig.slice_range(1..sig.len()))?;
        check_eq(&bytes1(0x02), &sig.slice_range(2..3))?;
        let rlen = length_u8_encoded(&sig[3..sig.len()])?;
        check_r_len(rlen)?;
        let r = sig.slice(4 + rlen - 32, 32);
        if sig.len() < 6 + rlen + 32 {
            Err(INVALID_SIGNATURE)
        } else {
            check_eq(&bytes1(0x02), &sig.slice_range(4 + rlen..5 + rlen))?;
            check_length_encoding_u8(&sig.slice_range(5 + rlen..sig.len()))?;
            let s = sig.slice(sig.len() - 32, 32);
            Ok(r.concat(s))
        }
    }
}
#[hax_lib::pv_constructor]
pub(crate) fn certificate_verify(algs: &Algorithms, cv: &Bytes) -> Result<HandshakeData, TLSError> {
    let sv = (match algs.signature {
        SignatureScheme::RsaPssRsaSha256 => Ok(cv.clone()),
        SignatureScheme::EcdsaSecp256r1Sha256 => {
            if cv.len() != 64 {
                Err(parse_failed())
            } else {
                ecdsa_signature(cv)
            }
        }
        SignatureScheme::ED25519 => Err(UNSUPPORTED_ALGORITHM),
    })?;

    let sig = algs.signature_algorithm()?.concat(encode_length_u16(sv)?);
    HandshakeData::from_bytes(HandshakeType::CertificateVerify, &sig)
}

#[hax_lib::pv_handwritten]
#[hax_lib::fstar::verification_status(lax)]
pub(crate) fn parse_certificate_verify(
    algs: &Algorithms,
    certificate_verify: &HandshakeData,
) -> Result<Bytes, TLSError> {
    let HandshakeData(cv) =
        certificate_verify.as_handshake_message(HandshakeType::CertificateVerify)?;
    let sa = algs.signature();
    check_eq_with_slice(algs.signature_algorithm()?.as_raw(), cv.as_raw(), 0, 2)?;
    check_length_encoding_u16(&cv.slice_range(2..cv.len()))?;
    match sa {
        SignatureScheme::EcdsaSecp256r1Sha256 => parse_ecdsa_signature(cv.slice_range(4..cv.len())),
        SignatureScheme::RsaPssRsaSha256 => Ok(cv.slice_range(4..cv.len())),
        SignatureScheme::ED25519 => {
            if cv.len() - 4 == 64 {
                Ok(cv.slice_range(4..cv.len()))
            } else {
                Err(INVALID_SIGNATURE)
            }
        }
    }
}

#[hax_lib::pv_constructor]
pub(crate) fn finished(vd: &Bytes) -> Result<HandshakeData, TLSError> {
    HandshakeData::from_bytes(HandshakeType::Finished, vd)
}

#[hax_lib::pv_handwritten]
pub(crate) fn parse_finished(finished: &HandshakeData) -> Result<Bytes, TLSError> {
    let HandshakeData(fin) = finished.as_handshake_message(HandshakeType::Finished)?;
    Ok(fin)
}

// XXX: Unused -> remove?

// fn session_ticket(_algs: &Algorithms, tkt: &Bytes) -> Result<HandshakeData, TLSError> {
//     let lifetime = U32::from(172800).as_be_bytes();
//     let age = U32::from(9999).as_be_bytes();
//     let nonce = encode_length_u8(&bytes1(1))?;
//     let stkt = encode_length_u16(tkt)?;
//     let grease_ext = bytes2(0x5a, 0x5a).concat(&encode_length_u16(&Bytes::new())?);
//     let ext = encode_length_u16(&grease_ext)?;
//     handshake_message(
//         HandshakeType::NewSessionTicket,
//         &lifetime
//             .concat(&age)
//             .concat(&nonce)
//             .concat(&stkt)
//             .concat(&ext),
//     )
// }

// fn parse_session_ticket(_algs: &Algorithms, tkt: &HandshakeData) -> Result<(U32, Bytes), TLSError> {
//     let HandshakeData(tkt) = as_handshake_message(HandshakeType::NewSessionTicket, tkt)?;
//     let lifetime = U32::from_be_bytes(&tkt.slice_range(0..4))?;
//     let age = U32::from_be_bytes(&tkt.slice_range(4..8))?;
//     let nonce_len = length_u8_encoded(&tkt.slice_range(8..tkt.len()))?;
//     let stkt_len = length_u16_encoded(&tkt.slice_range(9 + nonce_len..tkt.len()))?;
//     let stkt = tkt.slice_range(11 + nonce_len..11 + nonce_len + stkt_len);
//     check_length_encoding_u16(&tkt.slice_range(11 + nonce_len + stkt_len..tkt.len()))?;
//     Ok((lifetime + age, stkt))
// }

/* Record Layer Serialization and Parsing */
/// ```TLS
/// enum {
///     invalid(0),
///     change_cipher_spec(20),
///     alert(21),
///     handshake(22),
///     application_data(23),
///     (255)
/// } ContentType;
/// ```
#[derive(Clone, Copy, Debug, PartialEq)]
#[repr(u8)]
pub enum ContentType {
    Invalid = 0,
    ChangeCipherSpec = 20,
    Alert = 21,
    Handshake = 22,
    ApplicationData = 23,
}

impl ContentType {
    /// Get the [`ContentType`] from the `u8` representation.
    pub fn try_from_u8(t: u8) -> Result<Self, TLSError> {
        match t {
            20 => Ok(ContentType::ChangeCipherSpec),
            21 => Ok(ContentType::Alert),
            22 => Ok(ContentType::Handshake),
            23 => Ok(ContentType::ApplicationData),
            _ => Err(parse_failed()),
        }
    }
}

#[hax_lib::ensures(|result| match result {
                            Result::Ok(d) => (p.0.len() < 65536 && d.len() == 5 + p.0.len()),
                            _ => true})]
pub(crate) fn handshake_record(p: HandshakeData) -> Result<Bytes, TLSError> {
    let ty = bytes1(ContentType::Handshake as u8);
    let ver = bytes2(3, 3);
    Ok(ty.concat(ver).concat(encode_length_u16(p.0)?))
}

fn protocol_version_alert() -> Result<(), TLSError> {
    Result::<(), TLSError>::Err(PROTOCOL_VERSION_ALERT)
}

fn application_data_instead_of_handshake() -> Result<(), TLSError> {
    Result::<(), TLSError>::Err(APPLICATION_DATA_INSTEAD_OF_HANDSHAKE)
}

pub(crate) fn check_handshake_record(p: &Bytes) -> Result<(HandshakeData, usize), TLSError> {
    if p.len() < 5 {
        Err(parse_failed())
    } else {
        let ty = bytes1(ContentType::Handshake as u8);
        let ver = bytes2(3, 3);
        match check_eq(&ty, &p.slice_range(0..1)) {
            Ok(_) => (),
            Err(_) => application_data_instead_of_handshake()?,
        };
        match check_eq(&ver, &p.slice_range(1..3)) {
            Ok(_) => (),
            Err(_) => protocol_version_alert()?,
        };
        let len = length_u16_encoded(&p[3..p.len()])?;
        Ok((HandshakeData(p.slice_range(5..5 + len)), 5 + len))
    }
}

pub(crate) fn get_handshake_record(p: &Bytes) -> Result<HandshakeData, TLSError> {
    let (hd, len) = check_handshake_record(p)?;
    if len == p.len() {
        Ok(hd)
    } else {
        Err(parse_failed())
    }
}

/// Incremental Transcript Construction
/// For simplicity, we store the full transcript, but an internal Digest state would suffice.
pub(crate) struct Transcript {
    hash_algorithm: HashAlgorithm,
    transcript: HandshakeData,
}

#[hax_lib::attributes]
impl Transcript {
    pub(crate) fn new(hash_algorithm: HashAlgorithm) -> Self {
        Self {
            hash_algorithm,
            transcript: HandshakeData(Bytes::new()),
        }
    }

    /// Add the [`HandshakeData`] `msg` to this transcript.
    #[hax_lib::pv_constructor]
    pub(crate) fn add(mut self, msg: &HandshakeData) -> Self {
        self.transcript = self.transcript.concat(msg);
        self
    }

    /// Get the hash of this transcript
    pub(crate) fn transcript_hash(&self) -> Result<Digest, TLSError> {
        let th = self.hash_algorithm.hash(&self.transcript.0)?;
        Ok(th)
    }

    /// Get the hash of this transcript without the client hello
    #[hax_lib::pv_constructor]
    #[hax_lib::requires(trunc_len <= client_hello.len())]
    pub(crate) fn transcript_hash_without_client_hello(
        &self,
        client_hello: &HandshakeData,
        trunc_len: usize,
    ) -> Result<Digest, TLSError> {
        // let Transcript(ha, HandshakeData(tx)) = tx;
        let HandshakeData(ch) = client_hello;
        self.hash_algorithm.hash(
            &self
                .transcript
                .0
                .clone()
                .concat(client_hello.0.slice_range(0..trunc_len)),
        )
    }
}<|MERGE_RESOLUTION|>--- conflicted
+++ resolved
@@ -26,12 +26,9 @@
 #[cfg(bench)]
 pub use handshake_data::{HandshakeData, HandshakeType};
 
-<<<<<<< HEAD
-=======
 #[cfg(feature = "hax-pv")]
 use hax_lib::{pv_constructor, pv_handwritten};
 
->>>>>>> 49ff3c86
 // Well Known Constants
 
 pub const LABEL_IV: [u8; 2] = [105, 118];
