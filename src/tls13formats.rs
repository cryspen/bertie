--- conflicted
+++ resolved
@@ -155,12 +155,7 @@
     Ok(encode_length_u16(encode_length_u16(ks)?)?.prefix(PREFIX))
 }
 
-<<<<<<< HEAD
-/// Needs decreases clause
-#[hax_lib::fstar::verification_status(lax)]
-=======
 #[hax_lib::decreases(ch.len().to_int())]
->>>>>>> 46a08ad9
 fn find_key_share(g: &Bytes, ch: &[U8]) -> Result<Bytes, TLSError> {
     if ch.len() < 4 {
         tlserr(parse_failed())
@@ -338,11 +333,6 @@
     }
 }
 
-<<<<<<< HEAD
-/// For termination, needs: (decreases Seq.length b)
-#[hax_lib::fstar::verification_status(lax)]
-=======
->>>>>>> 46a08ad9
 #[hax_lib::ensures(|result| match result {
                                     Result::Ok((len,out)) => len >= 4,
                                     _ => true})]
@@ -564,7 +554,6 @@
 }
 
 /// Build a ClientHello message.
-<<<<<<< HEAD
 #[cfg_attr(
     feature = "hax-pv",
     proverif::before(
@@ -594,12 +583,9 @@
     )
 )]
 #[hax_lib::fstar::verification_status(lax)]
-=======
-#[hax_lib::pv_constructor]
 #[hax_lib::ensures(|result| match result {
                                 Result::Ok((ch,tl)) => tl <= ch.len(),
                                 _ => true})]
->>>>>>> 46a08ad9
 pub(crate) fn client_hello(
     algorithms: &Algorithms,
     client_random: Random,
@@ -645,7 +631,6 @@
     Ok((client_hello, trunc_len))
 }
 
-<<<<<<< HEAD
 #[cfg_attr(
     feature = "hax-pv",
     proverif::replace_body(
@@ -667,9 +652,6 @@
                                   0)"
     )
 )]
-=======
-#[hax_lib::pv_handwritten]
->>>>>>> 46a08ad9
 #[hax_lib::requires(match trunc_len {
                      Option::Some(tl) => tl <= client_hello.len(),
                      _ => true})]
@@ -721,7 +703,6 @@
 /// Parse the provided `client_hello` with the given `ciphersuite`.
 // XXX: Can `Option` not be hardwired like this?
 #[allow(clippy::type_complexity)]
-<<<<<<< HEAD
 #[cfg_attr(
     feature = "hax-pv",
     proverif::replace(
@@ -755,12 +736,9 @@
                             0)."
     )
 )]
-=======
-#[hax_lib::pv_handwritten]
 #[hax_lib::ensures(|result| match result {
                 Result::Ok((_, _, _, _, _, _, trunc_len)) => trunc_len <= client_hello.len(),
                 _ => true})]
->>>>>>> 46a08ad9
 pub(super) fn parse_client_hello(
     ciphersuite: &Algorithms,
     client_hello: &HandshakeData,
@@ -800,11 +778,6 @@
     next += 2;
     check(ch.len() >= next)?;
     let exts = check_extensions(ciphersuite, &ch.slice_range(next..ch.len()))?;
-<<<<<<< HEAD
-    let trunc_len = ch.len() - ciphersuite.hash().hash_len() - 3; // ??
-=======
-    //println!("check_extensions");
->>>>>>> 46a08ad9
     match (ciphersuite.psk_mode(), exts) {
         (
             _,
@@ -873,10 +846,6 @@
 
 /// Build the server hello message.
 #[hax_lib::pv_constructor]
-<<<<<<< HEAD
-#[hax_lib::fstar::verification_status(lax)]
-=======
->>>>>>> 46a08ad9
 pub(crate) fn server_hello(
     algs: &Algorithms,
     sr: Random,
@@ -917,7 +886,6 @@
     parse_server_hello(algs, server_hello)
 }
 
-<<<<<<< HEAD
 #[cfg_attr(
     feature = "hax-pv",
     proverif::replace(
@@ -933,9 +901,6 @@
 ) = (server_random, gy)."
     )
 )]
-=======
-#[hax_lib::pv_handwritten]
->>>>>>> 46a08ad9
 pub(crate) fn parse_server_hello(
     algs: &Algorithms,
     server_hello: &HandshakeData,
@@ -986,7 +951,6 @@
     )?)))
 }
 
-<<<<<<< HEAD
 #[cfg_attr(
     feature = "hax-pv",
     proverif::replace(
@@ -1000,9 +964,6 @@
     )
 )]
 #[hax_lib::fstar::verification_status(lax)]
-=======
-#[hax_lib::pv_handwritten]
->>>>>>> 46a08ad9
 pub(crate) fn parse_encrypted_extensions(
     _algs: &Algorithms,
     encrypted_extensions: &HandshakeData,
@@ -1036,7 +997,6 @@
     parse_server_certificate(certificate)
 }
 
-<<<<<<< HEAD
 #[cfg_attr(
     feature = "hax-pv",
     proverif::replace(
@@ -1050,9 +1010,6 @@
   ) = cert."
     )
 )]
-=======
-#[hax_lib::pv_handwritten]
->>>>>>> 46a08ad9
 pub(crate) fn parse_server_certificate(certificate: &HandshakeData) -> Result<Bytes, TLSError> {
     let HandshakeData(sc) = certificate.as_handshake_message(HandshakeType::Certificate)?;
     let mut next = 0;
@@ -1139,7 +1096,6 @@
     HandshakeData::from_bytes(HandshakeType::CertificateVerify, &sig)
 }
 
-<<<<<<< HEAD
 #[cfg_attr(
     feature = "hax-pv",
     proverif::replace(
@@ -1154,9 +1110,6 @@
     )
 )]
 #[hax_lib::fstar::verification_status(lax)]
-=======
-#[hax_lib::pv_handwritten]
->>>>>>> 46a08ad9
 pub(crate) fn parse_certificate_verify(
     algs: &Algorithms,
     certificate_verify: &HandshakeData,
@@ -1184,7 +1137,6 @@
     HandshakeData::from_bytes(HandshakeType::Finished, vd)
 }
 
-<<<<<<< HEAD
 #[cfg_attr(
     feature = "hax-pv",
     proverif::replace(
@@ -1198,9 +1150,6 @@
     "
     )
 )]
-=======
-#[hax_lib::pv_handwritten]
->>>>>>> 46a08ad9
 pub(crate) fn parse_finished(finished: &HandshakeData) -> Result<Bytes, TLSError> {
     let HandshakeData(fin) = finished.as_handshake_message(HandshakeType::Finished)?;
     Ok(fin)
@@ -1332,7 +1281,6 @@
     }
 
     /// Add the [`HandshakeData`] `msg` to this transcript.
-<<<<<<< HEAD
     // XXX: ${Struct} does not work to get the name of the struct
     // constructor. Either the backend should output different
     // constructor names for record types (i.e. accessble via
@@ -1357,9 +1305,6 @@
     )"
         )
     )]
-=======
-    #[hax_lib::pv_constructor]
->>>>>>> 46a08ad9
     pub(crate) fn add(mut self, msg: &HandshakeData) -> Self {
         self.transcript = self.transcript.concat(msg);
         self
