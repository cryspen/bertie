--- conflicted
+++ resolved
@@ -1,9 +1,6 @@
-<<<<<<< HEAD
-=======
 #[cfg(feature = "hax-pv")]
 use hax_lib::{pv_constructor, pv_handwritten};
 
->>>>>>> 49ff3c86
 use crate::tls13utils::{
     check_eq1, encode_length_u24, eq1, length_u24_encoded, parse_failed, tlserr, Bytes, TLSError,
     U8,
