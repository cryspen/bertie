--- conflicted
+++ resolved
@@ -1,17 +1,10 @@
-<<<<<<< HEAD
-=======
-#[cfg(feature = "hax-pv")]
-use hax_lib::{pv_constructor, pv_handwritten};
-
-use hax_lib::ToInt;
-
->>>>>>> 46a08ad9
 use crate::tls13utils::{
     check_eq1, encode_length_u24, eq1, length_u24_encoded, parse_failed, tlserr, Bytes, TLSError,
     U8,
 };
 #[cfg(feature = "hax-pv")]
 use hax_lib::{proverif, pv_constructor};
+use hax_lib::ToInt;
 
 /// ```TLS
 /// enum {
@@ -66,7 +59,6 @@
 /// Hadshake data of the TLS handshake.
 pub struct HandshakeData(pub(crate) Bytes);
 
-<<<<<<< HEAD
 #[cfg_attr(
     feature = "hax-pv",
     proverif::replace(
@@ -151,8 +143,6 @@
     hs.0.clone()
 }
 
-=======
->>>>>>> 46a08ad9
 #[hax_lib::attributes]
 impl HandshakeData {
     /// Generate a new [`HandshakeData`] from [`Bytes`] and the [`HandshakeType`].
@@ -217,13 +207,8 @@
     /// handshake message or if the payload is shorter than the expected length
     /// encoded in its first three bytes.
     #[hax_lib::ensures(|result| match result {
-<<<<<<< HEAD
-                                        Result::Ok((m,_)) => m.len() >= 4,
-                                        _ => true })]
-=======
                                     Result::Ok((m,r)) => m.len() >= 4 && self.len() >= m.len() && self.len() - m.len() == r.len(),
                                     _ => true })]
->>>>>>> 46a08ad9
     pub(crate) fn next_handshake_message(&self) -> Result<(Self, Self), TLSError> {
         if (self.len()) < 4 {
             tlserr(parse_failed())
@@ -240,10 +225,6 @@
     /// If successful, returns the parsed handshake messages. Returns a [TLSError]
     /// if parsing of either message fails or if the payload is not fully consumed
     /// by parsing two messages.
-<<<<<<< HEAD
-=======
-    #[hax_lib::pv_handwritten]
->>>>>>> 46a08ad9
     pub(crate) fn to_two(&self) -> Result<(HandshakeData, HandshakeData), TLSError> {
         to_two_inner(&self)
     }
@@ -253,10 +234,6 @@
     /// If successful, returns the parsed handshake messages. Returns a [TLSError]
     /// if parsing of any message fails or if the payload is not fully consumed
     /// by parsing four messages.
-<<<<<<< HEAD
-=======
-    #[hax_lib::pv_handwritten]
->>>>>>> 46a08ad9
     pub(crate) fn to_four(
         &self,
     ) -> Result<(HandshakeData, HandshakeData, HandshakeData, HandshakeData), TLSError> {
@@ -266,16 +243,8 @@
     /// Beginning at offset `start`, attempt to find a message of type `handshake_type` in `payload`.
     ///
     /// Returns `true`` if `payload` contains a message of the given type, `false` otherwise.
-<<<<<<< HEAD
-    ///
-    /// For termination proof in F*: we need to hand-edit and add:
-    /// (decreases (Seq.length self._0._0 - v start))
-    /// https://github.com/cryspen/hax/issues/1233
-    #[hax_lib::requires(fstar!(r#"Seq.length self._0._0 >= v start"#))]
-=======
     #[hax_lib::requires(self.len() >= start)]
     #[hax_lib::decreases(self.len().to_int() - start.to_int())]
->>>>>>> 46a08ad9
     pub(crate) fn find_handshake_message(
         &self,
         handshake_type: HandshakeType,
