use crate::tls13utils::{
    check_eq1, encode_length_u24, eq1, length_u24_encoded, parse_failed, tlserr, Bytes, TLSError,
    U8,
};
#[cfg(feature = "hax-pv")]
use hax_lib::{proverif, pv_constructor};

/// ```TLS
/// enum {
///     client_hello(1),
///     server_hello(2),
///     new_session_ticket(4),
///     end_of_early_data(5),
///     encrypted_extensions(8),
///     certificate(11),
///     certificate_request(13),
///     certificate_verify(15),
///     finished(20),
///     key_update(24),
///     message_hash(254),
///     (255)
/// } HandshakeType;
/// ```
#[derive(Clone, Copy, Debug, PartialEq)]
#[repr(u8)]
#[cfg_attr(feature = "hax-pv", hax_lib::opaque)]
pub enum HandshakeType {
    ClientHello = 1,
    ServerHello = 2,
    NewSessionTicket = 4,
    EndOfEarlyData = 5,
    EncryptedExtensions = 8,
    Certificate = 11,
    CertificateRequest = 13,
    CertificateVerify = 15,
    Finished = 20,
    KeyUpdate = 24,
    MessageHash = 254,
}

pub fn get_hs_type(t: u8) -> Result<HandshakeType, TLSError> {
    match t {
        1 => Ok(HandshakeType::ClientHello),
        2 => Ok(HandshakeType::ServerHello),
        4 => Ok(HandshakeType::NewSessionTicket),
        5 => Ok(HandshakeType::EndOfEarlyData),
        8 => Ok(HandshakeType::EncryptedExtensions),
        11 => Ok(HandshakeType::Certificate),
        13 => Ok(HandshakeType::CertificateRequest),
        15 => Ok(HandshakeType::CertificateVerify),
        20 => Ok(HandshakeType::Finished),
        24 => Ok(HandshakeType::KeyUpdate),
        254 => Ok(HandshakeType::MessageHash),
        _ => tlserr(parse_failed()),
    }
}

/// Hadshake data of the TLS handshake.
pub struct HandshakeData(pub(crate) Bytes);

<<<<<<< HEAD
#[cfg_attr(
    feature = "hax-pv",
    proverif::replace(
        "reduc forall
                   hs1: $:{Bytes},
                   hs2: $:{Bytes};

            ${to_two_inner}(
                ${HandshakeData}(
                    ${crate::tls13utils::concat_inner}(hs1, hs2)
                )
            )
            = (hs1, hs2).
    "
    )
)]
fn to_two_inner(hs_data: &HandshakeData) -> Result<(HandshakeData, HandshakeData), TLSError> {
    let (message1, payload_rest) = hs_data.next_handshake_message()?;
    let (message2, payload_rest) = payload_rest.next_handshake_message()?;
    if payload_rest.len() != 0 {
        tlserr(parse_failed())
    } else {
        Ok((message1, message2))
    }
}
#[cfg_attr(
    feature = "hax-pv",
    proverif::replace(
        "reduc forall
                   hs1: $:{Bytes},
                   hs2: $:{Bytes},
                   hs3: $:{Bytes},
                   hs4: $:{Bytes};

            ${to_four_inner}(
                ${HandshakeData}(
                    ${crate::tls13utils::concat_inner}(
                        ${crate::tls13utils::concat_inner}(
                            ${crate::tls13utils::concat_inner}(
                                hs1,
                                hs2
                            ),
                            hs3
                        ),
                        hs4
                    )
                )
            )
            = (hs1,
               hs2,
               hs3,
               hs4)."
    )
)]
fn to_four_inner(
    hs_data: &HandshakeData,
) -> Result<(HandshakeData, HandshakeData, HandshakeData, HandshakeData), TLSError> {
    let (message1, payload_rest) = hs_data.next_handshake_message()?;
    let (message2, payload_rest) = payload_rest.next_handshake_message()?;
    let (message3, payload_rest) = payload_rest.next_handshake_message()?;
    let (message4, payload_rest) = payload_rest.next_handshake_message()?;

    if payload_rest.len() != 0 {
        tlserr(parse_failed())
    } else {
        Ok((message1, message2, message3, message4))
    }
}

#[cfg_attr(feature = "hax-pv", pv_constructor)]
pub(crate) fn from_bytes_inner(
    handshake_type: HandshakeType,
    handshake_bytes: &Bytes,
) -> Result<HandshakeData, TLSError> {
    Ok(HandshakeData::from(
        encode_length_u24(handshake_bytes)?.prefix(&[U8(handshake_type as u8)]),
    ))
}

#[cfg_attr(feature = "hax-pv", pv_constructor)]
pub(crate) fn to_bytes_inner(hs: &HandshakeData) -> Bytes {
    hs.0.clone()
}

=======
#[hax_lib::attributes]
>>>>>>> 5bc4ef34
impl HandshakeData {
    /// Generate a new [`HandshakeData`] from [`Bytes`] and the [`HandshakeType`].
    pub(crate) fn from_bytes(
        handshake_type: HandshakeType,
        handshake_bytes: &Bytes,
    ) -> Result<HandshakeData, TLSError> {
        from_bytes_inner(handshake_type, handshake_bytes)
    }

    /// Returns the length, in bytes.
    #[hax_lib::ensures(|result| fstar!("v result == Seq.length self._0._0"))]
    pub(crate) fn len(&self) -> usize {
        self.0.len()
    }

    /// Returns the handshake data bytes.
    pub(crate) fn to_bytes(&self) -> Bytes {
        to_bytes_inner(&self)
    }

    /// Returns a new [`HandshakeData`] that contains the bytes of
    /// `other` appended to the bytes of `self`.
    #[hax_lib::pv_constructor]
    pub(crate) fn concat(self, other: &HandshakeData) -> HandshakeData {
        let mut message1 = self.to_bytes();
        let message2 = other.to_bytes();

        message1.extend_from_slice(&message2);
        HandshakeData::from(message1)
    }

    /// Attempt to parse exactly one handshake message of the `expected_type` from
    /// `payload`.
    ///
    /// If successful, returns the parsed handshake message. Returns a [TLSError] if
    /// parsing is unsuccessful or the type of the parsed message disagrees with the
    /// expected type.
    pub(crate) fn as_handshake_message(
        &self,
        expected_type: HandshakeType,
    ) -> Result<HandshakeData, TLSError> {
        let (message, payload_rest) = self.next_handshake_message()?;
        if payload_rest.len() != 0 {
            tlserr(parse_failed())
        } else {
            let HandshakeData(tagged_message_bytes) = message;
            check_eq1(U8(expected_type as u8), tagged_message_bytes[0])?;
            Ok(HandshakeData(
                tagged_message_bytes.slice_range(4..tagged_message_bytes.len()),
            ))
        }
    }

    /// Attempt to parse a handshake message from the beginning of the payload.
    ///
    /// If successful, returns the parsed message and the unparsed rest of the
    /// payload. Returns a [TLSError] if the payload is too short to contain a
    /// handshake message or if the payload is shorter than the expected length
    /// encoded in its first three bytes.
    #[hax_lib::ensures(|result| match result {
                                        Result::Ok((m,_)) => m.len() >= 4,
                                        _ => true })]
    pub(crate) fn next_handshake_message(&self) -> Result<(Self, Self), TLSError> {
        if (self.len()) < 4 {
            tlserr(parse_failed())
        } else {
            let len = length_u24_encoded(self.0.raw_slice(1..self.0.len()))?;
            let message = self.0.slice_range(0..4 + len);
            let rest = self.0.slice_range(4 + len..self.0.len());
            Ok((HandshakeData(message), HandshakeData(rest)))
        }
    }

    /// Attempt to parse exactly two handshake messages from `payload`.
    ///
    /// If successful, returns the parsed handshake messages. Returns a [TLSError]
    /// if parsing of either message fails or if the payload is not fully consumed
    /// by parsing two messages.
<<<<<<< HEAD
=======
    #[hax_lib::pv_handwritten]
>>>>>>> 5bc4ef34
    pub(crate) fn to_two(&self) -> Result<(HandshakeData, HandshakeData), TLSError> {
        to_two_inner(&self)
    }

    /// Attempt to parse exactly four handshake messages from `payload`.
    ///
    /// If successful, returns the parsed handshake messages. Returns a [TLSError]
    /// if parsing of any message fails or if the payload is not fully consumed
    /// by parsing four messages.
<<<<<<< HEAD
=======
    #[hax_lib::pv_handwritten]
>>>>>>> 5bc4ef34
    pub(crate) fn to_four(
        &self,
    ) -> Result<(HandshakeData, HandshakeData, HandshakeData, HandshakeData), TLSError> {
        to_four_inner(&self)
    }

    /// Beginning at offset `start`, attempt to find a message of type `handshake_type` in `payload`.
    ///
    /// Returns `true`` if `payload` contains a message of the given type, `false` otherwise.
    ///
    /// For termination proof in F*: we need to hand-edit and add:
    /// (decreases (Seq.length self._0._0 - v start))
    /// https://github.com/cryspen/hax/issues/1233
    #[hax_lib::requires(fstar!(r#"Seq.length self._0._0 >= v start"#))]
    pub(crate) fn find_handshake_message(
        &self,
        handshake_type: HandshakeType,
        start: usize,
    ) -> bool {
        if self.len() - start < 4 {
            false
        } else {
            match length_u24_encoded(self.0.raw_slice(start + 1..self.0.len())) {
                Err(_) => false,
                Ok(len) => {
                    if eq1(self.0[start], U8(handshake_type as u8)) {
                        true
                    } else {
                        self.find_handshake_message(handshake_type, start + 4 + len)
                    }
                }
            }
        }
    }
}

impl From<Bytes> for HandshakeData {
    fn from(value: Bytes) -> Self {
        HandshakeData(value)
    }
}<|MERGE_RESOLUTION|>--- conflicted
+++ resolved
@@ -58,7 +58,6 @@
 /// Hadshake data of the TLS handshake.
 pub struct HandshakeData(pub(crate) Bytes);
 
-<<<<<<< HEAD
 #[cfg_attr(
     feature = "hax-pv",
     proverif::replace(
@@ -143,9 +142,7 @@
     hs.0.clone()
 }
 
-=======
 #[hax_lib::attributes]
->>>>>>> 5bc4ef34
 impl HandshakeData {
     /// Generate a new [`HandshakeData`] from [`Bytes`] and the [`HandshakeType`].
     pub(crate) fn from_bytes(
@@ -224,10 +221,6 @@
     /// If successful, returns the parsed handshake messages. Returns a [TLSError]
     /// if parsing of either message fails or if the payload is not fully consumed
     /// by parsing two messages.
-<<<<<<< HEAD
-=======
-    #[hax_lib::pv_handwritten]
->>>>>>> 5bc4ef34
     pub(crate) fn to_two(&self) -> Result<(HandshakeData, HandshakeData), TLSError> {
         to_two_inner(&self)
     }
@@ -237,10 +230,6 @@
     /// If successful, returns the parsed handshake messages. Returns a [TLSError]
     /// if parsing of any message fails or if the payload is not fully consumed
     /// by parsing four messages.
-<<<<<<< HEAD
-=======
-    #[hax_lib::pv_handwritten]
->>>>>>> 5bc4ef34
     pub(crate) fn to_four(
         &self,
     ) -> Result<(HandshakeData, HandshakeData, HandshakeData, HandshakeData), TLSError> {
