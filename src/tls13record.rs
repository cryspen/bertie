// TLS 1.3 Record Layer Computations

use crate::tls13crypto::*;
use crate::tls13formats::*;
use crate::tls13keyscheduler::key_schedule::TagKey;
use crate::tls13utils::*;

#[cfg(hax)]
use hax_lib::ToInt;

/* CipherStates Exported by the TLS 1.3 Handshake */
pub struct ClientCipherState0(AeadAlgorithm, AeadKeyIV, u64, TagKey);

/// Build the initial client cipher state.
pub(crate) fn client_cipher_state0(
    ae: AeadAlgorithm,
    kiv: AeadKeyIV,
    c: u64,
    k: TagKey,
) -> ClientCipherState0 {
    ClientCipherState0(ae, kiv, c, k)
}

/// The AEAD state of the server with the key, iv, and counter.
pub struct ServerCipherState0 {
    key_iv: AeadKeyIV,
    counter: u64,
    early_exporter_ms: TagKey,
}

/// Create the initial cipher state for the server.
pub(crate) fn server_cipher_state0(
    key_iv: AeadKeyIV,
    counter: u64,
    early_exporter_ms: TagKey,
) -> ServerCipherState0 {
    ServerCipherState0 {
        key_iv,
        counter,
        early_exporter_ms,
    }
}

/// Duplex cipher state with hello keys.
pub struct DuplexCipherStateH {
    sender_key_iv: AeadKeyIV,
    sender_counter: u64,
    receiver_key_iv: AeadKeyIV,
    receiver_counter: u64,
}

impl DuplexCipherStateH {
    /// Create a new state
    pub(crate) fn new(
        sender_key_iv: AeadKeyIV,
        sender_counter: u64,
        receiver_key_iv: AeadKeyIV,
        receiver_counter: u64,
    ) -> Self {
        Self {
            sender_key_iv,
            sender_counter,
            receiver_key_iv,
            receiver_counter,
        }
    }
}

pub struct DuplexCipherState1(AeadAlgorithm, AeadKeyIV, u64, AeadKeyIV, u64, TagKey);

/// Create the next cipher state.
pub(crate) fn duplex_cipher_state1(
    ae: AeadAlgorithm,
    kiv1: AeadKeyIV,
    c1: u64,
    kiv2: AeadKeyIV,
    c2: u64,
    k: TagKey,
) -> DuplexCipherState1 {
    DuplexCipherState1(ae, kiv1, c1, kiv2, c2, k)
}

/// Derive the AEAD IV with counter `n`
<<<<<<< HEAD
#[hax_lib::requires(iv.len() >= 8)]
=======
#[hax_lib::fstar::verification_status(lax)] // TODO: fix by making From<[u8;8]> transparent for Bytes
#[hax_lib::requires(iv.len()  >= 8)]
>>>>>>> 46a08ad9
fn derive_iv_ctr(iv: &AeadIV, n: u64) -> AeadIV {
    let counter: Bytes = n.to_be_bytes().into();
    let mut iv_ctr = AeadIV::zeroes(iv.len());
    for i in 0..iv.len() - 8 {
        hax_lib::loop_invariant!(|i: usize| iv_ctr.len() == iv.len());
        iv_ctr[i] = iv[i];
    }
    for i in 0..8 {
        hax_lib::loop_invariant!(|i: usize| iv_ctr.len() == iv.len());
        iv_ctr[i + (iv.len() - 8)] = iv[i + (iv.len() - 8)] ^ counter[i];
    }
    iv_ctr
}

/// Encrypt the record `payload` with the given `key_iv`.
#[hax_lib::fstar::verification_status(lax)]
pub(crate) fn encrypt_record_payload(
    key_iv: &AeadKeyIV,
    n: u64,
    ct: ContentType,
    payload: Bytes,
    pad: usize,
) -> Result<Bytes, TLSError> {
    check(key_iv.iv.len() >= 8)?;
    let iv_ctr = derive_iv_ctr(&key_iv.iv, n);
    let inner_plaintext = payload.concat(bytes1(ct as u8)).concat(Bytes::zeroes(pad));
    let clen = inner_plaintext.len() + 16;
    if clen <= 65536 {
        let clenb = (clen as u16).to_be_bytes();
        let ad = [23, 3, 3, clenb[0], clenb[1]].into();
        let cip = aead_encrypt(&key_iv.key, &iv_ctr, &inner_plaintext, &ad)?;
        let rec = ad.concat(cip);
        Ok(rec)
    } else {
        Err(PAYLOAD_TOO_LONG)
    }
}

#[hax_lib::requires(b.len() >= n)]
#[hax_lib::ensures(|out| out <= n)]
#[hax_lib::decreases(n.to_int())]
fn padlen(b: &Bytes, n: usize) -> usize {
    if n > 0 && b[n - 1].declassify() == 0 {
        1 + padlen(b, n - 1)
    } else {
        0
    }
}

/// AEAD decrypt the record `ciphertext`
#[hax_lib::fstar::verification_status(lax)]
fn decrypt_record_payload(
    kiv: &AeadKeyIV,
    n: u64,
    ciphertext: &Bytes,
) -> Result<(ContentType, Bytes), TLSError> {
    check(kiv.iv.len() >= 8)?;
    let iv_ctr = derive_iv_ctr(&kiv.iv, n);
    let clen = ciphertext.len() - 5;
    if clen <= 65536 && clen > 16 {
        let clen_bytes = (clen as u16).to_be_bytes();
        let ad = [23, 3, 3, clen_bytes[0], clen_bytes[1]].into();
        check_eq(&ad, &ciphertext.slice_range(0..5))?;

        let cip = ciphertext.slice_range(5..ciphertext.len());
        let plain = aead_decrypt(&kiv.key, &iv_ctr, &cip, &ad)?;

        let payload_len = plain.len() - padlen(&plain, plain.len()) - 1;
        let ct = ContentType::try_from_u8(plain[payload_len].declassify())?;
        let payload = plain.slice_range(0..payload_len);
        Ok((ct, payload))
    } else {
        Err(PAYLOAD_TOO_LONG)
    }
}

/* Record Encryption/Decryption API */

/// Encrypt 0-RTT `payload`.
/// TODO: Implement 0-RTT
#[allow(dead_code)]
fn encrypt_zerortt(
    payload: AppData,
    pad: usize,
    st: ClientCipherState0,
) -> Result<(Bytes, ClientCipherState0), TLSError> {
    let ClientCipherState0(ae, kiv, n, exp) = st;
    let rec = encrypt_record_payload(
        &kiv,
        n,
        ContentType::ApplicationData,
        payload.into_raw(),
        pad,
    )?;
    check(n < u64::MAX)?;
    Ok((rec, ClientCipherState0(ae, kiv, n + 1, exp)))
}

/// Decrypt 0-RTT `ciphertext`.
/// TODO: Implement 0-RTT
#[allow(dead_code)]
pub fn decrypt_zerortt(
    ciphertext: &Bytes,
    state: ServerCipherState0,
) -> Result<(AppData, ServerCipherState0), TLSError> {
    let (ct, payload) = decrypt_record_payload(&state.key_iv, state.counter, ciphertext)?;
    check(ct == ContentType::ApplicationData)?;
    check(state.counter < u64::MAX)?;
    Ok((
        AppData::new(payload),
        ServerCipherState0 {
            key_iv: state.key_iv,
            counter: state.counter + 1,
            early_exporter_ms: state.early_exporter_ms,
        },
    ))
}

/// Encrypt the `payload` [`HandshakeData`].
///
/// Returns the ciphertext, new [`DuplexCipherStateH`] if successful, or a
/// [`TLSError`] otherwise.
pub(crate) fn encrypt_handshake(
    payload: handshake_data::HandshakeData,
    pad: usize,
    mut state: DuplexCipherStateH,
) -> Result<(Bytes, DuplexCipherStateH), TLSError> {
    let payload = payload.to_bytes();

    let rec = encrypt_record_payload(
        &state.sender_key_iv,
        state.sender_counter,
        ContentType::Handshake,
        payload,
        pad,
    )?;

    check(state.sender_counter < u64::MAX)?;
    state.sender_counter += 1;
    Ok((rec, state))
}

/// Decrypt a handshake message.
pub(crate) fn decrypt_handshake(
    ciphertext: &Bytes,
    mut state: DuplexCipherStateH,
) -> Result<(handshake_data::HandshakeData, DuplexCipherStateH), TLSError> {
    let (ct, payload) =
        decrypt_record_payload(&state.receiver_key_iv, state.receiver_counter, ciphertext)?;
    if ct == ContentType::Alert {
        Result::<(handshake_data::HandshakeData, DuplexCipherStateH), TLSError>::Err(
            GOT_HANDSHAKE_FAILURE_ALERT,
        )
    } else {
        check(ct == ContentType::Handshake)?;
        check(state.receiver_counter < u64::MAX)?;
        state.receiver_counter += 1;
        Ok((handshake_data::HandshakeData::from(payload), state))
    }
}

pub fn encrypt_data(
    payload: AppData,
    pad: usize,
    st: DuplexCipherState1,
) -> Result<(Bytes, DuplexCipherState1), TLSError> {
    let DuplexCipherState1(ae, kiv, n, x, y, exp) = st;
    let rec = encrypt_record_payload(
        &kiv,
        n,
        ContentType::ApplicationData,
        payload.into_raw(),
        pad,
    )?;
    check(n < u64::MAX)?;
    Ok((rec, DuplexCipherState1(ae, kiv, n + 1, x, y, exp)))
}

pub fn decrypt_data_or_hs(
    ciphertext: &Bytes,
    st: DuplexCipherState1,
) -> Result<(ContentType, Bytes, DuplexCipherState1), TLSError> {
    let DuplexCipherState1(ae, x, y, kiv, n, exp) = st;
    let (ct, payload) = decrypt_record_payload(&kiv, n, ciphertext)?;
    check(n < u64::MAX)?;
    Ok((ct, payload, DuplexCipherState1(ae, x, y, kiv, n + 1, exp)))
}
pub fn decrypt_data(
    ciphertext: &Bytes,
    st: DuplexCipherState1,
) -> Result<(AppData, DuplexCipherState1), TLSError> {
    let DuplexCipherState1(ae, x, y, kiv, n, exp) = st;
    let (ct, payload) = decrypt_record_payload(&kiv, n, ciphertext)?;
    check(ct == ContentType::ApplicationData)?;
    check(n < u64::MAX)?;
    Ok((
        AppData::new(payload),
        DuplexCipherState1(ae, x, y, kiv, n + 1, exp),
    ))
}<|MERGE_RESOLUTION|>--- conflicted
+++ resolved
@@ -81,12 +81,8 @@
 }
 
 /// Derive the AEAD IV with counter `n`
-<<<<<<< HEAD
-#[hax_lib::requires(iv.len() >= 8)]
-=======
 #[hax_lib::fstar::verification_status(lax)] // TODO: fix by making From<[u8;8]> transparent for Bytes
 #[hax_lib::requires(iv.len()  >= 8)]
->>>>>>> 46a08ad9
 fn derive_iv_ctr(iv: &AeadIV, n: u64) -> AeadIV {
     let counter: Bytes = n.to_be_bytes().into();
     let mut iv_ctr = AeadIV::zeroes(iv.len());
