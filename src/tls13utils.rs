--- conflicted
+++ resolved
@@ -1,13 +1,7 @@
 use core::ops::Range;
 
-<<<<<<< HEAD
-=======
-#[cfg(feature = "hax-fstar")]
-use hax_lib_macros::{attributes, requires};
-
 use crate::std::{format, string::String, vec, vec::Vec};
 
->>>>>>> b44db861
 // FIXME: NOT HACSPEC | ONLY FOR DEBUGGING
 pub(crate) fn parse_failed() -> TLSError {
     // let bt = backtrace::Backtrace::new();
@@ -61,14 +55,6 @@
     let bt = backtrace::Backtrace::new();
     Err(err)
 }
-<<<<<<< HEAD
-/*
-pub(crate) fn check_eq_size(s1: TLSError, s2: usize) -> Result<()> {
-    if s1 == s2 {Ok(())}
-    else {Err(parse_failed())}
-}*/
-=======
->>>>>>> b44db861
 
 #[cfg(feature = "secret_integers")]
 #[derive(Clone, Copy, PartialEq, Debug)]
